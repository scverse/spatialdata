--- conflicted
+++ resolved
@@ -67,25 +67,6 @@
 
 [L Marconato*, G Palla*, KA Yamauchi*, I Virshup*, E Heidari, T Treis, M Toth, R Shrestha, H Vöhringer, W Huber, M Gerstung, J Moore, FJ Theis, O Stegle, bioRxiv, 2023](https://www.biorxiv.org/content/10.1101/2023.05.05.539647v1). \* = equal contribution
 
-<<<<<<< HEAD
-## Sponsor
-
-The spatialdata project is supported by the EMBL International PhD Programme and the Chan Zuckerberg Initiative.
-
-[//]: # "numfocus-fiscal-sponsor-attribution"
-
-The scverse project uses a [consensus based governance model](https://scverse.org/about/roles/) and is fiscally sponsored by [NumFOCUS](https://numfocus.org/). Consider making a [tax-deductible donation](https://numfocus.org/donate-to-scverse) to help the project pay for developer time, professional services, travel, workshops, and a variety of other needs.
-
-<div align="center">
-  <a href="https://numfocus.org/project/scverse">
-    <img height="60px" 
-         src="https://raw.githubusercontent.com/numfocus/templates/master/images/numfocus-logo.png" 
-         align="center">
-  </a>
-</div>
-<br>
-=======
->>>>>>> a3b1df6d
 <!-- Links -->
 
 [scverse-discourse]: https://discourse.scverse.org/
