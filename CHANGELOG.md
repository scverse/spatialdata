# Changelog

All notable changes to this project will be documented in this file.

The format is based on [Keep a Changelog][],
and this project adheres to [Semantic Versioning][].

[keep a changelog]: https://keepachangelog.com/en/1.0.0/
[semantic versioning]: https://semver.org/spec/v2.0.0.html

## [0.x.x] - 2024-xx-xx

-   Add `return_background` as argument to `get_centroids` and `get_element_instances` #621

## [0.2.1] - 2024-07-04

### Minor

-   Relaxing `spatial-image` package requirement #616

## [0.2.0] - 2024-07-03

### Changed

-   Using `DataArray` directly instead of the subclass `SpatialImage` (removed install constraint for the `spatial_image` package) #587
-   Using `DataTree` directly instead of the subclass `MultiscaleSpatialImage` (removed install constraint for the `multiscale_spatial_image` package) #587
-   Changed `element`parameter (deprecation in v0.3.0) of `transform_element_to_coordinate_system` to a string `element_name` #611

### Major

-   Added operation: `to_polygons()` @quentinblampey #560
-   Extended `rasterize()` to support all the data types @quentinblampey #566
-   Added operation: `rasterize_bins()` @quentinblampey #578
-   Added operation: `map_raster()` to apply functions block-wise to raster data @ArneDefauw #588

### Minor

-   Removed `pygeos` dependency @omsai #545
-   Channel coordinate annotations on images now persist through `rasterize()` @clwgg #544
-   Added `datasets` module
-   Extended `get_values()` to `AnnData` tables #579
-   Added `get_element_instances()` (replaces `_get_unique_label_values_as_index()`) #582
-   Added `get_element_annotators()`, retrieving the tables that annotate a particular SpatialElement #595

### Fixed

-   Preserve channel names of multi-scale images in `transform` (#379)
-   Fix `filter_by_coordinate_system` with SpatialData object having a table not annotating an element (#619)

## [0.1.2] - 2024-03-30

### Minor

-   Made `get_channels()` public.
-   Added utils `force_2d()` to force 3D shapes to 2D (this is a temporary solution until `.force_2d()` is available in `geopandas`).

## [0.1.1] - 2024-03-28

### Added

-   Added method `update_annotated_regions_metadata() which updates the `region`value automatically from the`region_key` columns

### Changed

-   Renamed `join_sdata_spatialelement_table` to `join_spatialelement_table`, and made it work also without `SpatialData` objects.

## [0.1.0] - 2024-03-24

### Added

#### Major

-   Implemented support in `SpatialData` for storing multiple tables.
-   These tables can annotate a `SpatialElement` but now not necessarily so.
-   Deprecated `.table` attribute in favor of `.tables` dict-like accessor.
<<<<<<< HEAD

-   Added join operations
-   Added SQL like joins that can be executed by calling one public function `join_sdata_spatialelement_table`. The following joins are supported: `left`, `left_exclusive`, `right`, `right_exclusive` and `inner`. The function has an option to match rows. For `left` only matching `left` is supported and for `right` join only `right` matching of rows is supported. Not all joins are supported for `Labels` elements.
-   Added function `match_element_to_table` which allows the user to perform a right join of `SpatialElement`(s) with a table with rows matching the row order in the table.

-   Incremental IO of data and metadata:
-   Increased in-memory vs on-disk control: changes performed in-memory (e.g. adding a new image) are not automatically performed on-disk.
-   Deprecated `add_image()`, `add_labels()`, `add_shapes()`, `add_points()` in favor of `.images`, `.labels`, `.shapes`, `.points` dict-like accessors.
-   new methods `write_element()`, `write_transformations()`, `write_metadata()`, `remove_element_from_disk()`
-   new methods `write_consolidated_metadata()` and `has_consolidated_metadata()`
-   deprecated `save_transformations()`
-   improved `__repr__()` with information on Zarr storage and Dask-backed files
-   new utils `is_self_contained()`, `describe_elements_are_self_contained()`
-   new utils `element_paths_in_memory()`, `element_paths_on_disk()`
=======
>>>>>>> 6d8aeb8e

-   Added join operations
-   Added SQL like joins that can be executed by calling one public function `join_sdata_spatialelement_table`. The following joins are supported: `left`, `left_exclusive`, `right`, `right_exclusive` and `inner`. The function has an option to match rows. For `left` only matching `left` is supported and for `right` join only `right` matching of rows is supported. Not all joins are supported for `Labels` elements.
-   Added function `match_element_to_table` which allows the user to perform a right join of `SpatialElement`(s) with a table with rows matching the row order in the table.

<<<<<<< HEAD
=======
-   Incremental IO of data and metadata:
-   Increased in-memory vs on-disk control: changes performed in-memory (e.g. adding a new image) are not automatically performed on-disk.
-   Deprecated `add_image()`, `add_labels()`, `add_shapes()`, `add_points()` in favor of `.images`, `.labels`, `.shapes`, `.points` dict-like accessors.
-   new methods `write_element()`, `write_transformations()`, `write_metadata()`, `remove_element_from_disk()`
-   new methods `write_consolidated_metadata()` and `has_consolidated_metadata()`
-   deprecated `save_transformations()`
-   improved `__repr__()` with information on Zarr storage and Dask-backed files
-   new utils `is_self_contained()`, `describe_elements_are_self_contained()`
-   new utils `element_paths_in_memory()`, `element_paths_on_disk()`

#### Minor

>>>>>>> 6d8aeb8e
-   Multiple table helper functions
-   Added public helper function `get_table_keys()` in `spatialdata.models` to retrieve annotation information of a given table.
-   Added public helper function `check_target_region_column_symmetry()` in `spatialdata.models` to check whether annotation
    metadata in `table.uns['spatialdata_attrs']` corresponds with respective columns in `table.obs`.
-   Added function `validate_table_in_spatialdata()` in SpatialData to validate the annotation target of a table being present in the `SpatialData` object.
-   Added method `get_annotated_regions()` in `SpatialData` to get the regions annotated by a given table.
-   Added method `get_region_key_column()` in `SpatialData` to get the region_key column in table.obs.
-   Added method `get_instance_key_column()` in `SpatialData` to get the instance_key column in table.obs.
-   Added method `set_table_annotates_spatialelement()` in `SpatialData` to either set or change the annotation metadata of a table in a given `SpatialData` object. - Added `table_name` parameter to the `aggregate()` function to allow users to give a custom table name to table resulting from aggregation.
-   Added `table_name` parameter to the `get_values()` function.

-   Utils
-   Added `gen_spatial_elements()` generator in SpatialData to generate the `SpatialElements` in a given `SpatialData` object.
-   Added `gen_elements` generator in `SpatialData` to generate elements of a `SpatialData` object including tables.
-   added `SpatialData.subset()` API
-   added `SpatialData.locate_element()` API
-   added utils function: `get_centroids()`
-   added utils function: `deepcopy()`
-   added operation: `to_circles()`
-   documented previously-added `get_channels()` to retrieve the channel names of a raster element indepently of it being single or multi-scale

-   Transformations-related

    -   added utils function: `transform_to_data_extent()`
    -   added utils function: `are_extents_equal()`
    -   added utils function: `postpone_transformation()`
    -   added utils function: `remove_transformations_to_coordinate_system()`

-   added testing utilities: `assert_spatial_data_objects_are_identical()`, `assert_elements_are_identical()`, `assert_elements_dict_are_identical()`

### Changed/fixed

#### Major

-   refactored data loader for deep learning
-   refactored `SpatialData.write()` to be more robust
-   generalized spatial queries to any combination of 2D/3D data and 2D/3D query region #409

#### Minor

-   Changed the string representation of `SpatialData` to reflect the changes in regard to multiple tables and incremental IO.
-   improved usability and robustness of `sdata.write()` when `overwrite=True` @aeisenbarth
-   fixed warnings for categorical dtypes in tables in `TableModel` and `PointsModel`
-   fixed wrong order of points after spatial queries

## [0.0.14] - 2023-10-11

### Added

#### Minor

-   new API: sdata.rename_coordinate_systems()

#### Technical

-   decompose affine transformation into simpler transformations
-   remove padding for blobs()

#### Major

-   get_extent() function to compute bounding box of the data

#### Minor

-   testing against pre-release packages

### Fixed

-   Fixed bug with get_values(): ignoring background channel in labels

## [0.0.13] - 2023-10-02

### Added

-   polygon_query() support for images #358

### Fixed

-   Fix missing c_coords argument in blobs multiscale #342
-   Replaced hardcoded string with instance_key #346

## [0.0.12] - 2023-06-24

### Added

-   Add multichannel blobs sample data (by @melonora)

## [0.0.11] - 2023-06-21

### Improved

-   Aggregation APIs.

## [0.0.10] - 2023-06-06

### Fixed

-   Fix blobs (#282)

## [0.0.9] - 2023-05-23

### Updated

-   Update napari-spatialdata pin (#279)
-   pin typing-extensions

## [0.0.8] - 2023-05-22

### Merged

-   Merge pull request #271 from scverse/fix/aggregation

## [0.0.7] - 2023-05-20

### Updated

-   Update readme

## [0.0.6] - 2023-05-10

### Added

-   This release adds polygon spatial query.

## [0.0.5] - 2023-05-05

### Fixed

-   fix tests badge (#242)

## [0.0.4] - 2023-05-04

### Tested

-   This release tests distribution via pypi

## [0.0.3] - 2023-05-02

### Added

-   This is an alpha release to test the release process.

## [0.0.2] - 2023-05-02

### Added

-   make version dynamic

## [0.0.1.dev1] - 2023-03-25

### Added

-   Dev version, not official release yet<|MERGE_RESOLUTION|>--- conflicted
+++ resolved
@@ -73,7 +73,6 @@
 -   Implemented support in `SpatialData` for storing multiple tables.
 -   These tables can annotate a `SpatialElement` but now not necessarily so.
 -   Deprecated `.table` attribute in favor of `.tables` dict-like accessor.
-<<<<<<< HEAD
 
 -   Added join operations
 -   Added SQL like joins that can be executed by calling one public function `join_sdata_spatialelement_table`. The following joins are supported: `left`, `left_exclusive`, `right`, `right_exclusive` and `inner`. The function has an option to match rows. For `left` only matching `left` is supported and for `right` join only `right` matching of rows is supported. Not all joins are supported for `Labels` elements.
@@ -88,28 +87,9 @@
 -   improved `__repr__()` with information on Zarr storage and Dask-backed files
 -   new utils `is_self_contained()`, `describe_elements_are_self_contained()`
 -   new utils `element_paths_in_memory()`, `element_paths_on_disk()`
-=======
->>>>>>> 6d8aeb8e
-
--   Added join operations
--   Added SQL like joins that can be executed by calling one public function `join_sdata_spatialelement_table`. The following joins are supported: `left`, `left_exclusive`, `right`, `right_exclusive` and `inner`. The function has an option to match rows. For `left` only matching `left` is supported and for `right` join only `right` matching of rows is supported. Not all joins are supported for `Labels` elements.
--   Added function `match_element_to_table` which allows the user to perform a right join of `SpatialElement`(s) with a table with rows matching the row order in the table.
-
-<<<<<<< HEAD
-=======
--   Incremental IO of data and metadata:
--   Increased in-memory vs on-disk control: changes performed in-memory (e.g. adding a new image) are not automatically performed on-disk.
--   Deprecated `add_image()`, `add_labels()`, `add_shapes()`, `add_points()` in favor of `.images`, `.labels`, `.shapes`, `.points` dict-like accessors.
--   new methods `write_element()`, `write_transformations()`, `write_metadata()`, `remove_element_from_disk()`
--   new methods `write_consolidated_metadata()` and `has_consolidated_metadata()`
--   deprecated `save_transformations()`
--   improved `__repr__()` with information on Zarr storage and Dask-backed files
--   new utils `is_self_contained()`, `describe_elements_are_self_contained()`
--   new utils `element_paths_in_memory()`, `element_paths_on_disk()`
-
-#### Minor
-
->>>>>>> 6d8aeb8e
+
+#### Minor
+
 -   Multiple table helper functions
 -   Added public helper function `get_table_keys()` in `spatialdata.models` to retrieve annotation information of a given table.
 -   Added public helper function `check_target_region_column_symmetry()` in `spatialdata.models` to check whether annotation
