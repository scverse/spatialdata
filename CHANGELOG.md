--- conflicted
+++ resolved
@@ -12,11 +12,8 @@
 
 ### Minor
 
-<<<<<<< HEAD
--   Channel coordinate annotations on images now persist through `rasterize()`.
-=======
 -   Removed `pygeos` dependency @omsai #545
->>>>>>> db6a55b7
+-   Channel coordinate annotations on images now persist through `rasterize()` @clwgg #544
 
 ## [0.1.2] - 2024-03-30
 
