# Changelog

All notable changes to this project will be documented in this file.

The format is based on [Keep a Changelog][],
and this project adheres to [Semantic Versioning][].

[keep a changelog]: https://keepachangelog.com/en/1.0.0/
[semantic versioning]: https://semver.org/spec/v2.0.0.html

## [0.0.x] - tbd

### Added

#### Major

-   Implemented support in SpatialData for storing multiple tables. These tables can annotate a SpatialElement but not
    necessarily so.
-   Added SQL like joins that can be executed by calling one public function `join_sdata_spatialelement_table`. The
    following joins are supported: `left`, `left_exclusive`, `right`, `right_exclusive` and `inner`. The function has
    an option to match rows. For `left` only matching `left` is supported and for `right` join only `right` matching of
    rows is supported. Not all joins are supported for `Labels` elements.
-   Added function `match_element_to_table` which allows the user to perform a right join of `SpatialElement`(s) with a
    table with rows matching the row order in the table.
-   Increased in-memory vs on-disk control: changes performed in-memory (e.g. adding a new image) are not automatically
    performed on-disk.

#### Minor

-   Added public helper function get_table_keys in spatialdata.models to retrieve annotation information of a given
    table.
-   Added public helper function check_target_region_column_symmetry in spatialdata.models to check whether annotation
    metadata in table.uns['spatialdata_attrs'] corresponds with respective columns in table.obs.
-   Added function validate_table_in_spatialdata in SpatialData to validate the annotation target of a table being
    present in the SpatialData object.
-   Added function get_annotated_regions in SpatialData to get the regions annotated by a given table.
-   Added function get_region_key_column in SpatialData to get the region_key column in table.obs.
-   Added function get_instance_key_column in SpatialData to get the instance_key column in table.obs.
-   Added function set_table_annotates_spatialelement in SpatialData to either set or change the annotation metadata of
    a table in a given SpatialData object.
-   Added table_name parameter to the aggregate function to allow users to give a custom table name to table resulting
    from aggregation.
-   Added table_name parameter to the get_values function.
-   Added tables property in SpatialData.
-   Added tables setter in SpatialData.
-   Added gen_spatial_elements generator in SpatialData to generate the SpatialElements in a given SpatialData object.
-   Added gen_elements generator in SpatialData to generate elements of a SpatialData object including tables.
-   added SpatialData.subset() API
-   added SpatialData.locate_element() API
-   added utils function: transform_to_data_extent()
-   added utils function: are_extents_equal()
-   added utils function: postpone_transformation()
-   added utils function: remove_transformations_to_coordinate_system()
-   added utils function: get_centroids()
<<<<<<< HEAD
-   added utils function: deepcopy()
=======
-   added operation: to_circles()
-   added testing utilities: assert_spatial_data_objects_are_identical(), assert_elements_are_identical(),
    assert_elements_dict_are_identical()
>>>>>>> 3386b3df

### Changed

#### Major

-   refactored data loader for deep learning

#### Minor

-   Changed the string representation of SpatialData to reflect the changes in regard to multiple tables.

### Fixed

#### Major

-   improved usability and robustness of sdata.write() when overwrite=True @aeisenbarth
-   generalized queries to any combination of 2D/3D data and 2D/3D query region #409
-   fixed warnings for categorical dtypes in tables in TableModel and PointsModel

## [0.0.14] - 2023-10-11

### Added

#### Minor

-   new API: sdata.rename_coordinate_systems()

#### Technical

-   decompose affine transformation into simpler transformations
-   remove padding for blobs()

#### Major

-   get_extent() function to compute bounding box of the data

#### Minor

-   testing against pre-release packages

### Fixed

-   Fixed bug with get_values(): ignoring background channel in labels

## [0.0.13] - 2023-10-02

### Added

-   polygon_query() support for images #358

### Fixed

-   Fix missing c_coords argument in blobs multiscale #342
-   Replaced hardcoded string with instance_key #346

## [0.0.12] - 2023-06-24

### Added

-   Add multichannel blobs sample data (by @melonora)

## [0.0.11] - 2023-06-21

### Improved

-   Aggregation APIs.

## [0.0.10] - 2023-06-06

### Fixed

-   Fix blobs (#282)

## [0.0.9] - 2023-05-23

### Updated

-   Update napari-spatialdata pin (#279)
-   pin typing-extensions

## [0.0.8] - 2023-05-22

### Merged

-   Merge pull request #271 from scverse/fix/aggregation

## [0.0.7] - 2023-05-20

### Updated

-   Update readme

## [0.0.6] - 2023-05-10

### Added

-   This release adds polygon spatial query.

## [0.0.5] - 2023-05-05

### Fixed

-   fix tests badge (#242)

## [0.0.4] - 2023-05-04

### Tested

-   This release tests distribution via pypi

## [0.0.3] - 2023-05-02

### Added

-   This is an alpha release to test the release process.

## [0.0.2] - 2023-05-02

### Added

-   make version dynamic

## [0.0.1.dev1] - 2023-03-25

### Added

-   Dev version, not official release yet<|MERGE_RESOLUTION|>--- conflicted
+++ resolved
@@ -52,13 +52,10 @@
 -   added utils function: postpone_transformation()
 -   added utils function: remove_transformations_to_coordinate_system()
 -   added utils function: get_centroids()
-<<<<<<< HEAD
 -   added utils function: deepcopy()
-=======
 -   added operation: to_circles()
 -   added testing utilities: assert_spatial_data_objects_are_identical(), assert_elements_are_identical(),
     assert_elements_dict_are_identical()
->>>>>>> 3386b3df
 
 ### Changed
 
