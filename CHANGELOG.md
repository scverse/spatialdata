--- conflicted
+++ resolved
@@ -9,13 +9,10 @@
 [semantic versioning]: https://semver.org/spec/v2.0.0.html
 
 ## [0.0.x] - tbd
-<<<<<<< HEAD
 
 ### Minor
 
 -   improved usability and robustness of sdata.write() when overwrite=True @aeisenbarth
-=======
->>>>>>> 0eff2953
 
 ### Added
 
