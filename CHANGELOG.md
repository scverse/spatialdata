# Changelog

All notable changes to this project will be documented in this file.

The format is based on [Keep a Changelog][],
and this project adheres to [Semantic Versioning][].

[keep a changelog]: https://keepachangelog.com/en/1.0.0/
[semantic versioning]: https://semver.org/spec/v2.0.0.html

## Incoming release

### Major

- Added attributes at the SpatialData object level (`.attrs`)
<<<<<<< HEAD
=======
- `rasterize_bins()` can now produce a labels element #811 @ArneDefauw

### Minor

- Added `asv` benchmark code #784 @berombau
- Validate tables while parsing #808
- fix join non matching tables #813

### Fixed

- Relaxed `fsspec` requirement #798
- Fix for `to_polygons` when using processed instead of threads in Dask #756 @ArneDefauw
- Fix `transform_to_data_extent` converting labels to images #791 @aeisenbarth
>>>>>>> 526a0a25

## [0.2.6] - 2024-11-26

### Added

- Added `set_channel_names` method to `SpatialData` to change the channel names of an
  image element in `SpatialData` #786
- Added `write_channel_names` method to `SpatialData` to overwrite channel metadata on disk
  without overwriting the image array itself. #786

### Changed

- Argument `c_coords` is moved out of kwargs for the `ImageModel`s. #779
- `get_channels` is marked for deprecation in `SpatialData` v0.3.0. Function is replaced
  by `get_channel_names` #786
- Updated dependency of `multiscale-spatial-image` #792
- Adjust to new version of `xarray` with `DataTree` # 752

### Fixed

- Updated deprecated default stages of `pre-commit` #771
- Preserve points `feature_key` during queries #794

## [0.2.5] - 2024-11-06

### Fixed

- Incompatibility issues due to newest release of `multiscale-spatial-image` #760

## [0.2.4] - 2024-11-06

### Major

- Enable vectorization of `bounding_box_query` for all `SpatialData` elements. #699

### Minor

- Added `shortest_path` parameter to `get_transformation_between_coordinate_systems` #714
- Added `get_pyramid_levels()` utils API #719
- Improved ergonomics of `concatenate()` when element names are non-unique #720
- Improved performance of writing images with multiscales #577

## [0.2.3] - 2024-09-25

### Minor

- Added `clip: bool = False` parameter to `polygon_query()` #670
- Add `sort` parameter to `PointsModel.parse()` #672

### Fixed

- Fix interpolation artifact multiscale computation for labels #697

## [0.2.2] - 2024-08-07

### Major

- New disk format for shapes using `GeoParquet` (the change is backward compatible) #542

### Minor

- Add `return_background` as argument to `get_centroids` and `get_element_instances` #621
- Ability to save data using older disk formats #542

### Fixed

- Circles validation now checks for inf or nan radii #653
- Bug with table name in torch dataset #654 @LLehner

## [0.2.1] - 2024-07-04

### Minor

- Relaxing `spatial-image` package requirement #616

## [0.2.0] - 2024-07-03

### Changed

- Using `DataArray` directly instead of the subclass `SpatialImage` (removed install constraint for the `spatial_image` package) #587
- Using `DataTree` directly instead of the subclass `MultiscaleSpatialImage` (removed install constraint for the `multiscale_spatial_image` package) #587
- Changed `element`parameter (deprecation in v0.3.0) of `transform_element_to_coordinate_system` to a string `element_name` #611

### Major

- Added operation: `to_polygons()` @quentinblampey #560
- Extended `rasterize()` to support all the data types @quentinblampey #566
- Added operation: `rasterize_bins()` @quentinblampey #578
- Added operation: `map_raster()` to apply functions block-wise to raster data @ArneDefauw #588

### Minor

- Removed `pygeos` dependency @omsai #545
- Channel coordinate annotations on images now persist through `rasterize()` @clwgg #544
- Added `datasets` module
- Extended `get_values()` to `AnnData` tables #579
- Added `get_element_instances()` (replaces `_get_unique_label_values_as_index()`) #582
- Added `get_element_annotators()`, retrieving the tables that annotate a particular SpatialElement #595

### Fixed

- Preserve channel names of multi-scale images in `transform` (#379)
- Fix `filter_by_coordinate_system` with SpatialData object having a table not annotating an element (#619)

## [0.1.2] - 2024-03-30

### Minor

- Made `get_channels()` public.
- Added utils `force_2d()` to force 3D shapes to 2D (this is a temporary solution until `.force_2d()` is available in `geopandas`).

## [0.1.1] - 2024-03-28

### Added

- Added method `update_annotated_regions_metadata() which updates the `region`value automatically from the`region_key` columns

### Changed

- Renamed `join_sdata_spatialelement_table` to `join_spatialelement_table`, and made it work also without `SpatialData` objects.

## [0.1.0] - 2024-03-24

### Added

#### Major

- Implemented support in `SpatialData` for storing multiple tables.
- These tables can annotate a `SpatialElement` but now not necessarily so.
- Deprecated `.table` attribute in favor of `.tables` dict-like accessor.

- Added join operations
- Added SQL like joins that can be executed by calling one public function `join_sdata_spatialelement_table`. The following joins are supported: `left`, `left_exclusive`, `right`, `right_exclusive` and `inner`. The function has an option to match rows. For `left` only matching `left` is supported and for `right` join only `right` matching of rows is supported. Not all joins are supported for `Labels` elements.
- Added function `match_element_to_table` which allows the user to perform a right join of `SpatialElement`(s) with a table with rows matching the row order in the table.

- Incremental IO of data and metadata:
- Increased in-memory vs on-disk control: changes performed in-memory (e.g. adding a new image) are not automatically performed on-disk.
- Deprecated `add_image()`, `add_labels()`, `add_shapes()`, `add_points()` in favor of `.images`, `.labels`, `.shapes`, `.points` dict-like accessors.
- new methods `write_element()`, `write_transformations()`, `write_metadata()`, `remove_element_from_disk()`
- new methods `write_consolidated_metadata()` and `has_consolidated_metadata()`
- deprecated `save_transformations()`
- improved `__repr__()` with information on Zarr storage and Dask-backed files
- new utils `is_self_contained()`, `describe_elements_are_self_contained()`
- new utils `element_paths_in_memory()`, `element_paths_on_disk()`

#### Minor

- Multiple table helper functions
- Added public helper function `get_table_keys()` in `spatialdata.models` to retrieve annotation information of a given table.
- Added public helper function `check_target_region_column_symmetry()` in `spatialdata.models` to check whether annotation
  metadata in `table.uns['spatialdata_attrs']` corresponds with respective columns in `table.obs`.
- Added function `validate_table_in_spatialdata()` in SpatialData to validate the annotation target of a table being present in the `SpatialData` object.
- Added method `get_annotated_regions()` in `SpatialData` to get the regions annotated by a given table.
- Added method `get_region_key_column()` in `SpatialData` to get the region_key column in table.obs.
- Added method `get_instance_key_column()` in `SpatialData` to get the instance_key column in table.obs.
- Added method `set_table_annotates_spatialelement()` in `SpatialData` to either set or change the annotation metadata of a table in a given `SpatialData` object. - Added `table_name` parameter to the `aggregate()` function to allow users to give a custom table name to table resulting from aggregation.
- Added `table_name` parameter to the `get_values()` function.

- Utils
- Added `gen_spatial_elements()` generator in SpatialData to generate the `SpatialElements` in a given `SpatialData` object.
- Added `gen_elements` generator in `SpatialData` to generate elements of a `SpatialData` object including tables.
- added `SpatialData.subset()` API
- added `SpatialData.locate_element()` API
- added utils function: `get_centroids()`
- added utils function: `deepcopy()`
- added operation: `to_circles()`
- documented previously-added `get_channels()` to retrieve the channel names of a raster element indepently of it being single or multi-scale

- Transformations-related

    - added utils function: `transform_to_data_extent()`
    - added utils function: `are_extents_equal()`
    - added utils function: `postpone_transformation()`
    - added utils function: `remove_transformations_to_coordinate_system()`

- added testing utilities: `assert_spatial_data_objects_are_identical()`, `assert_elements_are_identical()`, `assert_elements_dict_are_identical()`

### Changed/fixed

#### Major

- refactored data loader for deep learning
- refactored `SpatialData.write()` to be more robust
- generalized spatial queries to any combination of 2D/3D data and 2D/3D query region #409

#### Minor

- Changed the string representation of `SpatialData` to reflect the changes in regard to multiple tables and incremental IO.
- improved usability and robustness of `sdata.write()` when `overwrite=True` @aeisenbarth
- fixed warnings for categorical dtypes in tables in `TableModel` and `PointsModel`
- fixed wrong order of points after spatial queries

## [0.0.14] - 2023-10-11

### Added

#### Minor

- new API: sdata.rename_coordinate_systems()

#### Technical

- decompose affine transformation into simpler transformations
- remove padding for blobs()

#### Major

- get_extent() function to compute bounding box of the data

#### Minor

- testing against pre-release packages

### Fixed

- Fixed bug with get_values(): ignoring background channel in labels

## [0.0.13] - 2023-10-02

### Added

- polygon_query() support for images #358

### Fixed

- Fix missing c_coords argument in blobs multiscale #342
- Replaced hardcoded string with instance_key #346

## [0.0.12] - 2023-06-24

### Added

- Add multichannel blobs sample data (by @melonora)

## [0.0.11] - 2023-06-21

### Improved

- Aggregation APIs.

## [0.0.10] - 2023-06-06

### Fixed

- Fix blobs (#282)

## [0.0.9] - 2023-05-23

### Updated

- Update napari-spatialdata pin (#279)
- pin typing-extensions

## [0.0.8] - 2023-05-22

### Merged

- Merge pull request #271 from scverse/fix/aggregation

## [0.0.7] - 2023-05-20

### Updated

- Update readme

## [0.0.6] - 2023-05-10

### Added

- This release adds polygon spatial query.

## [0.0.5] - 2023-05-05

### Fixed

- fix tests badge (#242)

## [0.0.4] - 2023-05-04

### Tested

- This release tests distribution via pypi

## [0.0.3] - 2023-05-02

### Added

- This is an alpha release to test the release process.

## [0.0.2] - 2023-05-02

### Added

- make version dynamic

## [0.0.1.dev1] - 2023-03-25

### Added

- Dev version, not official release yet<|MERGE_RESOLUTION|>--- conflicted
+++ resolved
@@ -13,8 +13,6 @@
 ### Major
 
 - Added attributes at the SpatialData object level (`.attrs`)
-<<<<<<< HEAD
-=======
 - `rasterize_bins()` can now produce a labels element #811 @ArneDefauw
 
 ### Minor
@@ -28,7 +26,6 @@
 - Relaxed `fsspec` requirement #798
 - Fix for `to_polygons` when using processed instead of threads in Dask #756 @ArneDefauw
 - Fix `transform_to_data_extent` converting labels to images #791 @aeisenbarth
->>>>>>> 526a0a25
 
 ## [0.2.6] - 2024-11-26
 
