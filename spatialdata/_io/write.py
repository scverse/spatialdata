--- conflicted
+++ resolved
@@ -18,14 +18,6 @@
 from shapely.io import to_ragged_array
 from spatial_image import SpatialImage
 
-<<<<<<< HEAD
-from spatialdata._core.core_utils import get_dims, get_transform
-from spatialdata._core.models import ShapesModel
-from spatialdata._core.transformations import BaseTransformation
-from spatialdata._io.format import PointsFormat, ShapesFormat, SpatialDataFormatV01
-
-__all__ = ["write_image", "write_labels", "write_points", "write_shapes", "write_table"]
-=======
 from spatialdata._core.core_utils import (
     MappingToCoordinateSystem_t,
     ValidAxis_t,
@@ -34,19 +26,14 @@
     _validate_mapping_to_coordinate_system_type,
     get_dims,
 )
+from spatialdata._core.models import ShapesModel
 from spatialdata._core.transformations import _get_current_output_axes
-from spatialdata._io.format import (
-    PointsFormat,
-    PolygonsFormat,
-    ShapesFormat,
-    SpatialDataFormatV01,
-)
+from spatialdata._io.format import PointsFormat, ShapesFormat, SpatialDataFormatV01
 
 __all__ = [
     "write_image",
     "write_labels",
     "write_points",
-    "write_polygons",
     "write_table",
     "overwrite_coordinate_transformations_non_raster",
     "overwrite_coordinate_transformations_raster",
@@ -97,7 +84,6 @@
     multiscale["coordinateTransformations"] = coordinate_transformations
     # multiscale["coordinateSystems"] = [t.output_coordinate_system_name for t in ngff_transformations]
     group.attrs["multiscales"] = multiscales
->>>>>>> 995f91d8
 
 
 def _write_metadata(
@@ -263,21 +249,11 @@
     group_type: str = "ngff:shapes",
     fmt: Format = ShapesFormat(),
 ) -> None:
-<<<<<<< HEAD
+    axes = get_dims(polygons)
+    _get_transformations(polygons)
     shapes_groups = group.require_group(name)
-    t = get_transform(shapes)
-    assert isinstance(t, BaseTransformation)
-    coordinate_transformations = [t.to_dict()]
-
     geometry, coords, offsets = to_ragged_array(shapes.geometry)
     shapes_groups.create_dataset(name="coords", data=coords)
-=======
-    axes = get_dims(polygons)
-    t = _get_transformations(polygons)
-    polygons_groups = group.require_group(name)
-    geometry, coords, offsets = to_ragged_array(polygons.geometry)
-    polygons_groups.create_dataset(name="coords", data=coords)
->>>>>>> 995f91d8
     for i, o in enumerate(offsets):
         shapes_groups.create_dataset(name=f"offset{i}", data=o)
     shapes_groups.create_dataset(name="Index", data=shapes.index.values)
@@ -287,40 +263,6 @@
     attrs = fmt.attrs_to_dict(geometry)
     attrs["version"] = fmt.spatialdata_version
 
-<<<<<<< HEAD
-    axes = list(get_dims(shapes))
-
-=======
-    _write_metadata(
-        polygons_groups,
-        group_type=group_type,
-        # coordinate_transformations=coordinate_transformations,
-        axes=list(axes),
-        attrs=attrs,
-        fmt=fmt,
-    )
-    assert t is not None
-    overwrite_coordinate_transformations_non_raster(group=polygons_groups, axes=axes, transformations=t)
-
-
-def write_shapes(
-    shapes: AnnData,
-    group: zarr.Group,
-    name: str,
-    group_type: str = "ngff:shapes",
-    fmt: Format = ShapesFormat(),
-) -> None:
-    axes = get_dims(shapes)
-    transform = shapes.uns.pop("transform")
-    assert transform is not None
-    write_adata(group, name, shapes)  # creates group[name]
-    shapes.uns["transform"] = transform
-
-    attrs = fmt.attrs_to_dict(shapes.uns)
-    attrs["version"] = fmt.spatialdata_version
-
-    shapes_group = group[name]
->>>>>>> 995f91d8
     _write_metadata(
         shapes_groups,
         group_type=group_type,
