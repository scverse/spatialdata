--- conflicted
+++ resolved
@@ -7,12 +7,8 @@
 from shapely import GeometryType
 from spatial_image import SpatialImage
 
-<<<<<<< HEAD
 from spatialdata._core.core_utils import get_channels
-from spatialdata._core.models import PointsModel, PolygonsModel, ShapesModel
-=======
 from spatialdata._core.models import PointsModel, ShapesModel
->>>>>>> 30897ce9
 
 CoordinateTransform_t = list[dict[str, Any]]
 
@@ -105,7 +101,7 @@
         if channels_metadata is not None:
             if set(channels_metadata.keys()).symmetric_difference(set(channels)):
                 for c in channels:
-                    metadata["channels"].append({"labels": c} | omero_metadata[c])
+                    metadata["channels"].append({"labels": c} | channels_metadata[c])
             else:
                 raise ValueError("Channels metadata must contain all channels.")
         else:
