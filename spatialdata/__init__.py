--- conflicted
+++ resolved
@@ -5,39 +5,13 @@
 __all__ = [
     "SpatialData",
     "Identity",
-<<<<<<< HEAD
-    "MapIndex",
-=======
     # "MapIndex",
->>>>>>> 3ddb9394
     "MapAxis",
     "Translation",
     "Scale",
     "Affine",
     "Rotation",
     "Sequence",
-<<<<<<< HEAD
-    "Displacements",
-    "Coordinates",
-    "VectorField",
-    "InverseOf",
-    "Bijection",
-    "ByDimension",
-    "compose_transformations",
-]
-
-from spatialdata._core._spatialdata import SpatialData
-from spatialdata._core.transform import (
-    Affine,
-    Bijection,
-    ByDimension,
-    Coordinates,
-    Displacements,
-    Identity,
-    InverseOf,
-    MapAxis,
-    MapIndex,
-=======
     # "Displacements",
     # "Coordinates",
     # "VectorField",
@@ -51,14 +25,8 @@
     Affine,
     Identity,
     MapAxis,
->>>>>>> 3ddb9394
     Rotation,
     Scale,
     Sequence,
     Translation,
-<<<<<<< HEAD
-    VectorField,
-    compose_transformations,
-=======
->>>>>>> 3ddb9394
 )