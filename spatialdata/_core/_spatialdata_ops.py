from __future__ import annotations

from copy import copy  # Should probably go up at the top
from itertools import chain
from typing import TYPE_CHECKING, Any, Optional, Union

import networkx as nx
import numpy as np
from anndata import AnnData

<<<<<<< HEAD
from spatialdata._core.models import TableModel
from spatialdata._logging import logger

=======
>>>>>>> 2cc15e84
if TYPE_CHECKING:
    from spatialdata._core._spatialdata import SpatialData

from spatialdata._core.core_utils import (
    DEFAULT_COORDINATE_SYSTEM,
    SpatialElement,
    _get_transformations,
    _set_transformations,
    has_type_spatial_element,
)
from spatialdata._core.models import TableModel
from spatialdata._core.transformations import BaseTransformation, Identity, Sequence

__all__ = [
    "set_transformation",
    "get_transformation",
    "remove_transformation",
    "get_transformation_between_coordinate_systems",
    "concatenate",
]


def set_transformation(
    element: SpatialElement,
    transformation: Union[BaseTransformation, dict[str, BaseTransformation]],
    to_coordinate_system: Optional[str] = None,
    set_all: bool = False,
    write_to_sdata: Optional[SpatialData] = None,
) -> None:
    """
    Set a transformation/s to an element, in-memory or to disk.

    Parameters
    ----------
    element
        The element to set the transformation/s to.
    transformation
        The transformation/s to set.
    to_coordinate_system
        The coordinate system to set the transformation/s to. This needs to be none if multiple transformations are
        being set.
    set_all
        If True, all transformations are set. If False, only the transformation to the specified coordinate system is set.
        If True, `to_coordinate_system` needs to be None.
    write_to_sdata
        The SpatialData object to set the transformation/s to. If None, the transformation/s are set in-memory. If not
        None, the element needs to belong to the SpatialData object, and the SpatialData object needs to be backed.

    """
    if write_to_sdata is None:
        if set_all is False:
            assert isinstance(transformation, BaseTransformation)
            transformations = _get_transformations(element)
            assert transformations is not None
            if to_coordinate_system is None:
                to_coordinate_system = DEFAULT_COORDINATE_SYSTEM
            transformations[to_coordinate_system] = transformation
            _set_transformations(element, transformations)
        else:
            assert isinstance(transformation, dict)
            assert to_coordinate_system is None
            _set_transformations(element, transformation)
    else:
        if not write_to_sdata.contains_element(element, raise_exception=True):
            raise RuntimeError("contains_element() failed without raising an exception.")
        if not write_to_sdata.is_backed():
            raise ValueError(
                "The SpatialData object is not backed. You can either set a transformation to an element "
                "in-memory (write_to_sdata=None), or in-memory and to disk; this last case requires the element "
                "to belong to the SpatialData object that is backed."
            )
        set_transformation(element, transformation, to_coordinate_system, set_all, None)
        write_to_sdata._write_transformations_to_disk(element)


def get_transformation(
    element: SpatialElement, to_coordinate_system: Optional[str] = None, get_all: bool = False
) -> Union[BaseTransformation, dict[str, BaseTransformation]]:
    """
    Get the transformation/s of an element.

    Parameters
    ----------
    element
        The element.
    to_coordinate_system
        The coordinate system to which the transformation should be returned. If None, all transformations are returned.
    get_all
        If True, all transformations are returned. If True, `to_coordinate_system` needs to be None.

    Returns
    -------
    transformation
        The transformation, if `to_coordinate_system` is not None, otherwise a dictionary of transformations to all
        the coordinate systems.
    """
    transformations = _get_transformations(element)
    assert isinstance(transformations, dict)

    if get_all is False:
        if to_coordinate_system is None:
            to_coordinate_system = DEFAULT_COORDINATE_SYSTEM
        # get a specific transformation
        if to_coordinate_system not in transformations:
            raise ValueError(f"Transformation to {to_coordinate_system} not found in element {element}.")
        return transformations[to_coordinate_system]
    else:
        assert to_coordinate_system is None
        # get the dict of all the transformations
        return transformations


def remove_transformation(
    element: SpatialElement,
    to_coordinate_system: Optional[str] = None,
    remove_all: bool = False,
    write_to_sdata: Optional[SpatialData] = None,
) -> None:
    """
    Remove a transformation/s from an element, in-memory or from disk.

    Parameters
    ----------
    element
        The element to remove the transformation/s from.
    to_coordinate_system
        The coordinate system to remove the transformation/s from. If None, all transformations are removed.
    remove_all
        If True, all transformations are removed. If True, `to_coordinate_system` needs to be None.
    write_to_sdata
        The SpatialData object to remove the transformation/s from. If None, the transformation/s are removed in-memory.
        If not None, the element needs to belong to the SpatialData object, and the SpatialData object needs to be backed.
    """
    if write_to_sdata is None:
        if remove_all is False:
            transformations = _get_transformations(element)
            assert transformations is not None
            if to_coordinate_system is None:
                to_coordinate_system = DEFAULT_COORDINATE_SYSTEM
            del transformations[to_coordinate_system]
            _set_transformations(element, transformations)
        else:
            assert to_coordinate_system is None
            _set_transformations(element, {})
    else:
        if not write_to_sdata.contains_element(element, raise_exception=True):
            raise RuntimeError("contains_element() failed without raising an exception.")
        if not write_to_sdata.is_backed():
            raise ValueError(
                "The SpatialData object is not backed. You can either remove a transformation from an "
                "element in-memory (write_to_sdata=None), or in-memory and from disk; this last case requires the "
                "element to belong to the SpatialData object that is backed."
            )
        remove_transformation(element, to_coordinate_system, remove_all, None)
        write_to_sdata._write_transformations_to_disk(element)


def _build_transformations_graph(sdata: SpatialData) -> nx.Graph:
    g = nx.DiGraph()
    gen = sdata._gen_elements_values()
    for cs in sdata.coordinate_systems:
        g.add_node(cs)
    for e in gen:
        g.add_node(id(e))
        transformations = get_transformation(e, get_all=True)
        assert isinstance(transformations, dict)
        for cs, t in transformations.items():
            g.add_edge(id(e), cs, transformation=t)
            try:
                g.add_edge(cs, id(e), transformation=t.inverse())
            except np.linalg.LinAlgError:
                pass
    return g


def get_transformation_between_coordinate_systems(
    sdata: SpatialData,
    source_coordinate_system: Union[SpatialElement, str],
    target_coordinate_system: Union[SpatialElement, str],
    intermediate_coordinate_systems: Optional[Union[SpatialElement, str]] = None,
) -> BaseTransformation:
    """
    Get the transformation to map a coordinate system (intrinsic or extrinsic) to another one.

    Parameters
    ----------
    source_coordinate_system
        The source coordinate system. Can be a SpatialElement (intrinsic coordinate system) or a string (extrinsic
        coordinate system).
    target_coordinate_system
        The target coordinate system. Can be a SpatialElement (intrinsic coordinate system) or a string (extrinsic
        coordinate system).

    Returns
    -------
    The transformation to map the source coordinate system to the target coordinate system.
    """

    def _describe_paths(paths: list[list[Union[int, str]]]) -> str:
        paths_str = ""
        for p in paths:
            components = []
            for c in p:
                if isinstance(c, str):
                    components.append(f"{c!r}")
                else:
                    ss = [
                        f"<sdata>.{element_type}[{element_name!r}]"
                        for element_type, element_name, e in sdata._gen_elements()
                        if id(e) == c
                    ]
                    assert len(ss) == 1
                    components.append(ss[0])
            paths_str += "\n    " + " -> ".join(components)
        return paths_str

    if (
        isinstance(source_coordinate_system, str)
        and isinstance(target_coordinate_system, str)
        and source_coordinate_system == target_coordinate_system
        or id(source_coordinate_system) == id(target_coordinate_system)
    ):
        return Identity()
    else:
        g = _build_transformations_graph(sdata)
        src_node: Union[int, str]
        if has_type_spatial_element(source_coordinate_system):
            src_node = id(source_coordinate_system)
        else:
            assert isinstance(source_coordinate_system, str)
            src_node = source_coordinate_system
        tgt_node: Union[int, str]
        if has_type_spatial_element(target_coordinate_system):
            tgt_node = id(target_coordinate_system)
        else:
            assert isinstance(target_coordinate_system, str)
            tgt_node = target_coordinate_system
        paths = list(nx.all_simple_paths(g, source=src_node, target=tgt_node))
        if len(paths) == 0:
            # error 0 (we refer to this in the tests)
            raise RuntimeError("No path found between the two coordinate systems")
        elif len(paths) > 1:
            if intermediate_coordinate_systems is None:
                # if one and only one of the paths has lenght 1, we choose it straight away, otherwise we raise
                # an expection and ask the user to be more specific
                paths_with_length_1 = [p for p in paths if len(p) == 2]
                if len(paths_with_length_1) == 1:
                    path = paths_with_length_1[0]
                else:
                    # error 1
                    s = _describe_paths(paths)
                    raise RuntimeError(
                        "Multiple paths found between the two coordinate systems. Please specify an intermediate "
                        f"coordinate system. Available paths are:{s}"
                    )
            else:
                if has_type_spatial_element(intermediate_coordinate_systems):
                    intermediate_coordinate_systems = id(intermediate_coordinate_systems)
                paths = [p for p in paths if intermediate_coordinate_systems in p]
                if len(paths) == 0:
                    # error 2
                    raise RuntimeError(
                        "No path found between the two coordinate systems passing through the intermediate"
                    )
                elif len(paths) > 1:
                    # error 3
                    s = _describe_paths(paths)
                    raise RuntimeError(
                        "Multiple paths found between the two coordinate systems passing through the intermediate. "
                        f"Avaliable paths are:{s}"
                    )
                else:
                    path = paths[0]
        else:
            path = paths[0]
        transformations = []
        for i in range(len(path) - 1):
            transformations.append(g[path[i]][path[i + 1]]["transformation"])
        sequence = Sequence(transformations)
        return sequence


def _concatenate_tables(
    tables: list[AnnData],
    region_key: str | None = None,
    instance_key: str | None = None,
    **kwargs: Any,
) -> AnnData:
    import anndata as ad

    region_keys = [table.uns[TableModel.ATTRS_KEY][TableModel.REGION_KEY_KEY] for table in tables]
    instance_keys = [table.uns[TableModel.ATTRS_KEY][TableModel.INSTANCE_KEY] for table in tables]
    regions = [table.uns[TableModel.ATTRS_KEY][TableModel.REGION_KEY] for table in tables]

<<<<<<< HEAD
    Returns
    -------
    A table with all the tables concatenated. If the list of tables is empty, None is returned.

    Notes
    -----
    Not all tables can be merged, they need to have compatible region, region_key and instance_key values. This function
    checks this and merges if possible.

    """
    if len(tables) == 0:
        return None
    if len(tables) == 1:
        return tables[0]

    # 1) if REGION is a list, REGION_KEY is a string and there is a column in the table, with that name, specifying
    # the "regions element" each key is annotating; 2) if instead REGION is a string, REGION_KEY may or not be specified.
    #
    # In case 1), we require that each table has the same value for REGION_KEY (this assumption could be relaxed,
    # see below) and then we concatenate the table. The new concatenated column is correctly annotating the rows.
    #
    # In case 2), we check if there is a REGION_KEY value. Let's first assume there is no value. Then contatenating
    # the tables would not add any "REGION_KEY" column, since no table has it. For this reason we add such column to
    # each table and we call it "annotated_element_merged". Such a column could be already present in the table (for
    # instance merging a table that had already been merged), so the for loop before find a unique name. I added an
    # upper bound, so if the user keeps merging the same table more than 100 times (this is bad practice anyway),
    # then we raise an exception. Let's now assume that some tables have a REGION_KEY value. We require that all
    # those table have the same REGION_KEY value. Again, this assumption could be relaxed (see below).
    #
    # Final note, as mentioned we could relax the requirement that all the tables have the same REGION_KEY value (
    # either all the same string, either all None), but I wanted to start simple, since this covers a lot of use
    # cases already.
    MERGED_TABLES_REGION_KEY = "annotated_element_merged"
    MAX_CONCATENTAION_TABLES = 100
    for i in range(MAX_CONCATENTAION_TABLES):
        if i == 0:
            key = MERGED_TABLES_REGION_KEY
        else:
            key = f"{MERGED_TABLES_REGION_KEY}_{i}"

        all_without = True
        for table in tables:
            if key in table.obs:
                all_without = False
                break
        if all_without:
            MERGED_TABLES_REGION_KEY = key
            break

    spatialdata_attrs_found = [TableModel.ATTRS_KEY in table.uns for table in tables]
    assert all(spatialdata_attrs_found) or not any(spatialdata_attrs_found)
    if not any(spatialdata_attrs_found):
        merged_region = None
        merged_region_key = None
        merged_instance_key = None
    else:
        all_instance_keys = [table.uns[TableModel.ATTRS_KEY][TableModel.INSTANCE_KEY] for table in tables]
        assert all(all_instance_keys[0] == instance_key for instance_key in all_instance_keys)
        merged_instance_key = all_instance_keys[0]

        all_region_keys = set()
        for table in tables:
            TableModel().validate(table)
            region = table.uns[TableModel.ATTRS_KEY][TableModel.REGION_KEY]
            region_key = table.uns[TableModel.ATTRS_KEY][TableModel.REGION_KEY_KEY]
            if isinstance(region, list) and region_key is None:
                # this code should be never reached because the validate function should have raised an exception, but
                # let's be extra safe
                raise RuntimeError("Tables have incompatible region keys")
            if region_key is not None:
                try:
                    table.obs[MERGED_TABLES_REGION_KEY] = table.obs[region_key]
                except KeyError as e:
                    logger.error(
                        f"The table has a region_key ({region_key}), but the column with that name is not present in the table"
                    )
                    raise e
                all_region_keys.add(region_key)
            else:
                table.obs[MERGED_TABLES_REGION_KEY] = region
            if not len(all_region_keys) <= 1:
                raise RuntimeError("Tables have incompatible region keys (at most one different value is allowed)")
        if len(all_region_keys) == 0:
            merged_region_key = MERGED_TABLES_REGION_KEY
        else:
            merged_region_key = all_region_keys.pop()
            for table in tables:
                table.obs[merged_region_key] = table.obs[MERGED_TABLES_REGION_KEY]

        all_regions = []
        for table in tables:
            region = table.uns[TableModel.ATTRS_KEY][TableModel.REGION_KEY]
            if isinstance(region, str):
                all_regions.append(region)
            else:
                all_regions.extend(region)
        all_regions = list(set(all_regions))
        merged_region = all_regions

    attr = {"region": merged_region, "region_key": merged_region_key, "instance_key": merged_instance_key}
    merged_table = anndata.concat(tables, join="outer", uns_merge="same")

    # remove the MERGED_TABLES_REGION_KEY column if it has been added (the code above either adds that column
    # to all the tables, either it doesn't add it at all)
    for table in tables:
        if MERGED_TABLES_REGION_KEY in table.obs:
            del table.obs[MERGED_TABLES_REGION_KEY]

    merged_table.uns[TableModel.ATTRS_KEY] = attr
    merged_table.obs[merged_region_key] = merged_table.obs[merged_region_key].astype("category")
    TableModel().validate(merged_table)
    return merged_table
=======
    if len(set(region_keys)) == 1:
        region_key = list(region_keys)[0]
    else:
        if region_key is None:
            raise ValueError("`region_key` must be specified if tables have different region keys")
>>>>>>> 2cc15e84

    # get unique regions from list of lists or str
    regions_unique = list(chain(*[[i] if isinstance(i, str) else i for i in regions]))
    if len(set(regions_unique)) != len(regions_unique):
        raise ValueError(f"Two or more tables seems to annotate regions with the same name: {regions_unique}")

    if len(set(instance_keys)) == 1:
        instance_key = list(instance_keys)[0]
    else:
        if instance_key is None:
            raise ValueError("`instance_key` must be specified if tables have different instance keys")

    tables_l = []
    for table_region_key, table_instance_key, table in zip(region_keys, instance_keys, tables):
        rename_dict = {}
        if table_region_key != region_key:
            rename_dict[table_region_key] = region_key
        if table_instance_key != instance_key:
            rename_dict[table_instance_key] = instance_key
        if len(rename_dict) > 0:
            table = copy(table)  # Shallow copy
            table.obs = table.obs.rename(columns=rename_dict, copy=False)
        tables_l.append(table)

    merged_table = ad.concat(tables_l, **kwargs)
    attrs = {
        TableModel.REGION_KEY: merged_table.obs[TableModel.REGION_KEY].unique().tolist(),
        TableModel.REGION_KEY_KEY: region_key,
        TableModel.INSTANCE_KEY: instance_key,
    }
    merged_table.uns[TableModel.ATTRS_KEY] = attrs

    return TableModel().validate(merged_table)


def concatenate(
    sdatas: list[SpatialData],
    region_key: str | None = None,
    instance_key: str | None = None,
    **kwargs: Any,
) -> SpatialData:
    """
    Concatenate a list of spatial data objects.

    Parameters
    ----------
    sdatas
        The spatial data objects to concatenate.
    region_key
        The key to use for the region column in the concatenated object.
        If all region_keys are the same, the `region_key` is used.
    instance_key
        The key to use for the instance column in the concatenated object.
    kwargs
        See :func:`anndata.concat` for more details.

    Returns
    -------
    The concatenated :class:`spatialdata.SpatialData` object.
    """
    from spatialdata import SpatialData

    merged_images = {**{k: v for sdata in sdatas for k, v in sdata.images.items()}}
    if len(merged_images) != np.sum([len(sdata.images) for sdata in sdatas]):
        raise KeyError("Images must have unique names across the SpatialData objects to concatenate")
    merged_labels = {**{k: v for sdata in sdatas for k, v in sdata.labels.items()}}
    if len(merged_labels) != np.sum([len(sdata.labels) for sdata in sdatas]):
        raise KeyError("Labels must have unique names across the SpatialData objects to concatenate")
    merged_points = {**{k: v for sdata in sdatas for k, v in sdata.points.items()}}
    if len(merged_points) != np.sum([len(sdata.points) for sdata in sdatas]):
        raise KeyError("Points must have unique names across the SpatialData objects to concatenate")
    merged_shapes = {**{k: v for sdata in sdatas for k, v in sdata.shapes.items()}}
    if len(merged_shapes) != np.sum([len(sdata.shapes) for sdata in sdatas]):
        raise KeyError("Shapes must have unique names across the SpatialData objects to concatenate")

    assert type(sdatas) == list, "sdatas must be a list"
    assert len(sdatas) > 0, "sdatas must be a non-empty list"

    merged_table = _concatenate_tables(
        [sdata.table for sdata in sdatas if sdata.table is not None], region_key, instance_key, **kwargs
    )

    sdata = SpatialData(
        images=merged_images,
        labels=merged_labels,
        points=merged_points,
        shapes=merged_shapes,
        table=merged_table,
    )
    return sdata<|MERGE_RESOLUTION|>--- conflicted
+++ resolved
@@ -8,12 +8,6 @@
 import numpy as np
 from anndata import AnnData
 
-<<<<<<< HEAD
-from spatialdata._core.models import TableModel
-from spatialdata._logging import logger
-
-=======
->>>>>>> 2cc15e84
 if TYPE_CHECKING:
     from spatialdata._core._spatialdata import SpatialData
 
@@ -308,126 +302,11 @@
     instance_keys = [table.uns[TableModel.ATTRS_KEY][TableModel.INSTANCE_KEY] for table in tables]
     regions = [table.uns[TableModel.ATTRS_KEY][TableModel.REGION_KEY] for table in tables]
 
-<<<<<<< HEAD
-    Returns
-    -------
-    A table with all the tables concatenated. If the list of tables is empty, None is returned.
-
-    Notes
-    -----
-    Not all tables can be merged, they need to have compatible region, region_key and instance_key values. This function
-    checks this and merges if possible.
-
-    """
-    if len(tables) == 0:
-        return None
-    if len(tables) == 1:
-        return tables[0]
-
-    # 1) if REGION is a list, REGION_KEY is a string and there is a column in the table, with that name, specifying
-    # the "regions element" each key is annotating; 2) if instead REGION is a string, REGION_KEY may or not be specified.
-    #
-    # In case 1), we require that each table has the same value for REGION_KEY (this assumption could be relaxed,
-    # see below) and then we concatenate the table. The new concatenated column is correctly annotating the rows.
-    #
-    # In case 2), we check if there is a REGION_KEY value. Let's first assume there is no value. Then contatenating
-    # the tables would not add any "REGION_KEY" column, since no table has it. For this reason we add such column to
-    # each table and we call it "annotated_element_merged". Such a column could be already present in the table (for
-    # instance merging a table that had already been merged), so the for loop before find a unique name. I added an
-    # upper bound, so if the user keeps merging the same table more than 100 times (this is bad practice anyway),
-    # then we raise an exception. Let's now assume that some tables have a REGION_KEY value. We require that all
-    # those table have the same REGION_KEY value. Again, this assumption could be relaxed (see below).
-    #
-    # Final note, as mentioned we could relax the requirement that all the tables have the same REGION_KEY value (
-    # either all the same string, either all None), but I wanted to start simple, since this covers a lot of use
-    # cases already.
-    MERGED_TABLES_REGION_KEY = "annotated_element_merged"
-    MAX_CONCATENTAION_TABLES = 100
-    for i in range(MAX_CONCATENTAION_TABLES):
-        if i == 0:
-            key = MERGED_TABLES_REGION_KEY
-        else:
-            key = f"{MERGED_TABLES_REGION_KEY}_{i}"
-
-        all_without = True
-        for table in tables:
-            if key in table.obs:
-                all_without = False
-                break
-        if all_without:
-            MERGED_TABLES_REGION_KEY = key
-            break
-
-    spatialdata_attrs_found = [TableModel.ATTRS_KEY in table.uns for table in tables]
-    assert all(spatialdata_attrs_found) or not any(spatialdata_attrs_found)
-    if not any(spatialdata_attrs_found):
-        merged_region = None
-        merged_region_key = None
-        merged_instance_key = None
-    else:
-        all_instance_keys = [table.uns[TableModel.ATTRS_KEY][TableModel.INSTANCE_KEY] for table in tables]
-        assert all(all_instance_keys[0] == instance_key for instance_key in all_instance_keys)
-        merged_instance_key = all_instance_keys[0]
-
-        all_region_keys = set()
-        for table in tables:
-            TableModel().validate(table)
-            region = table.uns[TableModel.ATTRS_KEY][TableModel.REGION_KEY]
-            region_key = table.uns[TableModel.ATTRS_KEY][TableModel.REGION_KEY_KEY]
-            if isinstance(region, list) and region_key is None:
-                # this code should be never reached because the validate function should have raised an exception, but
-                # let's be extra safe
-                raise RuntimeError("Tables have incompatible region keys")
-            if region_key is not None:
-                try:
-                    table.obs[MERGED_TABLES_REGION_KEY] = table.obs[region_key]
-                except KeyError as e:
-                    logger.error(
-                        f"The table has a region_key ({region_key}), but the column with that name is not present in the table"
-                    )
-                    raise e
-                all_region_keys.add(region_key)
-            else:
-                table.obs[MERGED_TABLES_REGION_KEY] = region
-            if not len(all_region_keys) <= 1:
-                raise RuntimeError("Tables have incompatible region keys (at most one different value is allowed)")
-        if len(all_region_keys) == 0:
-            merged_region_key = MERGED_TABLES_REGION_KEY
-        else:
-            merged_region_key = all_region_keys.pop()
-            for table in tables:
-                table.obs[merged_region_key] = table.obs[MERGED_TABLES_REGION_KEY]
-
-        all_regions = []
-        for table in tables:
-            region = table.uns[TableModel.ATTRS_KEY][TableModel.REGION_KEY]
-            if isinstance(region, str):
-                all_regions.append(region)
-            else:
-                all_regions.extend(region)
-        all_regions = list(set(all_regions))
-        merged_region = all_regions
-
-    attr = {"region": merged_region, "region_key": merged_region_key, "instance_key": merged_instance_key}
-    merged_table = anndata.concat(tables, join="outer", uns_merge="same")
-
-    # remove the MERGED_TABLES_REGION_KEY column if it has been added (the code above either adds that column
-    # to all the tables, either it doesn't add it at all)
-    for table in tables:
-        if MERGED_TABLES_REGION_KEY in table.obs:
-            del table.obs[MERGED_TABLES_REGION_KEY]
-
-    merged_table.uns[TableModel.ATTRS_KEY] = attr
-    merged_table.obs[merged_region_key] = merged_table.obs[merged_region_key].astype("category")
-    TableModel().validate(merged_table)
-    return merged_table
-=======
     if len(set(region_keys)) == 1:
         region_key = list(region_keys)[0]
     else:
         if region_key is None:
             raise ValueError("`region_key` must be specified if tables have different region keys")
->>>>>>> 2cc15e84
 
     # get unique regions from list of lists or str
     regions_unique = list(chain(*[[i] if isinstance(i, str) else i for i in regions]))
