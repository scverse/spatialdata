--- conflicted
+++ resolved
@@ -280,12 +280,7 @@
         except ValueError as e:
             raise e
     # mypy thinks that schema could be ShapesModel, PointsModel, ...
-<<<<<<< HEAD
     transformed_data = schema.parse(transformed_dask, dims=axes, scale_factors=multiscale_factors)  # type: ignore[call-arg,arg-type]
-    print(
-        "TODO: compose the transformation!!!! we need to put the previous one concatenated with the translation showen above. The translation operates before the other transformation"
-=======
-    transformed_data = schema.parse(transformed_dask, dims=axes, multiscale_factors=multiscale_factors)  # type: ignore[call-arg,arg-type]
     old_transformations = get_transformation(data, get_all=True)
     assert isinstance(old_transformations, dict)
     set_transformation(transformed_data, old_transformations, set_all=True)
@@ -294,7 +289,6 @@
         transformation,
         raster_translation=raster_translation,
         maintain_positioning=maintain_positioning,
->>>>>>> 4d9058c1
     )
     return transformed_data
 
