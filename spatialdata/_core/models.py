--- conflicted
+++ resolved
@@ -447,14 +447,11 @@
         data: GeoDataFrame,
         transform: Optional[Any] = None,
     ) -> GeoDataFrame:
-<<<<<<< HEAD
         if "geometry" not in data.columns:
             raise ValueError("`geometry` column not found in `GeoDataFrame`.")
         if isinstance(data["geometry"][0], Point):
             if cls.RADIUS_KEY not in data.columns:
                 raise ValueError(f"Column `{cls.RADIUS_KEY}` not found.")
-=======
->>>>>>> b70e6250
         _parse_transform(data, transform)
         cls.validate(data)
         return data
