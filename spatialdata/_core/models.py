--- conflicted
+++ resolved
@@ -362,30 +362,19 @@
     def _(
         cls,
         data: np.ndarray,  # type: ignore[type-arg]
-<<<<<<< HEAD
         geometry: Literal[0, 3, 6],  # [GeometryType.POINT, GeometryType.POLYGON, GeometryType.MULTIPOLYGON]
         offsets: Optional[tuple[ArrayLike, ...]] = None,
         radius: Optional[ArrayLike] = None,
-        transform: Optional[Any] = None,
-=======
-        offsets: tuple[np.ndarray, ...],  # type: ignore[type-arg]
-        geometry: Literal[3, 6],  # [GeometryType.POLYGON, GeometryType.MULTIPOLYGON]
         transformations: Optional[MappingToCoordinateSystem_t] = None,
-        **kwargs: Any,
->>>>>>> 995f91d8
     ) -> GeoDataFrame:
         geometry = GeometryType(geometry)
         data = from_ragged_array(geometry_type=geometry, coords=data, offsets=offsets)
         geo_df = GeoDataFrame({"geometry": data})
-<<<<<<< HEAD
         if GeometryType(geometry).name == "POINT":
             if radius is None:
                 raise ValueError("If `geometry` is `Circles`, `radius` must be provided.")
             geo_df[cls.RADIUS_KEY] = radius
-        _parse_transform(geo_df, transform)
-=======
         _parse_transformations(geo_df, transformations)
->>>>>>> 995f91d8
         cls.validate(geo_df)
         return geo_df
 
@@ -394,14 +383,9 @@
     @classmethod
     def _(
         cls,
-<<<<<<< HEAD
         data: Union[str, Path],
         radius: Optional[ArrayLike] = None,
-        transform: Optional[Any] = None,
-=======
-        data: str,
         transformations: Optional[Any] = None,
->>>>>>> 995f91d8
         **kwargs: Any,
     ) -> GeoDataFrame:
         data = Path(data) if isinstance(data, str) else data
@@ -412,15 +396,11 @@
         if not isinstance(gc, GeometryCollection):
             raise ValueError(f"`{data}` does not contain a `GeometryCollection`.")
         geo_df = GeoDataFrame({"geometry": gc.geoms})
-<<<<<<< HEAD
         if isinstance(geo_df["geometry"][0], Point):
             if radius is None:
                 raise ValueError("If `geometry` is `Circles`, `radius` must be provided.")
             geo_df[cls.RADIUS_KEY] = radius
-        _parse_transform(geo_df, transform)
-=======
         _parse_transformations(geo_df, transformations)
->>>>>>> 995f91d8
         cls.validate(geo_df)
         return geo_df
 
@@ -429,106 +409,18 @@
     def _(
         cls,
         data: GeoDataFrame,
-<<<<<<< HEAD
-        transform: Optional[Any] = None,
+        transformations: Optional[MappingToCoordinateSystem_t] = None,
     ) -> GeoDataFrame:
         if "geometry" not in data.columns:
             raise ValueError("`geometry` column not found in `GeoDataFrame`.")
         if isinstance(data["geometry"][0], Point):
             if cls.RADIUS_KEY not in data.columns:
                 raise ValueError(f"Column `{cls.RADIUS_KEY}` not found.")
-        _parse_transform(data, transform)
-=======
-        transformations: Optional[MappingToCoordinateSystem_t] = None,
-        **kwargs: Any,
-    ) -> GeoDataFrame:
         _parse_transformations(data, transformations)
->>>>>>> 995f91d8
         cls.validate(data)
         return data
 
 
-<<<<<<< HEAD
-=======
-class ShapesModel:
-    COORDS_KEY = "spatial"
-    ATTRS_KEY = "spatialdata_attrs"
-    TYPE_KEY = "type"
-    SIZE_KEY = "size"
-    TRANSFORM_KEY = "transform"
-
-    @classmethod
-    def validate(cls, data: AnnData) -> None:
-        if cls.COORDS_KEY not in data.obsm:
-            raise ValueError(f":attr:`anndata.AnnData.obsm` does not contain shapes coordinates `{cls.COORDS_KEY}`.")
-        if cls.TRANSFORM_KEY not in data.uns:
-            raise ValueError(f":attr:`anndata.AnnData.uns` does not contain `{cls.TRANSFORM_KEY}`.")
-        if cls.ATTRS_KEY not in data.uns:
-            raise ValueError(f":attr:`anndata.AnnData.uns` does not contain `{cls.ATTRS_KEY}`.")
-        if cls.TYPE_KEY not in data.uns[cls.ATTRS_KEY]:
-            raise ValueError(f":attr:`anndata.AnnData.uns[`{cls.ATTRS_KEY}`]` does not contain `{cls.TYPE_KEY}`.")
-        if cls.SIZE_KEY not in data.obs:
-            raise ValueError(f":attr:`anndata.AnnData.obs` does not contain `{cls.SIZE_KEY}`.")
-
-    @classmethod
-    def parse(
-        cls,
-        coords: np.ndarray,  # type: ignore[type-arg]
-        shape_type: Literal["Circle", "Square"],
-        shape_size: Union[float, Sequence[float]],
-        index: Optional[Sequence[Union[str, float]]] = None,
-        transformations: Optional[MappingToCoordinateSystem_t] = None,
-        **kwargs: Any,
-    ) -> AnnData:
-        """
-        Parse shape data into SpatialData.
-
-        Parameters
-        ----------
-        coords
-            Coordinates of shapes.
-        ids
-            Unique ids of shapes.
-        shape_type
-            Type of shape.
-        shape_size
-            Size of shape.
-        index
-            Index names of the shapes.
-        transformations
-            Transformations for the shape element.
-        kwargs
-            Additional arguments for shapes.
-
-        Returns
-        -------
-        :class:`anndata.AnnData` formatted for shapes elements.
-        """
-        if shape_type is None:
-            shape_type = "Circle"
-        assert shape_type in ["Circle", "Square"]
-        if isinstance(shape_size, list):
-            if len(shape_size) != len(coords):
-                raise ValueError("Length of `shape_size` must match length of `coords`.")
-        shape_size_ = np.repeat(shape_size, len(coords)) if isinstance(shape_size, float) else shape_size
-        if index is None:
-            index_ = map(str, np.arange(coords.shape[0]))
-            logger.info("No index provided, using default index `np.arange(coords.shape[0])`.")
-        else:
-            index_ = index  # type: ignore[assignment]
-        adata = AnnData(
-            None,
-            obs=pd.DataFrame({cls.SIZE_KEY: shape_size_}, index=index_),
-            **kwargs,
-        )
-        adata.obsm[cls.COORDS_KEY] = coords
-
-        _parse_transformations(adata, transformations)
-        adata.uns[cls.ATTRS_KEY] = {cls.TYPE_KEY: shape_type}
-        return adata
-
-
->>>>>>> 995f91d8
 class PointsModel:
     ATTRS_KEY = "spatialdata_attrs"
     INSTANCE_KEY = "instance_key"
