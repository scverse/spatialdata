--- conflicted
+++ resolved
@@ -10,11 +10,8 @@
 import zarr
 from anndata import AnnData
 from dask.dataframe.core import DataFrame as DaskDataFrame
-<<<<<<< HEAD
-=======
 from dask.delayed import Delayed
 from geopandas import GeoDataFrame
->>>>>>> 995f91d8
 from multiscale_spatial_image.multiscale_spatial_image import MultiscaleSpatialImage
 from ome_zarr.io import parse_url
 from ome_zarr.types import JSONDict
@@ -183,20 +180,7 @@
         else:
             raise ValueError(f"Only yx and zyx labels supported, got {ndim} dimensions")
 
-<<<<<<< HEAD
     def _add_shapes_in_memory(self, name: str, shapes: AnnData) -> None:
-=======
-    def _add_polygons_in_memory(self, name: str, polygons: GeoDataFrame, overwrite: bool = False) -> None:
-        if name in self._polygons:
-            if not overwrite:
-                raise ValueError(f"Polygons {name} already exists in the dataset.")
-            else:
-                del self._polygons[name]
-        Polygon_s.validate(polygons)
-        self._polygons[name] = polygons
-
-    def _add_shapes_in_memory(self, name: str, shapes: AnnData, overwrite: bool = False) -> None:
->>>>>>> 995f91d8
         if name in self._shapes:
             if not overwrite:
                 raise ValueError(f"Shapes {name} already exists in the dataset.")
@@ -549,49 +533,6 @@
             points = _read_points(path)
             self._add_points_in_memory(name=name, points=points, overwrite=True)
 
-<<<<<<< HEAD
-=======
-    def add_polygons(
-        self,
-        name: str,
-        polygons: GeoDataFrame,
-        overwrite: bool = False,
-        _add_in_memory: bool = True,
-    ) -> None:
-        """
-        Add polygons to the SpatialData object.
-
-        Parameters
-        ----------
-        name
-            Key to the element inside the SpatialData object.
-        polygons
-            The polygons to add, the object needs to pass validation (see :class:`~spatialdata.PolygonsModel`).
-        storage_options
-            Storage options for the Zarr storage.
-            See https://zarr.readthedocs.io/en/stable/api/storage.html for more details.
-        overwrite
-            If True, overwrite the element if it already exists.
-        _add_in_memory
-            Internal flag, to differentiate between an element added by the user and an element saved to disk by
-            write method.
-
-        Notes
-        -----
-        If the SpatialData object is backed by a Zarr storage, the image will be written to the Zarr storage.
-        """
-        if _add_in_memory:
-            self._add_polygons_in_memory(name=name, polygons=polygons, overwrite=overwrite)
-        if self.is_backed():
-            elem_group = self._init_add_element(name=name, element_type="polygons", overwrite=overwrite)
-            write_polygons(
-                polygons=self.polygons[name],
-                group=elem_group,
-                name=name,
-            )
-            # no reloading of the file storage since the GeoDataFrame is not lazy loaded
-
->>>>>>> 995f91d8
     def add_shapes(
         self,
         name: str,
@@ -678,15 +619,6 @@
                 for el in keys:
                     self.add_points(name=el, points=self.points[el], _add_in_memory=False)
 
-<<<<<<< HEAD
-=======
-            if len(self.polygons):
-                root.create_group(name="polygons")
-                keys = list(self.polygons.keys())
-                for el in keys:
-                    self.add_polygons(name=el, polygons=self.polygons[el], _add_in_memory=False)
-
->>>>>>> 995f91d8
             if len(self.shapes):
                 root.create_group(name="shapes")
                 keys = list(self.shapes.keys())
@@ -853,13 +785,8 @@
             descr = descr.replace(h(attr + "level1.1"), "    ├── ")
         return descr
 
-<<<<<<< HEAD
-    def _gen_elements(self) -> Generator[SpatialElement, None, None]:
+    def _gen_elements_values(self) -> Generator[SpatialElement, None, None]:
         for element_type in ["images", "labels", "points", "shapes"]:
-=======
-    def _gen_elements_values(self) -> Generator[SpatialElement, None, None]:
-        for element_type in ["images", "labels", "points", "polygons", "shapes"]:
->>>>>>> 995f91d8
             d = getattr(SpatialData, element_type).fget(self)
             yield from d.values()
 
