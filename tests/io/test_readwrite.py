--- conflicted
+++ resolved
@@ -8,11 +8,7 @@
 import pytest
 from anndata import AnnData
 from numpy.random import default_rng
-<<<<<<< HEAD
-from spatialdata import SpatialData, read_zarr
-=======
 from spatialdata import SpatialData, deepcopy, read_zarr
->>>>>>> 6d8aeb8e
 from spatialdata._io._utils import _are_directories_identical, get_dask_backing_files
 from spatialdata.datasets import blobs
 from spatialdata.models import Image2DModel
@@ -136,8 +132,6 @@
             with pytest.raises(KeyError, match="Key `table` already exists."):
                 sdata["table"] = v
 
-<<<<<<< HEAD
-=======
     def test_incremental_io_list_of_elements(self, shapes: SpatialData) -> None:
         with tempfile.TemporaryDirectory() as tmpdir:
             f = os.path.join(tmpdir, "data.zarr")
@@ -157,7 +151,6 @@
             assert "shapes/new_shapes0" not in shapes.elements_paths_on_disk()
             assert "shapes/new_shapes1" not in shapes.elements_paths_on_disk()
 
->>>>>>> 6d8aeb8e
     @pytest.mark.parametrize("dask_backed", [True, False])
     @pytest.mark.parametrize("workaround", [1, 2])
     def test_incremental_io_on_disk(
@@ -169,7 +162,6 @@
         The user is recommended to study them, understand the implications and eventually adapt them to their use case.
         We are working on simpler workarounds and on a more robust solution to this problem, but unfortunately it is not
         yet available.
-<<<<<<< HEAD
 
         In particular the complex "dask-backed" case for workaround 1 could be simplified once
         """
@@ -177,15 +169,6 @@
         sdata = SpatialData()
         sdata.write(tmpdir)
 
-=======
-
-        In particular the complex "dask-backed" case for workaround 1 could be simplified once
-        """
-        tmpdir = Path(tmp_path) / "incremental_io.zarr"
-        sdata = SpatialData()
-        sdata.write(tmpdir)
-
->>>>>>> 6d8aeb8e
         for name in [
             "image2d",
             "image3d_multiscale_xarray",
@@ -280,18 +263,9 @@
         with tempfile.TemporaryDirectory() as td:
             f = os.path.join(td, "data.zarr")
             points.write(f)
-<<<<<<< HEAD
-            assert all("read-parquet" not in key for key in dask0.dask.layers)
             assert len(get_dask_backing_files(points)) == 0
 
             sdata2 = SpatialData.read(f)
-            dask1 = sdata2[elem_name]
-            assert any("read-parquet" in key for key in dask1.dask.layers)
-=======
-            assert len(get_dask_backing_files(points)) == 0
-
-            sdata2 = SpatialData.read(f)
->>>>>>> 6d8aeb8e
             assert len(get_dask_backing_files(sdata2)) > 0
 
     def test_io_and_lazy_loading_raster(self, images, labels):
