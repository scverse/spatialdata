import os
import tempfile

import dask.dataframe as dd
from spatialdata import read_zarr
from spatialdata._io._utils import get_dask_backing_files
<<<<<<< HEAD
from spatialdata._utils import multiscale_spatial_image_from_data_tree
=======
>>>>>>> 6d8aeb8e


def test_backing_files_points(points):
    """Test the ability to identify the backing files of a dask dataframe from examining its computational graph"""
    with tempfile.TemporaryDirectory() as tmp_dir:
        f0 = os.path.join(tmp_dir, "points0.zarr")
        f1 = os.path.join(tmp_dir, "points1.zarr")
        points.write(f0)
        points.write(f1)
        points0 = read_zarr(f0)
        points1 = read_zarr(f1)
        p0 = points0.points["points_0"]
        p1 = points1.points["points_0"]
        p2 = dd.concat([p0, p1], axis=0)
        files = get_dask_backing_files(p2)
        expected_zarr_locations_legacy = [
            os.path.realpath(os.path.join(f, "points/points_0/points.parquet")) for f in [f0, f1]
        ]
        expected_zarr_locations_new = [
            os.path.realpath(os.path.join(f, "points/points_0/points.parquet/part.0.parquet")) for f in [f0, f1]
        ]
        assert set(files) == set(expected_zarr_locations_legacy) or set(files) == set(expected_zarr_locations_new)


def test_backing_files_images(images):
    """
    Test the ability to identify the backing files of single scale and multiscale images from examining their
    computational graph
    """
    with tempfile.TemporaryDirectory() as tmp_dir:
        f0 = os.path.join(tmp_dir, "images0.zarr")
        f1 = os.path.join(tmp_dir, "images1.zarr")
        images.write(f0)
        images.write(f1)
        images0 = read_zarr(f0)
        images1 = read_zarr(f1)

        # single scale
        im0 = images0.images["image2d"]
        im1 = images1.images["image2d"]
        im2 = im0 + im1
        files = get_dask_backing_files(im2)
        expected_zarr_locations = [os.path.realpath(os.path.join(f, "images/image2d")) for f in [f0, f1]]
        assert set(files) == set(expected_zarr_locations)

        # multiscale
        im3 = images0.images["image2d_multiscale"]
        im4 = images1.images["image2d_multiscale"]
        im5 = im3 + im4
        files = get_dask_backing_files(im5)
        expected_zarr_locations = [os.path.realpath(os.path.join(f, "images/image2d_multiscale")) for f in [f0, f1]]
        assert set(files) == set(expected_zarr_locations)


# TODO: this function here below is very similar to the above, unify the test with the above or delete this todo
def test_backing_files_labels(labels):
    """
    Test the ability to identify the backing files of single scale and multiscale labels from examining their
    computational graph
    """
    with tempfile.TemporaryDirectory() as tmp_dir:
        f0 = os.path.join(tmp_dir, "labels0.zarr")
        f1 = os.path.join(tmp_dir, "labels1.zarr")
        labels.write(f0)
        labels.write(f1)
        labels0 = read_zarr(f0)
        labels1 = read_zarr(f1)

        # single scale
        im0 = labels0.labels["labels2d"]
        im1 = labels1.labels["labels2d"]
        im2 = im0 + im1
        files = get_dask_backing_files(im2)
        expected_zarr_locations = [os.path.realpath(os.path.join(f, "labels/labels2d")) for f in [f0, f1]]
        assert set(files) == set(expected_zarr_locations)

        # multiscale
        im3 = labels0.labels["labels2d_multiscale"]
        im4 = labels1.labels["labels2d_multiscale"]
        im5 = im3 + im4
        files = get_dask_backing_files(im5)
        expected_zarr_locations = [os.path.realpath(os.path.join(f, "labels/labels2d_multiscale")) for f in [f0, f1]]
        assert set(files) == set(expected_zarr_locations)


def test_backing_files_combining_points_and_images(points, images):
    """
    Test the ability to identify the backing files of an object that depends both on dask dataframes and dask arrays
    from examining its computational graph
    """
    with tempfile.TemporaryDirectory() as tmp_dir:
        f0 = os.path.join(tmp_dir, "points0.zarr")
        f1 = os.path.join(tmp_dir, "images1.zarr")
        points.write(f0)
        images.write(f1)
        points0 = read_zarr(f0)
        images1 = read_zarr(f1)

        p0 = points0.points["points_0"]
        im1 = images1.images["image2d"]
        v = p0["x"].loc[0].values
        v.compute_chunk_sizes()
        im2 = v + im1
        files = get_dask_backing_files(im2)
        expected_zarr_locations_old = [
            os.path.realpath(os.path.join(f0, "points/points_0/points.parquet")),
            os.path.realpath(os.path.join(f1, "images/image2d")),
        ]
<<<<<<< HEAD
        assert set(files) == set(expected_zarr_locations)
=======
        expected_zarr_locations_new = [
            os.path.realpath(os.path.join(f0, "points/points_0/points.parquet/part.0.parquet")),
            os.path.realpath(os.path.join(f1, "images/image2d")),
        ]
        assert set(files) == set(expected_zarr_locations_old) or set(files) == set(expected_zarr_locations_new)
>>>>>>> 6d8aeb8e
<|MERGE_RESOLUTION|>--- conflicted
+++ resolved
@@ -4,10 +4,6 @@
 import dask.dataframe as dd
 from spatialdata import read_zarr
 from spatialdata._io._utils import get_dask_backing_files
-<<<<<<< HEAD
-from spatialdata._utils import multiscale_spatial_image_from_data_tree
-=======
->>>>>>> 6d8aeb8e
 
 
 def test_backing_files_points(points):
@@ -116,12 +112,8 @@
             os.path.realpath(os.path.join(f0, "points/points_0/points.parquet")),
             os.path.realpath(os.path.join(f1, "images/image2d")),
         ]
-<<<<<<< HEAD
-        assert set(files) == set(expected_zarr_locations)
-=======
         expected_zarr_locations_new = [
             os.path.realpath(os.path.join(f0, "points/points_0/points.parquet/part.0.parquet")),
             os.path.realpath(os.path.join(f1, "images/image2d")),
         ]
-        assert set(files) == set(expected_zarr_locations_old) or set(files) == set(expected_zarr_locations_new)
->>>>>>> 6d8aeb8e
+        assert set(files) == set(expected_zarr_locations_old) or set(files) == set(expected_zarr_locations_new)