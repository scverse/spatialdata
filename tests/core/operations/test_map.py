import math
import re

import dask.array as da
import numpy as np
import pytest
<<<<<<< HEAD
from spatialdata._core.operations.map import _relabel_sequential, map_raster
=======
from xarray import DataArray

from spatialdata._core.operations.map import map_raster
>>>>>>> b80b364b
from spatialdata.transformations import Translation, get_transformation, set_transformation


def _multiply(arr, parameter=10):
    return arr * parameter


def _multiply_alter_c(arr, parameter=10):
    arr = arr * parameter
    arr = arr[0]
    return arr[None, ...]


def _multiply_squeeze_z(arr, parameter=10):
    arr = arr * parameter
    return arr[:, 0, ...]


def _multiply_to_labels(arr, parameter=10):
    arr = arr * parameter
    return arr[0].astype(np.int32)


def _to_constant(arr, constant=5):
    arr[arr > 0] = constant
    return arr


@pytest.mark.parametrize(
    "depth",
    [
        None,
        (0, 60, 60),
    ],
)
@pytest.mark.parametrize("element_name", ["blobs_image", "blobs_labels"])
def test_map_raster(sdata_blobs, depth, element_name):
    if element_name == "blobs_labels" and depth is not None:
        depth = (60, 60)

    func_kwargs = {"parameter": 20}
    se = map_raster(
        sdata_blobs[element_name],
        func=_multiply,
        func_kwargs=func_kwargs,
        c_coords=None,
        depth=depth,
        relabel=False,
    )

    assert isinstance(se, DataArray)
    data = sdata_blobs[element_name].data.compute()
    res = se.data.compute()
    assert np.array_equal(data * func_kwargs["parameter"], res)


@pytest.mark.parametrize(
    "depth",
    [
        None,
        (0, 60, 60),
    ],
)
def test_map_raster_multiscale(sdata_blobs, depth):
    img_layer = "blobs_multiscale_image"
    func_kwargs = {"parameter": 20}
    se = map_raster(
        sdata_blobs[img_layer],
        func=_multiply,
        func_kwargs=func_kwargs,
        c_coords=None,
        depth=depth,
    )

    data = sdata_blobs[img_layer]["scale0"]["image"].data.compute()
    res = se.data.compute()
    assert np.array_equal(data * func_kwargs["parameter"], res)


def test_map_raster_no_blockwise(sdata_blobs):
    img_layer = "blobs_image"
    func_kwargs = {"parameter": 20}
    se = map_raster(
        sdata_blobs[img_layer],
        func=_multiply,
        func_kwargs=func_kwargs,
        blockwise=False,
        c_coords=None,
        depth=None,
    )

    assert isinstance(se, DataArray)
    data = sdata_blobs[img_layer].data.compute()
    res = se.data.compute()
    assert np.array_equal(data * func_kwargs["parameter"], res)


def test_map_raster_output_chunks(sdata_blobs):
    depth = 60
    func_kwargs = {"parameter": 20}
    output_channels = ["test"]
    se = map_raster(
        sdata_blobs["blobs_image"].chunk((3, 100, 100)),
        func=_multiply_alter_c,
        func_kwargs=func_kwargs,
        chunks=(
            (1,),
            (100 + 2 * depth, 96 + 2 * depth, 60 + 2 * depth),
            (100 + 2 * depth, 96 + 2 * depth, 60 + 2 * depth),
        ),  # account for rechunking done by map_overlap to ensure minimum chunksize
        c_coords=["test"],
        depth=(0, depth, depth),
    )

    assert isinstance(se, DataArray)
    assert np.array_equal(np.array(output_channels), se.c.data)
    data = sdata_blobs["blobs_image"].data.compute()
    res = se.data.compute()
    assert np.array_equal(data[0] * func_kwargs["parameter"], res[0])


@pytest.mark.parametrize("img_layer", ["blobs_image", "blobs_multiscale_image"])
def test_map_transformation(sdata_blobs, img_layer):
    func_kwargs = {"parameter": 20}
    target_coordinate_system = "my_other_space0"
    transformation = Translation(translation=[10, 12], axes=["y", "x"])

    se = sdata_blobs[img_layer]

    set_transformation(se, transformation=transformation, to_coordinate_system=target_coordinate_system)
    se = map_raster(
        se,
        func=_multiply,
        func_kwargs=func_kwargs,
        blockwise=False,
        c_coords=None,
        depth=None,
    )
    assert transformation == get_transformation(se, to_coordinate_system=target_coordinate_system)


@pytest.mark.parametrize(
    "blockwise, chunks, drop_axis",
    [
        (False, None, None),
        (True, ((256,), (256,)), 0),
    ],
)
def test_map_to_labels_(sdata_blobs, blockwise, chunks, drop_axis):
    img_layer = "blobs_image"
    func_kwargs = {"parameter": 20}

    se = sdata_blobs[img_layer]

    se = map_raster(
        se.chunk((3, 256, 256)),
        func=_multiply_to_labels,
        func_kwargs=func_kwargs,
        c_coords=None,
        blockwise=blockwise,
        chunks=chunks,
        drop_axis=drop_axis,
        dims=("y", "x"),
        relabel=False,
    )

    data = sdata_blobs[img_layer].data.compute()
    res = se.data.compute()
    assert np.array_equal((data[0] * func_kwargs["parameter"]).astype(np.int32), res)


def test_map_squeeze_z(full_sdata):
    img_layer = "image3d_numpy"
    func_kwargs = {"parameter": 20}

    se = map_raster(
        full_sdata[img_layer].chunk((3, 2, 64, 64)),
        func=_multiply_squeeze_z,
        func_kwargs=func_kwargs,
        chunks=((3,), (64,), (64,)),
        drop_axis=1,
        c_coords=None,
        dims=("c", "y", "x"),
        depth=None,
    )

    assert isinstance(se, DataArray)
    data = full_sdata[img_layer].data.compute()
    res = se.data.compute()
    assert np.array_equal(data[:, 0, ...] * func_kwargs["parameter"], res)


def test_map_squeeze_z_fails(full_sdata):
    img_layer = "image3d_numpy"
    func_kwargs = {"parameter": 20}

    with pytest.raises(
        ValueError,
        match=re.escape(
            "The number of dimensions of the output data (3) "
            "differs from the number of dimensions in 'dims' (('c', 'z', 'y', 'x')). "
            "Please provide correct output dimension via the 'dims' parameter.",
        ),
    ):
        map_raster(
            full_sdata[img_layer].chunk((3, 2, 64, 64)),
            func=_multiply_squeeze_z,
            func_kwargs=func_kwargs,
            chunks=((3,), (64,), (64,)),
            drop_axis=1,
            c_coords=None,
            depth=None,
        )


def test_invalid_map_raster(sdata_blobs):
    with pytest.raises(ValueError, match="Only 'DataArray' and 'DataTree' are supported."):
        map_raster(
            sdata_blobs["blobs_points"],
            func=_multiply,
            func_kwargs={"parameter": 20},
            c_coords=None,
            depth=(0, 60),
        )

    with pytest.raises(
        ValueError,
        match=re.escape("Depth (0, 60) is provided for 2 dimensions. Please provide depth for 3 dimensions."),
    ):
        map_raster(
            sdata_blobs["blobs_image"],
            func=_multiply,
            func_kwargs={"parameter": 20},
            c_coords=None,
            depth=(0, 60),
        )

    with pytest.raises(
        ValueError,
        match=re.escape(
            "Channel coordinates `c_coords` can not be provided if output data consists of labels "
            "('c' channel missing)."
        ),
    ):
        map_raster(
            sdata_blobs["blobs_labels"],
            func=_multiply,
            func_kwargs={"parameter": 20},
            c_coords=["c"],
            depth=(0, 60, 60),
        )


def test_map_raster_relabel(sdata_blobs):
    constant = 2047
    func_kwargs = {"constant": constant}

    element_name = "blobs_labels"
    se = map_raster(
        sdata_blobs[element_name].chunk((100, 100)),
        func=_to_constant,
        func_kwargs=func_kwargs,
        c_coords=None,
        depth=None,
        relabel=True,
    )

    # check if labels in different blocks are all mapped to a different value
    assert isinstance(se, DataArray)
    se.data.compute()
    a = set()
    for chunk in se.data.to_delayed().flatten():
        chunk = chunk.compute()
        b = set(np.unique(chunk))
        b.remove(0)
        assert not b.intersection(a)
        a.update(b)
    # 9 blocks, each block contains 'constant' left shifted by (9-1).bit_length() + block_num.
    shift = (math.prod(se.data.numblocks) - 1).bit_length()
    assert a == set(range(constant << shift, (constant << shift) + math.prod(se.data.numblocks)))


def test_map_raster_relabel_fail(sdata_blobs):
    constant = 2048
    func_kwargs = {"constant": constant}

    element_name = "blobs_labels"

    with pytest.raises(
        ValueError,
        match=re.escape("Relabel was set to True, but max bits"),
    ):
        se = map_raster(
            sdata_blobs[element_name].chunk((100, 100)),
            func=_to_constant,
            func_kwargs=func_kwargs,
            c_coords=None,
            depth=None,
            relabel=True,
        )

        se.data.compute()

    constant = 2047
    func_kwargs = {"constant": constant}

    element_name = "blobs_labels"
    with pytest.raises(
        ValueError,
        match=re.escape(f"Relabeling is only supported for arrays of type {np.integer}."),
    ):
        se = map_raster(
            sdata_blobs[element_name].astype(float).chunk((100, 100)),
            func=_to_constant,
            func_kwargs=func_kwargs,
            c_coords=None,
            depth=None,
            relabel=True,
        )


def test_relabel_sequential(sdata_blobs):
    def _is_sequential(arr):
        if arr.ndim != 1:
            raise ValueError("Input array must be one-dimensional")
        sorted_arr = np.sort(arr)
        expected_sequence = np.arange(sorted_arr[0], sorted_arr[0] + len(sorted_arr))
        return np.array_equal(sorted_arr, expected_sequence)

    arr = sdata_blobs["blobs_labels"].data.rechunk(100)

    arr_relabeled = _relabel_sequential(arr)

    labels_relabeled = da.unique(arr_relabeled).compute()
    labels_original = da.unique(arr).compute()

    assert labels_relabeled.shape == labels_original.shape
    assert _is_sequential(labels_relabeled)

    # test some edge cases
    arr = da.asarray(np.array([0]))
    assert np.array_equal(_relabel_sequential(arr).compute(), np.array([0]))

    arr = da.asarray(np.array([1]))
    assert np.array_equal(_relabel_sequential(arr).compute(), np.array([1]))

    arr = da.asarray(np.array([2]))
    assert np.array_equal(_relabel_sequential(arr).compute(), np.array([1]))

    arr = da.asarray(np.array([2, 0]))
    assert np.array_equal(_relabel_sequential(arr).compute(), np.array([1, 0]))


def test_relabel_sequential_fails(sdata_blobs):
    with pytest.raises(
        ValueError, match=re.escape(f"Sequential relabeling is only supported for arrays of type {np.integer}.")
    ):
        _relabel_sequential(sdata_blobs["blobs_labels"].data.astype(float))<|MERGE_RESOLUTION|>--- conflicted
+++ resolved
@@ -4,13 +4,7 @@
 import dask.array as da
 import numpy as np
 import pytest
-<<<<<<< HEAD
 from spatialdata._core.operations.map import _relabel_sequential, map_raster
-=======
-from xarray import DataArray
-
-from spatialdata._core.operations.map import map_raster
->>>>>>> b80b364b
 from spatialdata.transformations import Translation, get_transformation, set_transformation
 
 
