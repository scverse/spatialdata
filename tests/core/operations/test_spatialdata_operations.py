--- conflicted
+++ resolved
@@ -1,9 +1,6 @@
 from __future__ import annotations
-<<<<<<< HEAD
-=======
 
 import math
->>>>>>> dfb000eb
 
 import numpy as np
 import pytest
@@ -14,11 +11,8 @@
 from multiscale_spatial_image import MultiscaleSpatialImage
 from spatial_image import SpatialImage
 from spatialdata._core.concatenate import _concatenate_tables, concatenate
-<<<<<<< HEAD
-=======
 from spatialdata._core.data_extent import are_extents_equal, get_extent
 from spatialdata._core.operations._utils import transform_to_data_extent
->>>>>>> dfb000eb
 from spatialdata._core.spatialdata import SpatialData
 from spatialdata.datasets import blobs
 from spatialdata.models import (
@@ -86,7 +80,6 @@
     assert sdata["labels"].shape == labels.shape
     assert len(sdata["points"]) == len(points)
     assert sdata["shapes"].shape == shapes.shape
-<<<<<<< HEAD
 
     # add elements with the same name, test only couples of elements
     with pytest.raises(KeyError):
@@ -94,15 +87,6 @@
     with pytest.warns(UserWarning):
         sdata["points"] = points
 
-=======
-
-    # add elements with the same name, test only couples of elements
-    with pytest.raises(KeyError):
-        sdata["labels"] = image
-    with pytest.warns(UserWarning):
-        sdata["points"] = points
-
->>>>>>> dfb000eb
     # this should not raise warnings because it's a different (new) name
     sdata["image2"] = image
 
@@ -340,11 +324,7 @@
     assert full_sdata.locate_element(full_sdata.images["image2d"])[0] == "images/image2d"
     im = full_sdata.images["image2d"]
     del full_sdata.images["image2d"]
-<<<<<<< HEAD
-    assert full_sdata.locate_element(im) is None
-=======
     assert len(full_sdata.locate_element(im)) == 0
->>>>>>> dfb000eb
     full_sdata.images["image2d"] = im
     full_sdata.images["image2d_again"] = im
     paths = full_sdata.locate_element(im)
@@ -396,17 +376,10 @@
 
 
 def test_subset(full_sdata: SpatialData) -> None:
-<<<<<<< HEAD
-    element_names = ["image2d", "points_0", "circles", "poly"]
+    element_names = ["image2d", "labels2d", "points_0", "circles", "poly"]
     subset0 = full_sdata.subset(element_names)
     unique_names = set()
     for _, k, _ in subset0.gen_spatial_elements():
-=======
-    element_names = ["image2d", "labels2d", "points_0", "circles", "poly"]
-    subset0 = full_sdata.subset(element_names)
-    unique_names = set()
-    for _, k, _ in subset0._gen_elements():
->>>>>>> dfb000eb
         unique_names.add(k)
     assert "image3d_xarray" in full_sdata.images
     assert unique_names == set(element_names)
@@ -414,7 +387,6 @@
 
     adata = AnnData(
         shape=(10, 0),
-<<<<<<< HEAD
         obs={"region": ["circles"] * 5 + ["poly"] * 5, "instance_id": [0, 1, 2, 3, 4, 0, 1, 2, 3, 4]},
     )
     del full_sdata.table
@@ -426,17 +398,6 @@
     assert len(subset1.table) == 5
     assert subset1.table.obs["region"].unique().tolist() == ["poly"]
     assert len(subset1["second_table"]) == 10
-=======
-        obs={"region": ["circles"] * 5 + ["poly"] * 5, "instance_id": [0, 1, 2, 3, 4, "a", "b", "c", "d", "e"]},
-    )
-    del full_sdata.table
-    full_sdata.table = TableModel.parse(
-        adata, region=["circles", "poly"], region_key="region", instance_key="instance_id"
-    )
-    subset1 = full_sdata.subset(["poly"])
-    assert subset1.table is not None
-    assert len(subset1.table) == 5
-    assert subset1.table.obs["region"].unique().tolist() == ["poly"]
 
 
 @pytest.mark.parametrize("maintain_positioning", [True, False])
@@ -491,5 +452,4 @@
             # huge tolerance because of the bug with pixel perfectness
             assert are_extents_equal(
                 data_extent_before, data_extent_after, atol=3
-            ), f"data_extent_before: {data_extent_before}, data_extent_after: {data_extent_after} for element {element}"
->>>>>>> dfb000eb
+            ), f"data_extent_before: {data_extent_before}, data_extent_after: {data_extent_after} for element {element}"