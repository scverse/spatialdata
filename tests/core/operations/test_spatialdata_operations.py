from __future__ import annotations

import math

import numpy as np
import pytest
from anndata import AnnData
from dask.dataframe.core import DataFrame as DaskDataFrame
from dask.delayed import Delayed
from geopandas import GeoDataFrame
from multiscale_spatial_image import MultiscaleSpatialImage
from spatial_image import SpatialImage
from spatialdata._core.concatenate import _concatenate_tables, concatenate
<<<<<<< HEAD
=======
from spatialdata._core.data_extent import are_extents_equal, get_extent
>>>>>>> bf2a5453
from spatialdata._core.operations._utils import transform_to_data_extent
from spatialdata._core.spatialdata import SpatialData
from spatialdata.datasets import blobs
from spatialdata.models import (
    Image2DModel,
    Labels2DModel,
    PointsModel,
    ShapesModel,
    TableModel,
)
from spatialdata.transformations.operations import get_transformation, set_transformation
from spatialdata.transformations.transformations import (
    Affine,
    BaseTransformation,
    Identity,
    Scale,
    Sequence,
    Translation,
)

from tests.conftest import _get_table


def test_element_names_unique() -> None:
    shapes = ShapesModel.parse(np.array([[0, 0]]), geometry=0, radius=1)
    points = PointsModel.parse(np.array([[0, 0]]))
    labels = Labels2DModel.parse(np.array([[0, 0], [0, 0]]), dims=["y", "x"])
    image = Image2DModel.parse(np.array([[[0, 0], [0, 0]]]), dims=["c", "y", "x"])

    with pytest.raises(KeyError):
        SpatialData(images={"image": image}, points={"image": points})
    with pytest.raises(KeyError):
        SpatialData(images={"image": image}, shapes={"image": shapes})
    with pytest.raises(KeyError):
        SpatialData(images={"image": image}, labels={"image": labels})

    sdata = SpatialData(
        images={"image": image}, points={"points": points}, shapes={"shapes": shapes}, labels={"labels": labels}
    )

    # add elements with the same name
    # of element of same type
    with pytest.warns(UserWarning):
        sdata.images["image"] = image
    with pytest.warns(UserWarning):
        sdata.points["points"] = points
    with pytest.warns(UserWarning):
        sdata.shapes["shapes"] = shapes
    with pytest.warns(UserWarning):
        sdata.labels["labels"] = labels

    # add elements with the same name
    # of element of different type
    with pytest.raises(KeyError):
        sdata.images["points"] = image
    with pytest.raises(KeyError):
        sdata.images["shapes"] = image
    with pytest.raises(KeyError):
        sdata.labels["points"] = labels
    with pytest.raises(KeyError):
        sdata.points["shapes"] = points
    with pytest.raises(KeyError):
        sdata.shapes["labels"] = shapes

    assert sdata["image"].shape == image.shape
    assert sdata["labels"].shape == labels.shape
    assert len(sdata["points"]) == len(points)
    assert sdata["shapes"].shape == shapes.shape

    # add elements with the same name, test only couples of elements
    with pytest.raises(KeyError):
        sdata["labels"] = image
    with pytest.warns(UserWarning):
        sdata["points"] = points

    # this should not raise warnings because it's a different (new) name
    sdata["image2"] = image

    # test replacing complete attribute
    sdata = SpatialData(
        images={"image": image}, points={"points": points}, shapes={"shapes": shapes}, labels={"labels": labels}
    )
    # test for images
    sdata.images = {"image2": image}
    assert set(sdata.images.keys()) == {"image2"}
    assert "image2" in sdata._shared_keys
    assert "image" not in sdata._shared_keys
    # test for labels
    sdata.labels = {"labels2": labels}
    assert set(sdata.labels.keys()) == {"labels2"}
    assert "labels2" in sdata._shared_keys
    assert "labels" not in sdata._shared_keys
    # test for points
    sdata.points = {"points2": points}
    assert set(sdata.points.keys()) == {"points2"}
    assert "points2" in sdata._shared_keys
    assert "points" not in sdata._shared_keys
    # test for points
    sdata.shapes = {"shapes2": shapes}
    assert set(sdata.shapes.keys()) == {"shapes2"}
    assert "shapes2" in sdata._shared_keys
    assert "shapes" not in sdata._shared_keys


def _assert_elements_left_to_right_seem_identical(sdata0: SpatialData, sdata1: SpatialData) -> None:
    for element_type, element_name, element in sdata0._gen_elements():
        elements = sdata1.__getattribute__(element_type)
        assert element_name in elements
        element1 = elements[element_name]
        if isinstance(element, (AnnData, SpatialImage, GeoDataFrame)):
            assert element.shape == element1.shape
        elif isinstance(element, DaskDataFrame):
            for s0, s1 in zip(element.shape, element1.shape):
                if isinstance(s0, Delayed):
                    s0 = s0.compute()
                if isinstance(s1, Delayed):
                    s1 = s1.compute()
                assert s0 == s1
        elif isinstance(element, MultiscaleSpatialImage):
            assert len(element) == len(element1)
        else:
            raise TypeError(f"Unsupported type {type(element)}")


def _assert_tables_seem_identical(table0: AnnData | None, table1: AnnData | None) -> None:
    assert table0 is None and table1 is None or table0.shape == table1.shape


def _assert_spatialdata_objects_seem_identical(sdata0: SpatialData, sdata1: SpatialData) -> None:
    # this is not a full comparison, but it's fine anyway
    assert len(list(sdata0._gen_elements())) == len(list(sdata1._gen_elements()))
    assert set(sdata0.coordinate_systems) == set(sdata1.coordinate_systems)
    _assert_elements_left_to_right_seem_identical(sdata0, sdata1)
    _assert_elements_left_to_right_seem_identical(sdata1, sdata0)
    _assert_tables_seem_identical(sdata0.table, sdata1.table)


def test_filter_by_coordinate_system(full_sdata: SpatialData) -> None:
    sdata = full_sdata.filter_by_coordinate_system(coordinate_system="global", filter_table=False)
    _assert_spatialdata_objects_seem_identical(sdata, full_sdata)

    scale = Scale([2.0], axes=("x",))
    set_transformation(full_sdata.images["image2d"], scale, "my_space0")
    set_transformation(full_sdata.shapes["circles"], Identity(), "my_space0")
    set_transformation(full_sdata.shapes["poly"], Identity(), "my_space1")

    sdata_my_space = full_sdata.filter_by_coordinate_system(coordinate_system="my_space0", filter_table=False)
    assert len(list(sdata_my_space._gen_elements())) == 2
    _assert_tables_seem_identical(sdata_my_space.table, full_sdata.table)

    sdata_my_space1 = full_sdata.filter_by_coordinate_system(
        coordinate_system=["my_space0", "my_space1", "my_space2"], filter_table=False
    )
    assert len(list(sdata_my_space1._gen_elements())) == 3


def test_filter_by_coordinate_system_also_table(full_sdata: SpatialData) -> None:
    from spatialdata.models import TableModel

    rng = np.random.default_rng(seed=0)
    full_sdata.table.obs["annotated_shapes"] = rng.choice(["circles", "poly"], size=full_sdata.table.shape[0])
    adata = full_sdata.table
    del adata.uns[TableModel.ATTRS_KEY]
    del full_sdata.table
    full_sdata.table = TableModel.parse(
        adata, region=["circles", "poly"], region_key="annotated_shapes", instance_key="instance_id"
    )

    scale = Scale([2.0], axes=("x",))
    set_transformation(full_sdata.shapes["circles"], scale, "my_space0")
    set_transformation(full_sdata.shapes["poly"], scale, "my_space1")

    filtered_sdata0 = full_sdata.filter_by_coordinate_system(coordinate_system="my_space0")
    filtered_sdata1 = full_sdata.filter_by_coordinate_system(coordinate_system="my_space1")
    filtered_sdata2 = full_sdata.filter_by_coordinate_system(coordinate_system="my_space0", filter_table=False)

    assert len(filtered_sdata0.table) + len(filtered_sdata1.table) == len(full_sdata.table)
    assert len(filtered_sdata2.table) == len(full_sdata.table)


def test_rename_coordinate_systems(full_sdata: SpatialData) -> None:
    # all the elements point to global, add new coordinate systems
    set_transformation(
        element=full_sdata.shapes["circles"], transformation=Identity(), to_coordinate_system="my_space0"
    )
    set_transformation(element=full_sdata.shapes["poly"], transformation=Identity(), to_coordinate_system="my_space1")
    set_transformation(
        element=full_sdata.shapes["multipoly"], transformation=Identity(), to_coordinate_system="my_space2"
    )

    elements_in_global_before = {
        name for _, name, _ in full_sdata.filter_by_coordinate_system("global")._gen_elements()
    }

    # test a renaming without collisions
    full_sdata.rename_coordinate_systems({"my_space0": "my_space00", "my_space1": "my_space11"})
    assert {"my_space00", "my_space11", "global", "my_space2"}.issubset(full_sdata.coordinate_systems)
    assert "my_space0" not in full_sdata.coordinate_systems
    assert "my_space1" not in full_sdata.coordinate_systems

    # renaming with collisions (my_space2 already exists)
    with pytest.raises(ValueError):
        full_sdata.rename_coordinate_systems({"my_space00": "my_space2"})

    # renaming with collisions (my_space3 doesn't exist but it's target of two renamings)
    with pytest.raises(ValueError):
        full_sdata.rename_coordinate_systems({"my_space00": "my_space3", "my_space11": "my_space3"})

    # invalid renaming: my_space3 is not a valid coordinate system
    with pytest.raises(ValueError):
        full_sdata.rename_coordinate_systems({"my_space3": "my_space4"})

    # invalid renaming: my_space3 is not a valid coordinate system (it doesn't matter if my_space3 is target of one
    # renaming, as it doesn't exist at the time of the function call)
    with pytest.raises(ValueError):
        full_sdata.rename_coordinate_systems(
            {"my_space00": "my_space3", "my_space11": "my_space3", "my_space3": "my_space4"}
        )

    # valid renaming with collisions
    full_sdata.rename_coordinate_systems({"my_space00": "my_space2", "my_space2": "my_space3"})
    assert get_transformation(full_sdata.shapes["circles"], get_all=True)["my_space2"] == Identity()
    assert get_transformation(full_sdata.shapes["multipoly"], get_all=True)["my_space3"] == Identity()

    # renaming without effect
    full_sdata.rename_coordinate_systems({"my_space11": "my_space11"})
    assert get_transformation(full_sdata.shapes["poly"], get_all=True)["my_space11"] == Identity()

    # check that all the elements with coordinate system global are still there
    elements_in_global_after = {name for _, name, _ in full_sdata.filter_by_coordinate_system("global")._gen_elements()}
    assert elements_in_global_before == elements_in_global_after


def test_concatenate_tables() -> None:
    """
    The concatenation uses AnnData.concatenate(), here we test the
    concatenation result on region, region_key, instance_key
    """
    table0 = _get_table(region="shapes/circles", instance_key="instance_id")
    table1 = _get_table(region="shapes/poly", instance_key="instance_id")
    table2 = _get_table(region="shapes/poly2", instance_key="instance_id")
    with pytest.raises(ValueError):
        _concatenate_tables([])
    assert len(_concatenate_tables([table0])) == len(table0)
    assert len(_concatenate_tables([table0, table1, table2])) == len(table0) + len(table1) + len(table2)

    table0.obs["annotated_element_merged"] = np.arange(len(table0))
    c0 = _concatenate_tables([table0, table1])
    assert len(c0) == len(table0) + len(table1)

    d = c0.uns[TableModel.ATTRS_KEY]
    d["region"] = sorted(d["region"])
    assert d == {
        "region": ["shapes/circles", "shapes/poly"],
        "region_key": "region",
        "instance_key": "instance_id",
    }

    table3 = _get_table(region="shapes/circles", region_key="annotated_shapes_other", instance_key="instance_id")
    with pytest.raises(ValueError):
        _concatenate_tables([table0, table3], region_key="region")

    table4 = _get_table(
        region=["shapes/circles1", "shapes/poly1"], region_key="annotated_shape0", instance_key="instance_id"
    )
    table5 = _get_table(
        region=["shapes/circles2", "shapes/poly2"], region_key="annotated_shape0", instance_key="instance_id"
    )
    table6 = _get_table(
        region=["shapes/circles3", "shapes/poly3"], region_key="annotated_shape1", instance_key="instance_id"
    )
    with pytest.raises(ValueError, match="`region_key` must be specified if tables have different region keys"):
        _concatenate_tables([table4, table5, table6])
    assert len(_concatenate_tables([table4, table5, table6], region_key="region")) == len(table4) + len(table5) + len(
        table6
    )


def test_concatenate_sdatas(full_sdata: SpatialData) -> None:
    with pytest.raises(KeyError):
        concatenate([full_sdata, SpatialData(images={"image2d": full_sdata.images["image2d"]})])
    with pytest.raises(KeyError):
        concatenate([full_sdata, SpatialData(labels={"labels2d": full_sdata.labels["labels2d"]})])
    with pytest.raises(KeyError):
        concatenate([full_sdata, SpatialData(points={"points_0": full_sdata.points["points_0"]})])
    with pytest.raises(KeyError):
        concatenate([full_sdata, SpatialData(shapes={"circles": full_sdata.shapes["circles"]})])

    assert concatenate([full_sdata, SpatialData()]).table is not None

    set_transformation(full_sdata.shapes["circles"], Identity(), "my_space0")
    set_transformation(full_sdata.shapes["poly"], Identity(), "my_space1")
    filtered = full_sdata.filter_by_coordinate_system(coordinate_system=["my_space0", "my_space1"], filter_table=False)
    assert len(list(filtered._gen_elements())) == 2
    filtered0 = filtered.filter_by_coordinate_system(coordinate_system="my_space0", filter_table=False)
    filtered1 = filtered.filter_by_coordinate_system(coordinate_system="my_space1", filter_table=False)
    # this is needed cause we can't handle regions with same name.
    # TODO: fix this
    new_region = "sample2"
    table_new = filtered1.table.copy()
    del filtered1.table
    filtered1.table = table_new
    filtered1.table.uns[TableModel.ATTRS_KEY][TableModel.REGION_KEY] = new_region
    filtered1.table.obs[filtered1.table.uns[TableModel.ATTRS_KEY][TableModel.REGION_KEY_KEY]] = new_region
    concatenated = concatenate([filtered0, filtered1])
    assert len(list(concatenated._gen_elements())) == 2


def test_locate_spatial_element(full_sdata: SpatialData) -> None:
    assert full_sdata.locate_element(full_sdata.images["image2d"])[0] == "images/image2d"
    im = full_sdata.images["image2d"]
    del full_sdata.images["image2d"]
    assert len(full_sdata.locate_element(im)) == 0
    full_sdata.images["image2d"] = im
    full_sdata.images["image2d_again"] = im
    paths = full_sdata.locate_element(im)
    assert len(paths) == 2


def test_get_item(points: SpatialData) -> None:
    assert id(points["points_0"]) == id(points.points["points_0"])

    # removed this test after this change: https://github.com/scverse/spatialdata/pull/145#discussion_r1133122720
    # to be uncommented/removed/modified after this is closed: https://github.com/scverse/spatialdata/issues/186
    # # this should be illegal: https://github.com/scverse/spatialdata/issues/176
    # points.images["points_0"] = Image2DModel.parse(np.array([[[1]]]), dims=("c", "y", "x"))
    # with pytest.raises(AssertionError):
    #     _ = points["points_0"]

    with pytest.raises(KeyError):
        _ = points["not_present"]


def test_set_item(full_sdata: SpatialData) -> None:
    for name in ["image2d", "labels2d", "points_0", "circles", "poly"]:
        full_sdata[name + "_again"] = full_sdata[name]
        with pytest.warns(UserWarning):
            full_sdata[name] = full_sdata[name]


def test_no_shared_transformations() -> None:
    """Test transformation dictionary copy for transformations not to be shared."""
    sdata = blobs()
    element_name = "blobs_image"
    test_space = "test"
    set_transformation(sdata.images[element_name], Identity(), to_coordinate_system=test_space)

    gen = sdata._gen_elements()
    for _, name, obj in gen:
        if name != element_name:
            assert test_space not in get_transformation(obj, get_all=True)
        else:
            assert test_space in get_transformation(obj, get_all=True)


def test_init_from_elements(full_sdata: SpatialData) -> None:
    all_elements = {name: el for _, name, el in full_sdata._gen_elements()}
    sdata = SpatialData.init_from_elements(all_elements, table=full_sdata.table)
    for element_type in ["images", "labels", "points", "shapes"]:
        assert set(getattr(sdata, element_type).keys()) == set(getattr(full_sdata, element_type).keys())


def test_subset(full_sdata: SpatialData) -> None:
    element_names = ["image2d", "labels2d", "points_0", "circles", "poly"]
    subset0 = full_sdata.subset(element_names)
    unique_names = set()
    for _, k, _ in subset0._gen_elements():
        unique_names.add(k)
    assert "image3d_xarray" in full_sdata.images
    assert unique_names == set(element_names)
    assert subset0.table is None

    adata = AnnData(
        shape=(10, 0),
        obs={"region": ["circles"] * 5 + ["poly"] * 5, "instance_id": [0, 1, 2, 3, 4, "a", "b", "c", "d", "e"]},
    )
    del full_sdata.table
    full_sdata.table = TableModel.parse(
        adata, region=["circles", "poly"], region_key="region", instance_key="instance_id"
    )
    subset1 = full_sdata.subset(["poly"])
    assert subset1.table is not None
    assert len(subset1.table) == 5
    assert subset1.table.obs["region"].unique().tolist() == ["poly"]


<<<<<<< HEAD
def test_transform_to_data_extent(full_sdata: SpatialData):
=======
@pytest.mark.parametrize("maintain_positioning", [True, False])
def test_transform_to_data_extent(full_sdata: SpatialData, maintain_positioning: bool) -> None:
>>>>>>> bf2a5453
    theta = math.pi / 6
    rotation = Affine(
        [
            [math.cos(theta), -math.sin(theta), 0],
            [math.sin(theta), math.cos(theta), 0],
            [0, 0, 1],
        ],
        input_axes=("x", "y"),
        output_axes=("x", "y"),
    )
    scale = Scale([2.0], axes=("x",))
    translation = Translation([-100.0, 200.0], axes=("x", "y"))
    sequence = Sequence([rotation, scale, translation])
    for el in full_sdata._gen_elements_values():
        set_transformation(el, sequence, "global")
<<<<<<< HEAD
    full_sdata = full_sdata.subset(
        ["image2d", "image2d_multiscale", "labels2d", "labels2d_multiscale", "points_0", "circles", "multipoly", "poly"]
    )
    sdata = transform_to_data_extent(full_sdata, "global", target_width=1000)
=======
    elements = [
        "image2d",
        "image2d_multiscale",
        "labels2d",
        "labels2d_multiscale",
        "points_0",
        "circles",
        "multipoly",
        "poly",
    ]
    full_sdata = full_sdata.subset(elements)
    sdata = transform_to_data_extent(full_sdata, "global", target_width=1000, maintain_positioning=maintain_positioning)
>>>>>>> bf2a5453

    matrices = []
    for el in sdata._gen_elements_values():
        t = get_transformation(el, to_coordinate_system="global")
        assert isinstance(t, BaseTransformation)
        a = t.to_affine_matrix(input_axes=("x", "y", "z"), output_axes=("x", "y", "z"))
        matrices.append(a)

    first_a = matrices[0]
    for a in matrices[1:]:
        # we are not pixel perfect because of this bug: https://github.com/scverse/spatialdata/issues/165
<<<<<<< HEAD
        assert np.allclose(a, first_a, rtol=0.005)
=======
        assert np.allclose(a, first_a, rtol=0.005)
    if not maintain_positioning:
        assert np.allclose(first_a, np.eye(4))
    else:
        for element in elements:
            before = full_sdata[element]
            after = sdata[element]
            data_extent_before = get_extent(before, coordinate_system="global")
            data_extent_after = get_extent(after, coordinate_system="global")
            # huge tolerance because of the bug with pixel perfectness
            assert are_extents_equal(
                data_extent_before, data_extent_after, atol=3
            ), f"data_extent_before: {data_extent_before}, data_extent_after: {data_extent_after} for element {element}"
>>>>>>> bf2a5453
<|MERGE_RESOLUTION|>--- conflicted
+++ resolved
@@ -11,10 +11,7 @@
 from multiscale_spatial_image import MultiscaleSpatialImage
 from spatial_image import SpatialImage
 from spatialdata._core.concatenate import _concatenate_tables, concatenate
-<<<<<<< HEAD
-=======
 from spatialdata._core.data_extent import are_extents_equal, get_extent
->>>>>>> bf2a5453
 from spatialdata._core.operations._utils import transform_to_data_extent
 from spatialdata._core.spatialdata import SpatialData
 from spatialdata.datasets import blobs
@@ -401,12 +398,8 @@
     assert subset1.table.obs["region"].unique().tolist() == ["poly"]
 
 
-<<<<<<< HEAD
-def test_transform_to_data_extent(full_sdata: SpatialData):
-=======
 @pytest.mark.parametrize("maintain_positioning", [True, False])
 def test_transform_to_data_extent(full_sdata: SpatialData, maintain_positioning: bool) -> None:
->>>>>>> bf2a5453
     theta = math.pi / 6
     rotation = Affine(
         [
@@ -422,12 +415,6 @@
     sequence = Sequence([rotation, scale, translation])
     for el in full_sdata._gen_elements_values():
         set_transformation(el, sequence, "global")
-<<<<<<< HEAD
-    full_sdata = full_sdata.subset(
-        ["image2d", "image2d_multiscale", "labels2d", "labels2d_multiscale", "points_0", "circles", "multipoly", "poly"]
-    )
-    sdata = transform_to_data_extent(full_sdata, "global", target_width=1000)
-=======
     elements = [
         "image2d",
         "image2d_multiscale",
@@ -440,7 +427,6 @@
     ]
     full_sdata = full_sdata.subset(elements)
     sdata = transform_to_data_extent(full_sdata, "global", target_width=1000, maintain_positioning=maintain_positioning)
->>>>>>> bf2a5453
 
     matrices = []
     for el in sdata._gen_elements_values():
@@ -452,9 +438,6 @@
     first_a = matrices[0]
     for a in matrices[1:]:
         # we are not pixel perfect because of this bug: https://github.com/scverse/spatialdata/issues/165
-<<<<<<< HEAD
-        assert np.allclose(a, first_a, rtol=0.005)
-=======
         assert np.allclose(a, first_a, rtol=0.005)
     if not maintain_positioning:
         assert np.allclose(first_a, np.eye(4))
@@ -467,5 +450,4 @@
             # huge tolerance because of the bug with pixel perfectness
             assert are_extents_equal(
                 data_extent_before, data_extent_after, atol=3
-            ), f"data_extent_before: {data_extent_before}, data_extent_after: {data_extent_after} for element {element}"
->>>>>>> bf2a5453
+            ), f"data_extent_before: {data_extent_before}, data_extent_after: {data_extent_after} for element {element}"