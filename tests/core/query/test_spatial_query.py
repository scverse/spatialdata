from dataclasses import FrozenInstanceError

import dask.dataframe as dd
import geopandas.testing
import numpy as np
import pytest
import xarray
from anndata import AnnData
<<<<<<< HEAD
from dask.dataframe import DataFrame as DaskDataFrame
=======
from dask.dataframe.core import DataFrame as DaskDataFrame
from datatree import DataTree
>>>>>>> 3def368b
from geopandas import GeoDataFrame
from shapely import Polygon
from spatialdata._core.query.spatial_query import (
    BaseSpatialRequest,
    BoundingBoxRequest,
    bounding_box_query,
    polygon_query,
)
from spatialdata._core.spatialdata import SpatialData
from spatialdata.models import (
    Image2DModel,
    Image3DModel,
    Labels2DModel,
    Labels3DModel,
    PointsModel,
    ShapesModel,
    TableModel,
)
from spatialdata.testing import assert_spatial_data_objects_are_identical
from spatialdata.transformations import Identity, set_transformation
from xarray import DataArray

from tests.conftest import _make_points, _make_squares


def test_bounding_box_request_immutable():
    """Test that the bounding box request is immutable."""
    request = BoundingBoxRequest(
        axes=("y", "x"),
        min_coordinate=np.array([0, 0]),
        max_coordinate=np.array([10, 10]),
        target_coordinate_system="global",
    )
    isinstance(request, BaseSpatialRequest)

    # fields should be immutable
    with pytest.raises(FrozenInstanceError):
        request.axes = ("c", "y", "x")
    with pytest.raises(FrozenInstanceError):
        request.axes = ("z", "y", "x")
    with pytest.raises(FrozenInstanceError):
        request.min_coordinate = np.array([5, 5, 5])
    with pytest.raises(FrozenInstanceError):
        request.max_coordinate = np.array([5, 5, 5])


def test_bounding_box_request_only_spatial_axes():
    """Requests with axes that are not spatial should raise an error"""
    with pytest.raises(ValueError):
        _ = BoundingBoxRequest(
            axes=("c", "x"),
            min_coordinate=np.array([0, 0]),
            max_coordinate=np.array([10, 10]),
            target_coordinate_system="global",
        )


def test_bounding_box_request_wrong_number_of_coordinates():
    """Requests which specify coordinates not consistent with the axes should raise an error"""
    with pytest.raises(ValueError):
        _ = BoundingBoxRequest(
            axes=("y", "x"),
            min_coordinate=np.array([0, 0, 0]),
            max_coordinate=np.array([10, 10]),
            target_coordinate_system="global",
        )

    with pytest.raises(ValueError):
        _ = BoundingBoxRequest(
            axes=("y", "x"),
            min_coordinate=np.array([0, 0]),
            max_coordinate=np.array([10, 10, 10]),
            target_coordinate_system="global",
        )

    with pytest.raises(ValueError):
        _ = BoundingBoxRequest(
            axes=("y", "x"),
            min_coordinate=np.array([0, 0, 0]),
            max_coordinate=np.array([10, 10, 10]),
            target_coordinate_system="global",
        )


def test_bounding_box_request_wrong_coordinate_order():
    """Requests where the min coordinate is greater than the max coordinate should raise an error"""
    with pytest.raises(ValueError):
        _ = BoundingBoxRequest(
            axes=("y", "x"),
            min_coordinate=np.array([0, 10]),
            max_coordinate=np.array([10, 0]),
            target_coordinate_system="global",
        )


@pytest.mark.parametrize("is_3d", [True, False])
@pytest.mark.parametrize("is_bb_3d", [True, False])
@pytest.mark.parametrize("with_polygon_query", [True, False])
def test_query_points(is_3d: bool, is_bb_3d: bool, with_polygon_query: bool):
    """test the points bounding box_query"""
    data_x = np.array([10, 20, 20, 20])
    data_y = np.array([10, 20, 30, 30])
    data_z = np.array([100, 200, 200, 300])

    data = np.stack((data_x, data_y), axis=1)
    if is_3d:
        data = np.hstack((data, data_z.reshape(-1, 1)))
    points_element = _make_points(data)

    original_x = points_element["x"]
    original_y = points_element["y"]
    if is_3d:
        original_z = points_element["z"]

    if is_bb_3d:
        _min_coordinate = np.array([18, 25, 250])
        _max_coordinate = np.array([22, 35, 350])
        _axes = ("x", "y", "z")
    else:
        _min_coordinate = np.array([18, 25])
        _max_coordinate = np.array([22, 35])
        _axes = ("x", "y")

    if with_polygon_query:
        if is_bb_3d:
            return
        polygon = Polygon([(18, 25), (18, 35), (22, 35), (22, 25)])
        points_result = polygon_query(points_element, polygon=polygon, target_coordinate_system="global")
    else:
        points_result = bounding_box_query(
            points_element,
            axes=_axes,
            min_coordinate=_min_coordinate,
            max_coordinate=_max_coordinate,
            target_coordinate_system="global",
        )

    # Check that the correct point was selected
    if is_3d:
        if is_bb_3d:
            np.testing.assert_allclose(points_result["x"].compute(), [20])
            np.testing.assert_allclose(points_result["y"].compute(), [30])
            np.testing.assert_allclose(points_result["z"].compute(), [300])
        else:
            np.testing.assert_allclose(points_result["x"].compute(), [20, 20])
            np.testing.assert_allclose(points_result["y"].compute(), [30, 30])
            np.testing.assert_allclose(points_result["z"].compute(), [200, 300])
    else:
        np.testing.assert_allclose(points_result["x"].compute(), [20, 20])
        np.testing.assert_allclose(points_result["y"].compute(), [30, 30])

    # result should be valid points element
    PointsModel.validate(points_result)

    # original element should be unchanged
    np.testing.assert_allclose(points_element["x"].compute(), original_x)
    np.testing.assert_allclose(points_element["y"].compute(), original_y)
    if is_3d:
        np.testing.assert_allclose(points_element["z"].compute(), original_z)


def test_query_points_no_points():
    """Points bounding box query with no points in range should
    return a points element with length 0.
    """
    points_element = _make_points(np.array([[10, 10], [20, 20], [20, 30]]))
    request = bounding_box_query(
        points_element,
        axes=("x", "y"),
        min_coordinate=np.array([40, 50]),
        max_coordinate=np.array([45, 55]),
        target_coordinate_system="global",
    )
    assert request is None


@pytest.mark.parametrize("n_channels", [1, 2, 3])
@pytest.mark.parametrize("is_labels", [True, False])
@pytest.mark.parametrize("is_3d", [True, False])
@pytest.mark.parametrize("is_bb_3d", [True, False])
@pytest.mark.parametrize("with_polygon_query", [True, False])
def test_query_raster(n_channels: int, is_labels: bool, is_3d: bool, is_bb_3d: bool, with_polygon_query: bool):
    """Apply a bounding box to a raster element."""
    if is_labels and n_channels > 1:
        # labels cannot have multiple channels, let's ignore this combination of parameters
        return

    shape = (10, 10)
    if is_3d:
        shape = (10,) + shape
    shape = (n_channels,) + shape if not is_labels else (1,) + shape

    image = np.zeros(shape)
    axes = ["y", "x"]
    if is_3d:
        image[:, 2:7, 5::, 0:5] = 1
        axes = ["z"] + axes
    else:
        image[:, 5::, 0:5] = 1

    if is_labels:
        image = np.squeeze(image, axis=0)
    else:
        axes = ["c"] + axes

    ximage = xarray.DataArray(image, dims=axes)
    model = (
        Labels3DModel
        if is_labels and is_3d
        else Labels2DModel if is_labels else Image3DModel if is_3d else Image2DModel
    )

    image_element = model.parse(image)
    image_element_multiscale = model.parse(image, scale_factors=[2, 2])

    images = [image_element, image_element_multiscale]

    for image in images:
        if is_bb_3d:
            _min_coordinate = np.array([2, 5, 0])
            _max_coordinate = np.array([7, 10, 5])
            _axes = ("z", "y", "x")
        else:
            _min_coordinate = np.array([5, 0])
            _max_coordinate = np.array([10, 5])
            _axes = ("y", "x")

        if with_polygon_query:
            if is_bb_3d:
                return
            # make a triangle whose bounding box is the same as the bounding box specified with the query
            polygon = Polygon([(0, 5), (5, 5), (5, 10)])
            image_result = polygon_query(image, polygon=polygon, target_coordinate_system="global")
        else:
            image_result = bounding_box_query(
                image,
                axes=_axes,
                min_coordinate=_min_coordinate,
                max_coordinate=_max_coordinate,
                target_coordinate_system="global",
            )

        slices = {"y": slice(5, 10), "x": slice(0, 5)}
        if is_bb_3d and is_3d:
            slices["z"] = slice(2, 7)
        expected_image = ximage.sel(**slices)

        if isinstance(image, DataArray):
            assert isinstance(image, DataArray)
            np.testing.assert_allclose(image_result, expected_image)
        elif isinstance(image, DataTree):
            assert isinstance(image_result, DataTree)
            v = image_result["scale0"].values()
            assert len(v) == 1
            xdata = v.__iter__().__next__()
            np.testing.assert_allclose(xdata, expected_image)
        else:
            raise ValueError("Unexpected type")


@pytest.mark.parametrize("is_bb_3d", [True, False])
@pytest.mark.parametrize("with_polygon_query", [True, False])
def test_query_polygons(is_bb_3d: bool, with_polygon_query: bool):
    centroids = np.array([[10, 10], [10, 80], [80, 20], [70, 60]])
    half_widths = [6] * 4
    sd_polygons = _make_squares(centroid_coordinates=centroids, half_widths=half_widths)

    if with_polygon_query:
        if is_bb_3d:
            return
        polygon = Polygon([(40, 40), (40, 100), (100, 100), (100, 40)])
        polygons_result = polygon_query(
            sd_polygons,
            polygon=polygon,
            target_coordinate_system="global",
        )
    else:
        if is_bb_3d:
            _min_coordinate = np.array([2, 40, 40])
            _max_coordinate = np.array([7, 100, 100])
            _axes = ("z", "y", "x")
        else:
            _min_coordinate = np.array([40, 40])
            _max_coordinate = np.array([100, 100])
            _axes = ("y", "x")

        polygons_result = bounding_box_query(
            sd_polygons,
            axes=_axes,
            target_coordinate_system="global",
            min_coordinate=_min_coordinate,
            max_coordinate=_max_coordinate,
        )

    assert len(polygons_result) == 1
    assert polygons_result.index[0] == 3


@pytest.mark.parametrize("is_bb_3d", [True, False])
@pytest.mark.parametrize("with_polygon_query", [True, False])
def test_query_circles(is_bb_3d: bool, with_polygon_query: bool):
    centroids = np.array([[10, 10], [10, 80], [80, 20], [70, 60]])

    sd_circles = ShapesModel.parse(centroids, geometry=0, radius=10)

    if with_polygon_query:
        if is_bb_3d:
            return
        polygon = Polygon([(40, 40), (40, 100), (100, 100), (100, 40)])
        circles_result = polygon_query(
            sd_circles,
            polygon=polygon,
            target_coordinate_system="global",
        )
    else:
        if is_bb_3d:
            _min_coordinate = np.array([2, 40, 40])
            _max_coordinate = np.array([7, 100, 100])
            _axes = ("z", "y", "x")
        else:
            _min_coordinate = np.array([40, 40])
            _max_coordinate = np.array([100, 100])
            _axes = ("y", "x")

        circles_result = bounding_box_query(
            sd_circles,
            axes=_axes,
            target_coordinate_system="global",
            min_coordinate=_min_coordinate,
            max_coordinate=_max_coordinate,
        )

    assert len(circles_result) == 1
    assert circles_result.index[0] == 3


def test_query_spatial_data(full_sdata):
    request = BoundingBoxRequest(
        target_coordinate_system="global",
        axes=("y", "x"),
        min_coordinate=np.array([2, 1]),
        max_coordinate=np.array([40, 60]),
    )
    result0 = bounding_box_query(full_sdata, **request.to_dict(), filter_table=True)
    # filter table is True by default when calling query(request)
    result1 = full_sdata.query(request, filter_table=True)
    result2 = full_sdata.query.bounding_box(**request.to_dict(), filter_table=True)

    assert_spatial_data_objects_are_identical(result0, result1)
    assert_spatial_data_objects_are_identical(result0, result2)

    polygon = Polygon([(1, 2), (60, 2), (60, 40), (1, 40)])
    result3 = polygon_query(full_sdata, polygon=polygon, target_coordinate_system="global", filter_table=True)
    result4 = full_sdata.query.polygon(polygon=polygon, target_coordinate_system="global", filter_table=True)

    assert_spatial_data_objects_are_identical(result0, result3, check_transformations=False)
    assert_spatial_data_objects_are_identical(result0, result4, check_transformations=False)


@pytest.mark.parametrize("with_polygon_query", [True, False])
def test_query_filter_table(with_polygon_query: bool):
    coords0 = np.array([[10, 10], [20, 20]])
    coords1 = np.array([[30, 30]])
    circles0 = ShapesModel.parse(coords0, geometry=0, radius=1)
    circles1 = ShapesModel.parse(coords1, geometry=0, radius=1)
    table = AnnData(shape=(3, 0))
    table.obs["region"] = ["circles0", "circles0", "circles1"]
    table.obs["instance"] = [0, 1, 0]
    table = TableModel.parse(table, region=["circles0", "circles1"], region_key="region", instance_key="instance")
    sdata = SpatialData(shapes={"circles0": circles0, "circles1": circles1}, table=table)

    if with_polygon_query:
        polygon = Polygon([(15, 15), (15, 25), (25, 25), (25, 15)])
        queried0 = polygon_query(
            sdata,
            polygon=polygon,
            target_coordinate_system="global",
            filter_table=True,
        )
        queried1 = polygon_query(
            sdata,
            polygon=polygon,
            target_coordinate_system="global",
            filter_table=False,
        )
    else:
        queried0 = sdata.query.bounding_box(
            axes=("y", "x"),
            min_coordinate=np.array([15, 15]),
            max_coordinate=np.array([25, 25]),
            filter_table=True,
            target_coordinate_system="global",
        )
        queried1 = sdata.query.bounding_box(
            axes=("y", "x"),
            min_coordinate=np.array([15, 15]),
            max_coordinate=np.array([25, 25]),
            filter_table=False,
            target_coordinate_system="global",
        )

    assert len(queried0["table"]) == 1
    assert len(queried1["table"]) == 3


def test_polygon_query_with_multipolygon(sdata_query_aggregation):
    sdata = sdata_query_aggregation
    values_sdata = SpatialData(
        shapes={"values_polygons": sdata["values_polygons"], "values_circles": sdata["values_circles"]},
        tables=sdata["table"],
    )
    polygon = sdata["by_polygons"].geometry.iloc[0]
    circle = sdata["by_circles"].geometry.iloc[0]
    circle_pol = circle.buffer(sdata["by_circles"].radius.iloc[0])

    queried = polygon_query(
        values_sdata,
        polygon=polygon,
        target_coordinate_system="global",
        shapes=True,
        points=False,
    )
    assert len(queried["values_polygons"]) == 4
    assert len(queried["values_circles"]) == 4
    assert len(queried["table"]) == 8

    multipolygon = GeoDataFrame(geometry=[polygon, circle_pol]).unary_union
    queried = polygon_query(values_sdata, polygon=multipolygon, target_coordinate_system="global")
    assert len(queried["values_polygons"]) == 8
    assert len(queried["values_circles"]) == 8
    assert len(queried["table"]) == 16

    multipolygon = GeoDataFrame(geometry=[polygon, polygon]).unary_union
    queried = polygon_query(values_sdata, polygon=multipolygon, target_coordinate_system="global")
    assert len(queried["values_polygons"]) == 4
    assert len(queried["values_circles"]) == 4
    assert len(queried["table"]) == 8

    PLOT = False
    if PLOT:
        import matplotlib.pyplot as plt

        ax = plt.gca()
        queried.pl.render_shapes("values_polygons").pl.show(ax=ax)
        queried.pl.render_shapes("values_circles").pl.show(ax=ax)
        plt.show()


@pytest.mark.parametrize("with_polygon_query", [False, True])
@pytest.mark.parametrize("name", ["image2d", "labels2d", "points_0", "circles", "multipoly", "poly"])
def test_query_affine_transformation(full_sdata, with_polygon_query: bool, name: str):
    from spatialdata import transform
    from spatialdata.transformations import Affine, set_transformation

    sdata = full_sdata.subset([name])

    theta = np.pi / 6
    t = Affine(
        np.array(
            [
                [np.cos(theta), -np.sin(theta), 100],
                [np.sin(theta), np.cos(theta), -50],
                [0, 0, 1],
            ]
        ),
        input_axes=("x", "y"),
        output_axes=("x", "y"),
    )
    set_transformation(sdata[name], transformation=t, to_coordinate_system="aligned")

    x0 = 99
    x1 = 101
    y0 = -51
    y1 = -46

    polygon = Polygon([(x0, y0), (x0, y1), (x1, y1), (x1, y0)])
    back_polygon = transform(
        ShapesModel.parse(GeoDataFrame(geometry=[polygon]), transformations={"inverse": t.inverse()}),
        to_coordinate_system="inverse",
    ).geometry.iloc[0]

    def _query(
        sdata: SpatialData, polygon: Polygon, target_coordinate_system: str, with_polygon_query: bool
    ) -> SpatialData:
        px0, py0, px1, py1 = polygon.bounds
        if with_polygon_query:
            return polygon_query(sdata, polygon=polygon, target_coordinate_system=target_coordinate_system)
        return bounding_box_query(
            sdata,
            axes=("x", "y"),
            target_coordinate_system=target_coordinate_system,
            min_coordinate=[px0, py0],
            max_coordinate=[px1, py1],
        )

    queried = _query(sdata, polygon=polygon, target_coordinate_system="aligned", with_polygon_query=with_polygon_query)
    queried_back = _query(
        sdata, polygon=back_polygon, target_coordinate_system="global", with_polygon_query=with_polygon_query
    )
    queried_back_vector = _query(
        sdata, polygon=back_polygon, target_coordinate_system="global", with_polygon_query=True
    )

    if name in ["image2d", "labels2d"]:
        assert np.array_equal(queried[name], queried_back[name])
    elif name in ["points_0"]:
        assert dd.assert_eq(queried[name], queried_back_vector[name])
    elif name in ["circles", "multipoly", "poly"]:
        geopandas.testing.assert_geodataframe_equal(queried[name], queried_back[name])


@pytest.mark.parametrize("with_polygon_query", [True, False])
def test_query_points_multiple_partitions(points, with_polygon_query: bool):
    p0 = points["points_0"]
    p1 = PointsModel.parse(dd.from_pandas(p0.compute(), npartitions=10))

    def _query(p: DaskDataFrame) -> DaskDataFrame:
        if with_polygon_query:
            polygon = Polygon([(-1, -1), (-1, 1), (1, 1), (1, -1)])
            return polygon_query(
                p,
                polygon=polygon,
                target_coordinate_system="global",
            )
        return bounding_box_query(
            p,
            axes=("x", "y"),
            target_coordinate_system="global",
            min_coordinate=[-1, -1],
            max_coordinate=[1, 1],
        )

    q0 = _query(p0)
    q1 = _query(p1)
    assert np.array_equal(q0.index.compute(), q1.index.compute())
    pass


@pytest.mark.parametrize("with_polygon_query", [True, False])
@pytest.mark.parametrize("name", ["image2d", "labels2d", "points_0", "circles", "multipoly", "poly"])
def test_attributes_are_copied(full_sdata, with_polygon_query: bool, name: str):
    """Test that attributes are copied over to the new spatial data object."""
    sdata = full_sdata.subset([name])

    # let's add a second transformation, to make sure that later we are not checking for the presence of default values
    set_transformation(sdata[name], transformation=Identity(), to_coordinate_system="aligned")

    old_attrs = sdata[name].attrs
    old_transform = sdata[name].attrs["transform"]

    old_attrs_value = old_attrs.copy()
    old_transform_value = old_transform.copy()

    if with_polygon_query:
        queried = polygon_query(
            sdata,
            polygon=Polygon([(-1, -1), (-1, 1), (1, 1), (1, -1)]),
            target_coordinate_system="aligned",
        )
    else:
        queried = bounding_box_query(
            sdata,
            axes=("x", "y"),
            target_coordinate_system="aligned",
            min_coordinate=[-1, -1],
            max_coordinate=[1, 1],
        )

    # check that the old attribute didn't change, neither in reference nor in value
    assert sdata[name].attrs is old_attrs
    assert sdata[name].attrs["transform"] is old_transform

    assert sdata[name].attrs == old_attrs_value
    assert sdata[name].attrs["transform"] == old_transform_value

    # check that the attributes of the queried element are not the same as the old ones
    assert sdata[name].attrs is not queried[name].attrs
    assert sdata[name].attrs["transform"] is not queried[name].attrs["transform"]
    pass<|MERGE_RESOLUTION|>--- conflicted
+++ resolved
@@ -6,12 +6,8 @@
 import pytest
 import xarray
 from anndata import AnnData
-<<<<<<< HEAD
 from dask.dataframe import DataFrame as DaskDataFrame
-=======
-from dask.dataframe.core import DataFrame as DaskDataFrame
 from datatree import DataTree
->>>>>>> 3def368b
 from geopandas import GeoDataFrame
 from shapely import Polygon
 from spatialdata._core.query.spatial_query import (
