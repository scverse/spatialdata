--- conflicted
+++ resolved
@@ -107,12 +107,8 @@
 
 @pytest.mark.parametrize("is_3d", [True, False])
 @pytest.mark.parametrize("is_bb_3d", [True, False])
-<<<<<<< HEAD
-def test_bounding_box_points(is_3d: bool, is_bb_3d: bool):
-=======
 @pytest.mark.parametrize("with_polygon_query", [True, False])
 def test_query_points(is_3d: bool, is_bb_3d: bool, with_polygon_query: bool):
->>>>>>> dfb000eb
     """test the points bounding box_query"""
     data_x = np.array([10, 20, 20, 20])
     data_y = np.array([10, 20, 30, 30])
@@ -137,15 +133,6 @@
         _max_coordinate = np.array([22, 35])
         _axes = ("x", "y")
 
-<<<<<<< HEAD
-    points_result = bounding_box_query(
-        points_element,
-        axes=_axes,
-        min_coordinate=_min_coordinate,
-        max_coordinate=_max_coordinate,
-        target_coordinate_system="global",
-    )
-=======
     if with_polygon_query:
         if is_bb_3d:
             return
@@ -159,7 +146,6 @@
             max_coordinate=_max_coordinate,
             target_coordinate_system="global",
         )
->>>>>>> dfb000eb
 
     # Check that the correct point was selected
     if is_3d:
@@ -200,22 +186,12 @@
     assert request is None
 
 
-<<<<<<< HEAD
-# @pytest.mark.parametrize("n_channels", [1, 2, 3])
-=======
-# TODO: more tests can be added for spatial queries after the cases 2, 3, 4 are implemented
-#  (see https://github.com/scverse/spatialdata/pull/151, also for details on more tests)
->>>>>>> dfb000eb
 @pytest.mark.parametrize("n_channels", [1, 2, 3])
 @pytest.mark.parametrize("is_labels", [True, False])
 @pytest.mark.parametrize("is_3d", [True, False])
 @pytest.mark.parametrize("is_bb_3d", [True, False])
-<<<<<<< HEAD
-def test_bounding_box_raster(n_channels: int, is_labels: bool, is_3d: bool, is_bb_3d: bool):
-=======
 @pytest.mark.parametrize("with_polygon_query", [True, False])
 def test_query_raster(n_channels: int, is_labels: bool, is_3d: bool, is_bb_3d: bool, with_polygon_query: bool):
->>>>>>> dfb000eb
     """Apply a bounding box to a raster element."""
     if is_labels and n_channels > 1:
         # labels cannot have multiple channels, let's ignore this combination of parameters
@@ -243,43 +219,6 @@
     model = (
         Labels3DModel
         if is_labels and is_3d
-<<<<<<< HEAD
-        else Labels2DModel
-        if is_labels
-        else Image3DModel
-        if is_3d
-        else Image2DModel
-    )
-
-    image_element = model.parse(image)
-    image_element_multiscale = model.parse(image, scale_factors=[2, 2])
-
-    images = [image_element, image_element_multiscale]
-
-    for image in images:
-        if is_bb_3d:
-            _min_coordinate = np.array([2, 5, 0])
-            _max_coordinate = np.array([7, 10, 5])
-            _axes = ("z", "y", "x")
-        else:
-            _min_coordinate = np.array([5, 0])
-            _max_coordinate = np.array([10, 5])
-            _axes = ("y", "x")
-
-        image_result = bounding_box_query(
-            image,
-            axes=_axes,
-            min_coordinate=_min_coordinate,
-            max_coordinate=_max_coordinate,
-            target_coordinate_system="global",
-        )
-
-        slices = {"y": slice(5, 10), "x": slice(0, 5)}
-        if is_bb_3d and is_3d:
-            slices["z"] = slice(2, 7)
-        expected_image = ximage.sel(**slices)
-
-=======
         else Labels2DModel if is_labels else Image3DModel if is_3d else Image2DModel
     )
 
@@ -318,7 +257,6 @@
             slices["z"] = slice(2, 7)
         expected_image = ximage.sel(**slices)
 
->>>>>>> dfb000eb
         if isinstance(image, SpatialImage):
             assert isinstance(image, SpatialImage)
             np.testing.assert_allclose(image_result, expected_image)
@@ -332,30 +270,13 @@
             raise ValueError("Unexpected type")
 
 
-<<<<<<< HEAD
-# TODO: more tests can be added for spatial queries after the cases 2, 3, 4 are implemented
-#  (see https://github.com/scverse/spatialdata/pull/151, also for details on more tests)
-
-
-def test_bounding_box_polygons():
-=======
 @pytest.mark.parametrize("is_bb_3d", [True, False])
 @pytest.mark.parametrize("with_polygon_query", [True, False])
 def test_query_polygons(is_bb_3d: bool, with_polygon_query: bool):
->>>>>>> dfb000eb
     centroids = np.array([[10, 10], [10, 80], [80, 20], [70, 60]])
     half_widths = [6] * 4
     sd_polygons = _make_squares(centroid_coordinates=centroids, half_widths=half_widths)
 
-<<<<<<< HEAD
-    polygons_result = bounding_box_query(
-        sd_polygons,
-        axes=("y", "x"),
-        target_coordinate_system="global",
-        min_coordinate=np.array([40, 40]),
-        max_coordinate=np.array([100, 100]),
-    )
-=======
     if with_polygon_query:
         if is_bb_3d:
             return
@@ -382,7 +303,6 @@
             min_coordinate=_min_coordinate,
             max_coordinate=_max_coordinate,
         )
->>>>>>> dfb000eb
 
     assert len(polygons_result) == 1
     assert polygons_result.index[0] == 3
@@ -445,15 +365,8 @@
     result3 = polygon_query(full_sdata, polygon=polygon, target_coordinate_system="global", filter_table=True)
     result4 = full_sdata.query.polygon(polygon=polygon, target_coordinate_system="global", filter_table=True)
 
-<<<<<<< HEAD
-    for element in result._gen_spatial_element_values():
-        d = get_transformation(element, get_all=True)
-        new_d = {k.replace("global", "cropped"): v for k, v in d.items()}
-        set_transformation(element, new_d, set_all=True)
-=======
     _assert_spatialdata_objects_seem_identical(result0, result3)
     _assert_spatialdata_objects_seem_identical(result0, result4)
->>>>>>> dfb000eb
 
 
 @pytest.mark.parametrize("with_polygon_query", [True, False])
@@ -466,27 +379,7 @@
     table.obs["region"] = ["circles0", "circles0", "circles1"]
     table.obs["instance"] = [0, 1, 0]
     table = TableModel.parse(table, region=["circles0", "circles1"], region_key="region", instance_key="instance")
-<<<<<<< HEAD
-    sdata = SpatialData(shapes={"circles0": circles0, "circles1": circles1}, tables=table)
-    queried0 = sdata.query.bounding_box(
-        axes=("y", "x"),
-        min_coordinate=np.array([15, 15]),
-        max_coordinate=np.array([25, 25]),
-        filter_table=True,
-        target_coordinate_system="global",
-    )
-    queried1 = sdata.query.bounding_box(
-        axes=("y", "x"),
-        min_coordinate=np.array([15, 15]),
-        max_coordinate=np.array([25, 25]),
-        filter_table=False,
-        target_coordinate_system="global",
-    )
-    assert len(queried0.table) == 1
-    assert len(queried1.table) == 3
-=======
     sdata = SpatialData(shapes={"circles0": circles0, "circles1": circles1}, table=table)
->>>>>>> dfb000eb
 
     if with_polygon_query:
         polygon = Polygon([(15, 15), (15, 25), (25, 25), (25, 15)])
@@ -518,21 +411,8 @@
             target_coordinate_system="global",
         )
 
-<<<<<<< HEAD
-# ----------------- test polygon query -----------------
-def test_polygon_query_points(sdata_query_aggregation):
-    sdata = sdata_query_aggregation
-    polygon = sdata["by_polygons"].geometry.iloc[0]
-    queried = polygon_query(sdata, polygons=polygon, target_coordinate_system="global", shapes=False, points=True)
-    points = queried["points"].compute()
-    assert len(points) == 6
-    assert queried.table is None
-
-    # TODO: the case of querying points with multiple polygons is not currently implemented
-=======
     assert len(queried0.table) == 1
     assert len(queried1.table) == 3
->>>>>>> dfb000eb
 
 
 def test_polygon_query_with_multipolygon(sdata_query_aggregation):
@@ -578,22 +458,6 @@
         plt.show()
 
 
-<<<<<<< HEAD
-@pytest.mark.skip
-def test_polygon_query_multipolygons():
-    pass
-
-
-def test_polygon_query_spatial_data(sdata_query_aggregation):
-    sdata = sdata_query_aggregation
-    values_sdata = SpatialData(
-        shapes={
-            "values_polygons": sdata["values_polygons"],
-            "values_circles": sdata["values_circles"],
-        },
-        points={"points": sdata["points"]},
-        tables=sdata.table,
-=======
 @pytest.mark.parametrize("with_polygon_query", [False, True])
 @pytest.mark.parametrize("name", ["image2d", "labels2d", "points_0", "circles", "multipoly", "poly"])
 def test_query_affine_transformation(full_sdata, with_polygon_query: bool, name: str):
@@ -613,7 +477,6 @@
         ),
         input_axes=("x", "y"),
         output_axes=("x", "y"),
->>>>>>> dfb000eb
     )
     set_transformation(sdata[name], transformation=t, to_coordinate_system="aligned")
 
