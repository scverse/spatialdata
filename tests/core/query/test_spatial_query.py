--- conflicted
+++ resolved
@@ -331,11 +331,7 @@
                 slices["z"] = slice(2, 7)
 
         if return_request_only:
-<<<<<<< HEAD
-            assert isinstance(image_result, (dict, list))
-=======
             assert isinstance(image_result, dict | list)
->>>>>>> 38e73ba1
             if multiple_boxes:
                 for i, result in enumerate(image_result):
                     if not (is_bb_3d and is_3d) and ("z" in result):
@@ -357,28 +353,16 @@
             expected_image = ximage.sel(**slices)
 
         if isinstance(image, DataArray):
-<<<<<<< HEAD
-            assert isinstance(image_result, (DataArray, list))
-            if multiple_boxes:
-                for result, expected in zip(image_result, expected_images):
-=======
             assert isinstance(image_result, DataArray | list)
             if multiple_boxes:
                 for result, expected in zip(image_result, expected_images, strict=True):
->>>>>>> 38e73ba1
                     np.testing.assert_allclose(result, expected)
             else:
                 np.testing.assert_allclose(image_result, expected_image)
         elif isinstance(image, DataTree):
-<<<<<<< HEAD
-            assert isinstance(image_result, (DataTree, list))
-            if multiple_boxes:
-                for result, expected in zip(image_result, expected_images):
-=======
             assert isinstance(image_result, DataTree | list)
             if multiple_boxes:
                 for result, expected in zip(image_result, expected_images, strict=True):
->>>>>>> 38e73ba1
                     v = result["scale0"].values()
                     assert len(v) == 1
                     xdata = v.__iter__().__next__()
@@ -440,10 +424,6 @@
         assert isinstance(polygons_result, list)
         assert len(polygons_result) == 2
         if box_outside_polygon:
-<<<<<<< HEAD
-
-=======
->>>>>>> 38e73ba1
             assert polygons_result[0] is None
             assert polygons_result[1].index[0] == 3
         else:
