--- conflicted
+++ resolved
@@ -311,9 +311,6 @@
             sdata2.write(f2)
             del full_sdata.table
             full_sdata.table = sdata2.table
-<<<<<<< HEAD
-            full_sdata.write(f2, overwrite=True)
-=======
             full_sdata.write(f2, overwrite=True)
 
             print(full_sdata)
@@ -338,5 +335,4 @@
         assert shapes2.table is None
         shapes2.table = adata
         assert shapes2.table is not None
-        assert shapes2.table.shape == (5, 10)
->>>>>>> d11eb368
+        assert shapes2.table.shape == (5, 10)