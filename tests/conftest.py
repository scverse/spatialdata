--- conflicted
+++ resolved
@@ -257,23 +257,10 @@
     region_key: str = "region",
     instance_key: str = "instance_id",
 ) -> AnnData:
-<<<<<<< HEAD
-    if region is not None:
-        instance_key = instance_key or "instance_id"
-    adata = AnnData(RNG.normal(size=(100, 10)), obs=pd.DataFrame(RNG.normal(size=(100, 3)), columns=["a", "b", "c"]))
-    if instance_key is not None:
-        # from today pycharm refuses to execute this line if I run a test...
-        adata.obs[instance_key] = np.arange(adata.n_obs)
-        # adata.obs.__setitem__(instance_key, np.arange(adata.n_obs))
-    if isinstance(region, str):
-        return TableModel.parse(adata=adata, region=region, region_key=region_key, instance_key=instance_key)
-=======
     adata = AnnData(RNG.normal(size=(100, 10)), obs=pd.DataFrame(RNG.normal(size=(100, 3)), columns=["a", "b", "c"]))
     adata.obs[instance_key] = np.arange(adata.n_obs)
     if isinstance(region, str):
         adata.obs[region_key] = region
->>>>>>> 2cc15e84
     elif isinstance(region, list):
-        region_key = region_key or "annotated_region"
         adata.obs[region_key] = RNG.choice(region, size=adata.n_obs)
     return TableModel.parse(adata=adata, region=region, region_key=region_key, instance_key=instance_key)