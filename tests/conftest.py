from __future__ import annotations

import dask

dask.config.set({"dataframe.query-planning": False})

from collections.abc import Sequence
from pathlib import Path
from typing import Any

import dask.dataframe as dd
import geopandas as gpd
import numpy as np
import pandas as pd
import pytest
from anndata import AnnData
<<<<<<< HEAD
from dask.dataframe import DataFrame as DaskDataFrame
=======
from dask.dataframe.core import DataFrame as DaskDataFrame
from datatree import DataTree
>>>>>>> d92ef5ee
from geopandas import GeoDataFrame
from numpy.random import default_rng
from scipy import ndimage as ndi
from shapely import linearrings, polygons
from shapely.geometry import MultiPolygon, Point, Polygon
from skimage import data
<<<<<<< HEAD
from spatial_image import SpatialImage
from spatialdata._core._deepcopy import deepcopy
=======
from spatialdata._core._deepcopy import deepcopy as _deepcopy
>>>>>>> d92ef5ee
from spatialdata._core.spatialdata import SpatialData
from spatialdata._types import ArrayLike
from spatialdata.datasets import BlobsDataset
from spatialdata.models import (
    Image2DModel,
    Image3DModel,
    Labels2DModel,
    Labels3DModel,
    PointsModel,
    ShapesModel,
    TableModel,
)
from xarray import DataArray

SEED = 0
RNG = default_rng(seed=SEED)

POLYGON_PATH = Path(__file__).parent / "data/polygon.json"
MULTIPOLYGON_PATH = Path(__file__).parent / "data/polygon.json"
POINT_PATH = Path(__file__).parent / "data/points.json"


@pytest.fixture()
def images() -> SpatialData:
    return SpatialData(images=_get_images())


@pytest.fixture()
def labels() -> SpatialData:
    return SpatialData(labels=_get_labels())


@pytest.fixture()
def shapes() -> SpatialData:
    return SpatialData(shapes=_get_shapes())


@pytest.fixture()
def points() -> SpatialData:
    return SpatialData(points=_get_points())


@pytest.fixture()
def table_single_annotation() -> SpatialData:
    return SpatialData(tables=_get_table(region="labels2d"))


@pytest.fixture()
def table_multiple_annotations() -> SpatialData:
    return SpatialData(tables={"table": _get_table(region=["labels2d", "poly"])})


@pytest.fixture()
def tables() -> list[AnnData]:
    _tables = []
    for region, region_key, instance_key in (
        [None, None, None],
        ["my_region0", None, "my_instance_key"],
        [["my_region0", "my_region1"], "my_region_key", "my_instance_key"],
    ):
        _tables.append(_get_table(region=region, region_key=region_key, instance_key=instance_key))
    return _tables


@pytest.fixture()
def full_sdata() -> SpatialData:
    return SpatialData(
        images=_get_images(),
        labels=_get_labels(),
        shapes=_get_shapes(),
        points=_get_points(),
        tables=_get_table(region="labels2d"),
    )


# @pytest.fixture()
# def empty_points() -> SpatialData:
#     geo_df = GeoDataFrame(
#         geometry=[],
#     )
#     from spatialdata import NgffIdentity
#     _set_transformations(geo_df, NgffIdentity())
#
#     return SpatialData(points={"empty": geo_df})


# @pytest.fixture()
# def empty_table() -> SpatialData:
#     adata = AnnData(shape=(0, 0), obs=pd.DataFrame(columns="region"), var=pd.DataFrame())
#     adata = TableModel.parse(adata=adata)
#     return SpatialData(table=adata)


@pytest.fixture(
    # params=["labels"]
    params=["full", "empty"]
    + ["images", "labels", "points", "table_single_annotation", "table_multiple_annotations"]
    # + ["empty_" + x for x in ["table"]] # TODO: empty table not supported yet
)
def sdata(request) -> SpatialData:
    if request.param == "full":
        return SpatialData(
            images=_get_images(),
            labels=_get_labels(),
            shapes=_get_shapes(),
            points=_get_points(),
            tables=_get_table("labels2d"),
        )
    if request.param == "empty":
        return SpatialData()
    return request.getfixturevalue(request.param)


def _get_images() -> dict[str, DataArray | DataTree]:
    out = {}
    dims_2d = ("c", "y", "x")
    dims_3d = ("z", "y", "x", "c")
    out["image2d"] = Image2DModel.parse(RNG.normal(size=(3, 64, 64)), dims=dims_2d, c_coords=["r", "g", "b"])
    out["image2d_multiscale"] = Image2DModel.parse(
        RNG.normal(size=(3, 64, 64)),
        scale_factors=[2, 2],
        dims=dims_2d,
        c_coords=["r", "g", "b"],
    )
    out["image2d_xarray"] = Image2DModel.parse(DataArray(RNG.normal(size=(3, 64, 64)), dims=dims_2d), dims=None)
    out["image2d_multiscale_xarray"] = Image2DModel.parse(
        DataArray(RNG.normal(size=(3, 64, 64)), dims=dims_2d),
        scale_factors=[2, 4],
        dims=None,
    )
    out["image3d_numpy"] = Image3DModel.parse(RNG.normal(size=(2, 64, 64, 3)), dims=dims_3d)
    out["image3d_multiscale_numpy"] = Image3DModel.parse(
        RNG.normal(size=(2, 64, 64, 3)), scale_factors=[2], dims=dims_3d
    )
    out["image3d_xarray"] = Image3DModel.parse(DataArray(RNG.normal(size=(2, 64, 64, 3)), dims=dims_3d), dims=None)
    out["image3d_multiscale_xarray"] = Image3DModel.parse(
        DataArray(RNG.normal(size=(2, 64, 64, 3)), dims=dims_3d),
        scale_factors=[2],
        dims=None,
    )
    return out


def _get_labels() -> dict[str, DataArray | DataTree]:
    out = {}
    dims_2d = ("y", "x")
    dims_3d = ("z", "y", "x")

    out["labels2d"] = Labels2DModel.parse(RNG.integers(0, 100, size=(64, 64)), dims=dims_2d)
    out["labels2d_multiscale"] = Labels2DModel.parse(
        RNG.integers(0, 100, size=(64, 64)), scale_factors=[2, 4], dims=dims_2d
    )
    out["labels2d_xarray"] = Labels2DModel.parse(
        DataArray(RNG.integers(0, 100, size=(64, 64)), dims=dims_2d), dims=None
    )
    out["labels2d_multiscale_xarray"] = Labels2DModel.parse(
        DataArray(RNG.integers(0, 100, size=(64, 64)), dims=dims_2d),
        scale_factors=[2, 4],
        dims=None,
    )
    out["labels3d_numpy"] = Labels3DModel.parse(RNG.integers(0, 100, size=(10, 64, 64)), dims=dims_3d)
    out["labels3d_multiscale_numpy"] = Labels3DModel.parse(
        RNG.integers(0, 100, size=(10, 64, 64)), scale_factors=[2, 4], dims=dims_3d
    )
    out["labels3d_xarray"] = Labels3DModel.parse(
        DataArray(RNG.integers(0, 100, size=(10, 64, 64)), dims=dims_3d), dims=None
    )
    out["labels3d_multiscale_xarray"] = Labels3DModel.parse(
        DataArray(RNG.integers(0, 100, size=(10, 64, 64)), dims=dims_3d),
        scale_factors=[2, 4],
        dims=None,
    )
    return out


def _get_shapes() -> dict[str, GeoDataFrame]:
    # TODO: add polygons from geojson and from ragged arrays since now only the GeoDataFrame initializer is tested.
    out = {}
    poly = GeoDataFrame(
        {
            "geometry": [
                Polygon(((0, 0), (0, 1), (1, 1), (1, 0))),
                Polygon(((0, 0), (0, -1), (-1, -1), (-1, 0))),
                Polygon(((0, 0), (0, 1), (1, 10))),
                Polygon(((10, 10), (10, 20), (20, 20))),
                Polygon(((0, 0), (0, 1), (1, 1), (1, 0), (1, 0))),
            ]
        }
    )

    multipoly = GeoDataFrame(
        {
            "geometry": [
                MultiPolygon(
                    [
                        Polygon(((0, 0), (0, 1), (1, 1), (1, 0))),
                        Polygon(((0, 0), (0, -1), (-1, -1), (-1, 0))),
                    ]
                ),
                MultiPolygon(
                    [
                        Polygon(((0, 0), (0, 1), (1, 10))),
                        Polygon(((0, 0), (1, 0), (1, 1))),
                    ]
                ),
            ]
        }
    )

    points = GeoDataFrame(
        {
            "geometry": [
                Point((0, 1)),
                Point((1, 1)),
                Point((3, 4)),
                Point((4, 2)),
                Point((5, 6)),
            ]
        }
    )
    rng = np.random.default_rng(seed=SEED)
    points["radius"] = np.abs(rng.normal(size=(len(points), 1)))

    out["poly"] = ShapesModel.parse(poly)
    out["poly"].index = [0, 1, 2, 3, 4]
    out["multipoly"] = ShapesModel.parse(multipoly)
    out["circles"] = ShapesModel.parse(points)

    return out


def _get_points() -> dict[str, DaskDataFrame]:
    name = "points"
    out = {}
    for i in range(2):
        name = f"{name}_{i}"
        arr = RNG.normal(size=(300, 2))
        # randomly assign some values from v to the points
        points_assignment0 = RNG.integers(0, 10, size=arr.shape[0]).astype(np.int_)
        if i == 0:
            genes = RNG.choice(["a", "b"], size=arr.shape[0])
        else:
            # we need to test the case in which we have a categorical column with more than 127 categories, see full
            # explanation in write_points() (the parser will convert this column to a categorical since
            # feature_key="genes")
            genes = np.tile(np.array(list(map(str, range(280)))), 2)[:300]
        annotation = pd.DataFrame(
            {
                "genes": genes,
                "instance_id": points_assignment0,
            },
        )
        out[name] = PointsModel.parse(arr, annotation=annotation, feature_key="genes", instance_key="instance_id")
    return out


def _get_table(
    region: None | str | list[str] = "sample1",
    region_key: None | str = "region",
    instance_key: None | str = "instance_id",
) -> AnnData:
    adata = AnnData(RNG.normal(size=(100, 10)), obs=pd.DataFrame(RNG.normal(size=(100, 3)), columns=["a", "b", "c"]))
    if not all(var for var in (region, region_key, instance_key)):
        return TableModel.parse(adata=adata)
    adata.obs[instance_key] = np.arange(adata.n_obs)
    if isinstance(region, str):
        adata.obs[region_key] = region
    elif isinstance(region, list):
        adata.obs[region_key] = RNG.choice(region, size=adata.n_obs)
    return TableModel.parse(adata=adata, region=region, region_key=region_key, instance_key=instance_key)


def _get_new_table(spatial_element: None | str | Sequence[str], instance_id: None | Sequence[Any]) -> AnnData:
    adata = AnnData(np.random.default_rng(seed=SEED).random(10, 20000))
    return TableModel.parse(adata=adata, spatial_element=spatial_element, instance_id=instance_id)


@pytest.fixture()
def labels_blobs() -> ArrayLike:
    """Create a 2D labels."""
    return BlobsDataset()._labels_blobs()


@pytest.fixture()
def sdata_blobs() -> SpatialData:
    """Create a 2D labels."""
    from spatialdata.datasets import blobs

    return deepcopy(blobs(256, 300, 3))


def _make_points(coordinates: np.ndarray) -> DaskDataFrame:
    """Helper function to make a Points element."""
    k0 = int(len(coordinates) / 3)
    k1 = len(coordinates) - k0
    genes = np.hstack((np.repeat("a", k0), np.repeat("b", k1)))
    return PointsModel.parse(coordinates, annotation=pd.DataFrame({"genes": genes}), feature_key="genes")


def _make_squares(centroid_coordinates: np.ndarray, half_widths: list[float]) -> polygons:
    linear_rings = []
    for centroid, half_width in zip(centroid_coordinates, half_widths):
        min_coords = centroid - half_width
        max_coords = centroid + half_width

        linear_rings.append(
            linearrings(
                [
                    [min_coords[0], min_coords[1]],
                    [min_coords[0], max_coords[1]],
                    [max_coords[0], max_coords[1]],
                    [max_coords[0], min_coords[1]],
                ]
            )
        )
    s = polygons(linear_rings)
    polygon_series = gpd.GeoSeries(s)
    cell_polygon_table = gpd.GeoDataFrame(geometry=polygon_series)
    return ShapesModel.parse(cell_polygon_table)


def _make_circles(centroid_coordinates: np.ndarray, radius: list[float]) -> GeoDataFrame:
    return ShapesModel.parse(centroid_coordinates, geometry=0, radius=radius)


def _make_sdata_for_testing_querying_and_aggretation() -> SpatialData:
    """
    Creates a SpatialData object with many edge cases for testing querying and aggregation.

    Returns
    -------
    The SpatialData object.

    Notes
    -----
    Description of what is tested (for a quick visualization, please plot the returned SpatialData object):

        - values to query/aggregate: polygons, points, circles
        - values to query by: polygons, circles
        - the shapes are completely inside, outside, or intersecting the query region (with the centroid inside or
            outside the query region)

    Additional cases:

        - concave shape intersecting multiple times the same shape; used both as query and as value
        - shape intersecting multiple shapes; used both as query and as value
    """
    values_centroids_squares = np.array([[x * 18, 0] for x in range(8)] + [[8 * 18 + 7, 0]] + [[0, 90], [50, 90]])
    values_centroids_circles = np.array([[x * 18, 30] for x in range(8)] + [[8 * 18 + 7, 30]])
    by_centroids_squares = np.array([[119, 15], [100, 90], [150, 90], [210, 15]])
    by_centroids_circles = np.array([[24, 15], [290, 15]])
    values_points = _make_points(np.vstack((values_centroids_squares, values_centroids_circles)))

    values_squares = _make_squares(values_centroids_squares, half_widths=[6] * 9 + [15, 15])

    values_circles = _make_circles(values_centroids_circles, radius=[6] * 9)
    values_circles["categorical_in_gdf"] = pd.Categorical(["a"] * 9)
    values_circles["numerical_in_gdf"] = np.arange(9)

    by_squares = _make_squares(by_centroids_squares, half_widths=[30, 15, 15, 30])
    by_circles = _make_circles(by_centroids_circles, radius=[30, 30])

    from shapely.geometry import Polygon

    polygon = Polygon([(100, 90 - 10), (100 + 30, 90), (100, 90 + 10), (150, 90)])
    values_squares.loc[len(values_squares)] = [polygon]
    ShapesModel.validate(values_squares)

    values_squares["categorical_in_gdf"] = pd.Categorical(["a"] * 9 + ["b"] * 3)
    values_squares["numerical_in_gdf"] = np.arange(12)

    polygon = Polygon([(0, 90 - 10), (0 + 30, 90), (0, 90 + 10), (50, 90)])
    by_squares.loc[len(by_squares)] = [polygon]
    ShapesModel.validate(by_squares)

    s_cat = pd.Series(pd.Categorical(["a"] * 9 + ["b"] * 9 + ["c"] * 2))
    s_num = pd.Series(RNG.random(20))
    # workaround for https://github.com/dask/dask/issues/11147, let's recompute the dataframe (it's a small one)
    values_points = PointsModel.parse(
        dd.from_pandas(values_points.compute().assign(categorical_in_ddf=s_cat, numerical_in_ddf=s_num), npartitions=1)
    )

    sdata = SpatialData(
        points={"points": values_points},
        shapes={
            "values_polygons": values_squares,
            "values_circles": values_circles,
            "by_polygons": by_squares,
            "by_circles": by_circles,
        },
    )

    # generate table
    x = RNG.random((21, 1))
    region = np.array(["values_circles"] * 9 + ["values_polygons"] * 12)
    instance_id = np.array(list(range(9)) + list(range(12)))
    categorical_obs = pd.Series(pd.Categorical(["a"] * 9 + ["b"] * 9 + ["c"] * 3))
    numerical_obs = pd.Series(RNG.random(21))
    table = AnnData(
        x,
        obs=pd.DataFrame(
            {
                "region": region,
                "instance_id": instance_id,
                "categorical_in_obs": categorical_obs,
                "numerical_in_obs": numerical_obs,
            }
        ),
        var=pd.DataFrame(index=["numerical_in_var"]),
    )
    table = TableModel.parse(
        table, region=["values_circles", "values_polygons"], region_key="region", instance_key="instance_id"
    )
    sdata.table = table
    return sdata


@pytest.fixture()
def sdata_query_aggregation() -> SpatialData:
    return _make_sdata_for_testing_querying_and_aggretation()


def generate_adata(n_var: int, obs: pd.DataFrame, obsm: dict[Any, Any], uns: dict[Any, Any]) -> AnnData:
    rng = np.random.default_rng(SEED)
    return AnnData(
        rng.normal(size=(obs.shape[0], n_var)),
        obs=obs,
        obsm=obsm,
        uns=uns,
        dtype=np.float64,
    )


def _get_blobs_galaxy() -> tuple[ArrayLike, ArrayLike]:
    blobs = data.binary_blobs(rng=SEED)
    blobs = ndi.label(blobs)[0]
    return blobs, data.hubble_deep_field()[: blobs.shape[0], : blobs.shape[0]]


@pytest.fixture
def adata_labels() -> AnnData:
    n_var = 50

    blobs, _ = _get_blobs_galaxy()
    seg = np.unique(blobs)[1:]
    n_obs_labels = len(seg)
    rng = np.random.default_rng(SEED)

    obs_labels = pd.DataFrame(
        {
            "a": rng.normal(size=(n_obs_labels,)),
            "categorical": pd.Categorical(rng.integers(0, 2, size=(n_obs_labels,))),
            "cell_id": pd.Categorical(seg),
            "instance_id": range(n_obs_labels),
            "region": ["test"] * n_obs_labels,
        },
        index=np.arange(n_obs_labels),
    )
    uns_labels = {
        "spatialdata_attrs": {"region": "test", "region_key": "region", "instance_key": "instance_id"},
    }
    obsm_labels = {
        "tensor": rng.integers(0, blobs.shape[0], size=(n_obs_labels, 2)),
        "tensor_copy": rng.integers(0, blobs.shape[0], size=(n_obs_labels, 2)),
    }
    return generate_adata(n_var, obs_labels, obsm_labels, uns_labels)<|MERGE_RESOLUTION|>--- conflicted
+++ resolved
@@ -14,24 +14,15 @@
 import pandas as pd
 import pytest
 from anndata import AnnData
-<<<<<<< HEAD
 from dask.dataframe import DataFrame as DaskDataFrame
-=======
-from dask.dataframe.core import DataFrame as DaskDataFrame
 from datatree import DataTree
->>>>>>> d92ef5ee
 from geopandas import GeoDataFrame
 from numpy.random import default_rng
 from scipy import ndimage as ndi
 from shapely import linearrings, polygons
 from shapely.geometry import MultiPolygon, Point, Polygon
 from skimage import data
-<<<<<<< HEAD
-from spatial_image import SpatialImage
 from spatialdata._core._deepcopy import deepcopy
-=======
-from spatialdata._core._deepcopy import deepcopy as _deepcopy
->>>>>>> d92ef5ee
 from spatialdata._core.spatialdata import SpatialData
 from spatialdata._types import ArrayLike
 from spatialdata.datasets import BlobsDataset
