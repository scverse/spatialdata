<<<<<<< HEAD
# isort: off
import os

os.environ["USE_PYGEOS"] = "0"
# isort:on
from typing import Optional, Union
=======
from typing import Union
>>>>>>> 1b0eb90d

import numpy as np
import pandas as pd
import pytest
from anndata import AnnData
from dask.dataframe.core import DataFrame as DaskDataFrame
from geopandas import GeoDataFrame
from multiscale_spatial_image import MultiscaleSpatialImage
from numpy.random import default_rng
from shapely.geometry import MultiPolygon, Point, Polygon
from spatial_image import SpatialImage
from xarray import DataArray

from spatialdata import SpatialData
from spatialdata._core.models import (
    Image2DModel,
    Image3DModel,
    Labels2DModel,
    Labels3DModel,
    PointsModel,
    ShapesModel,
    TableModel,
)

RNG = default_rng()


@pytest.fixture()
def images() -> SpatialData:
    return SpatialData(images=_get_images())


@pytest.fixture()
def labels() -> SpatialData:
    return SpatialData(labels=_get_labels())


@pytest.fixture()
def shapes() -> SpatialData:
    return SpatialData(shapes=_get_shapes())


@pytest.fixture()
def points() -> SpatialData:
    return SpatialData(points=_get_points())


@pytest.fixture()
def table_single_annotation() -> SpatialData:
    return SpatialData(table=_get_table(region="sample1"))


@pytest.fixture()
def table_multiple_annotations() -> SpatialData:
    return SpatialData(table=_get_table(region=["sample1", "sample2"]))


@pytest.fixture()
def tables() -> list[AnnData]:
    _tables = []
    for region, region_key, instance_key in (
        [None, None, None],
        ["my_region0", None, "my_instance_key"],
        [["my_region0", "my_region1"], "my_region_key", "my_instance_key"],
    ):
        _tables.append(_get_table(region=region, region_key=region_key, instance_key=instance_key))
    return _tables


@pytest.fixture()
def full_sdata() -> SpatialData:
    return SpatialData(
        images=_get_images(),
        labels=_get_labels(),
        shapes=_get_shapes(),
        points=_get_points(),
        table=_get_table(region="sample1"),
    )


# @pytest.fixture()
# def empty_points() -> SpatialData:
#     geo_df = GeoDataFrame(
#         geometry=[],
#     )
#     from spatialdata import NgffIdentity
#     _set_transformations(geo_df, NgffIdentity())
#
#     return SpatialData(points={"empty": geo_df})


# @pytest.fixture()
# def empty_table() -> SpatialData:
#     adata = AnnData(shape=(0, 0), obs=pd.DataFrame(columns="region"), var=pd.DataFrame())
#     adata = TableModel.parse(adata=adata)
#     return SpatialData(table=adata)


@pytest.fixture(
    # params=["labels"]
    params=["full", "empty"]
    + ["images", "labels", "points", "table_single_annotation", "table_multiple_annotations"]
    # + ["empty_" + x for x in ["table"]] # TODO: empty table not supported yet
)
def sdata(request) -> SpatialData:
    if request.param == "full":
        s = SpatialData(
            images=_get_images(),
            labels=_get_labels(),
            shapes=_get_shapes(),
            points=_get_points(),
            table=_get_table("sample1"),
        )
    elif request.param == "empty":
        s = SpatialData()
    else:
        s = request.getfixturevalue(request.param)
    # print(f"request.param = {request.param}")
    return s


def _get_images() -> dict[str, Union[SpatialImage, MultiscaleSpatialImage]]:
    out = {}
    dims_2d = ("c", "y", "x")
    dims_3d = ("z", "y", "x", "c")
    out["image2d"] = Image2DModel.parse(RNG.normal(size=(3, 64, 64)), dims=dims_2d)
    out["image2d_multiscale"] = Image2DModel.parse(RNG.normal(size=(3, 64, 64)), scale_factors=[2, 2], dims=dims_2d)
    out["image2d_xarray"] = Image2DModel.parse(DataArray(RNG.normal(size=(3, 64, 64)), dims=dims_2d), dims=None)
    out["image2d_multiscale_xarray"] = Image2DModel.parse(
        DataArray(RNG.normal(size=(3, 64, 64)), dims=dims_2d),
        scale_factors=[2, 4],
        dims=None,
    )
    out["image3d_numpy"] = Image3DModel.parse(RNG.normal(size=(2, 64, 64, 3)), dims=dims_3d)
    out["image3d_multiscale_numpy"] = Image3DModel.parse(
        RNG.normal(size=(2, 64, 64, 3)), scale_factors=[2], dims=dims_3d
    )
    out["image3d_xarray"] = Image3DModel.parse(DataArray(RNG.normal(size=(2, 64, 64, 3)), dims=dims_3d), dims=None)
    out["image3d_multiscale_xarray"] = Image3DModel.parse(
        DataArray(RNG.normal(size=(2, 64, 64, 3)), dims=dims_3d),
        scale_factors=[2],
        dims=None,
    )
    return out


def _get_labels() -> dict[str, Union[SpatialImage, MultiscaleSpatialImage]]:
    out = {}
    dims_2d = ("y", "x")
    dims_3d = ("z", "y", "x")

    out["labels2d"] = Labels2DModel.parse(RNG.integers(0, 100, size=(64, 64)), dims=dims_2d)
    out["labels2d_multiscale"] = Labels2DModel.parse(
        RNG.integers(0, 100, size=(64, 64)), scale_factors=[2, 4], dims=dims_2d
    )
    out["labels2d_xarray"] = Labels2DModel.parse(
        DataArray(RNG.integers(0, 100, size=(64, 64)), dims=dims_2d), dims=None
    )
    out["labels2d_multiscale_xarray"] = Labels2DModel.parse(
        DataArray(RNG.integers(0, 100, size=(64, 64)), dims=dims_2d),
        scale_factors=[2, 4],
        dims=None,
    )
    out["labels3d_numpy"] = Labels3DModel.parse(RNG.integers(0, 100, size=(10, 64, 64)), dims=dims_3d)
    out["labels3d_multiscale_numpy"] = Labels3DModel.parse(
        RNG.integers(0, 100, size=(10, 64, 64)), scale_factors=[2, 4], dims=dims_3d
    )
    out["labels3d_xarray"] = Labels3DModel.parse(
        DataArray(RNG.integers(0, 100, size=(10, 64, 64)), dims=dims_3d), dims=None
    )
    out["labels3d_multiscale_xarray"] = Labels3DModel.parse(
        DataArray(RNG.integers(0, 100, size=(10, 64, 64)), dims=dims_3d),
        scale_factors=[2, 4],
        dims=None,
    )
    return out


def _get_shapes() -> dict[str, GeoDataFrame]:
    # TODO: add polygons from geojson and from ragged arrays since now only the GeoDataFrame initializer is tested.
    out = {}
    poly = GeoDataFrame(
        {
            "geometry": [
                Polygon(((0, 0), (0, 1), (1, 1), (1, 0))),
                Polygon(((0, 0), (0, -1), (-1, -1), (-1, 0))),
                Polygon(((0, 0), (0, 1), (1, 10))),
                Polygon(((10, 10), (10, 20), (20, 20))),
                Polygon(((0, 0), (0, 1), (1, 1), (1, 0), (1, 0))),
            ]
        }
    )

    multipoly = GeoDataFrame(
        {
            "geometry": [
                MultiPolygon(
                    [
                        Polygon(((0, 0), (0, 1), (1, 1), (1, 0))),
                        Polygon(((0, 0), (0, -1), (-1, -1), (-1, 0))),
                    ]
                ),
                MultiPolygon(
                    [
                        Polygon(((0, 0), (0, 1), (1, 10))),
                        Polygon(((0, 0), (0, 1), (1, 1))),
                        Polygon(((0, 0), (0, 1), (1, 1), (1, 0), (1, 0))),
                    ]
                ),
            ]
        }
    )

    points = GeoDataFrame(
        {
            "geometry": [
                Point((0, 1)),
                Point((1, 1)),
                Point((3, 4)),
                Point((4, 2)),
                Point((5, 6)),
            ]
        }
    )
    points["radius"] = np.random.normal(size=(len(points), 1))

    out["poly"] = ShapesModel.parse(poly)
    out["poly"].index = ["a", "b", "c", "d", "e"]
    out["multipoly"] = ShapesModel.parse(multipoly)
    out["circles"] = ShapesModel.parse(points)

    return out


def _get_points() -> dict[str, DaskDataFrame]:
    name = "points"
    out = {}
    for i in range(2):
        name = f"{name}_{i}"
        arr = RNG.normal(size=(100, 2))
        # randomly assign some values from v to the points
        points_assignment0 = RNG.integers(0, 10, size=arr.shape[0]).astype(np.int_)
        genes = RNG.choice(["a", "b"], size=arr.shape[0])
        annotation = pd.DataFrame(
            {
                "genes": genes,
                "instance_id": points_assignment0,
            },
        )
        out[name] = PointsModel.parse(arr, annotation=annotation, feature_key="genes", instance_key="instance_id")
    return out


def _get_table(
    region: Union[str, list[str]] = "sample1",
    region_key: str = "region",
    instance_key: str = "instance_id",
) -> AnnData:
    adata = AnnData(RNG.normal(size=(100, 10)), obs=pd.DataFrame(RNG.normal(size=(100, 3)), columns=["a", "b", "c"]))
    adata.obs[instance_key] = np.arange(adata.n_obs)
    if isinstance(region, str):
        adata.obs[region_key] = region
    elif isinstance(region, list):
        adata.obs[region_key] = RNG.choice(region, size=adata.n_obs)
    return TableModel.parse(adata=adata, region=region, region_key=region_key, instance_key=instance_key)<|MERGE_RESOLUTION|>--- conflicted
+++ resolved
@@ -1,13 +1,9 @@
-<<<<<<< HEAD
 # isort: off
 import os
 
 os.environ["USE_PYGEOS"] = "0"
 # isort:on
-from typing import Optional, Union
-=======
 from typing import Union
->>>>>>> 1b0eb90d
 
 import numpy as np
 import pandas as pd
