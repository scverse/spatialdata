from __future__ import annotations

import contextlib
from typing import TYPE_CHECKING, Optional, Union

import networkx as nx
import numpy as np
from dask.dataframe import DataFrame as DaskDataFrame
from geopandas import GeoDataFrame
from skimage.transform import estimate_transform

from spatialdata.transformations._utils import (
    _get_transformations,
    _set_transformations,
)

if TYPE_CHECKING:
    from spatialdata._core.spatialdata import SpatialData
    from spatialdata.models import SpatialElement
    from spatialdata.transformations import Affine, BaseTransformation


def set_transformation(
    element: SpatialElement,
    transformation: Union[BaseTransformation, dict[str, BaseTransformation]],
    to_coordinate_system: Optional[str] = None,
    set_all: bool = False,
    write_to_sdata: Optional[SpatialData] = None,
) -> None:
    """
    Set a transformation/s to an element, in-memory or to disk.

    Parameters
    ----------
    element
        The element to set the transformation/s to.
    transformation
        The transformation/s to set.
    to_coordinate_system
        The coordinate system to set the transformation/s to.

        * If None and `set_all=False` sets the transformation to the 'global' coordinate system (default system).
        * If None and `set_all=True` sets all transformations.

    set_all
        If True, all transformations are set. If False, only the transformation
        to the specified coordinate system is set. If True, `to_coordinate_system` needs to be None.
    write_to_sdata
        The SpatialData object to set the transformation/s to.
        If None, the transformation/s are set in-memory. If not None, the element needs to belong
        to the SpatialData object, and the SpatialData object needs to be backed.

    """
    from spatialdata.models._utils import DEFAULT_COORDINATE_SYSTEM
    from spatialdata.transformations import BaseTransformation

    if write_to_sdata is None:
        if set_all is False:
            assert isinstance(transformation, BaseTransformation)
            transformations = _get_transformations(element)
            assert transformations is not None
            if to_coordinate_system is None:
                to_coordinate_system = DEFAULT_COORDINATE_SYSTEM
            transformations[to_coordinate_system] = transformation
            _set_transformations(element, transformations)
        else:
            assert isinstance(transformation, dict), (
                "If set_all=True, transformation must be of type " "dict[str, BaseTransformation]."
            )
            assert to_coordinate_system is None, "If set_all=True, to_coordinate_system must be None."
            _set_transformations(element, transformation)
    else:
<<<<<<< HEAD
        if write_to_sdata.locate_element(element) is None:
=======
        if len(write_to_sdata.locate_element(element)) == 0:
>>>>>>> dfb000eb
            raise RuntimeError("The element is not found in the SpatialData object.")
        if not write_to_sdata.is_backed():
            raise ValueError(
                "The SpatialData object is not backed. You can either set a transformation to an element "
                "in-memory (write_to_sdata=None), or in-memory and to disk; this last case requires the element "
                "to belong to the SpatialData object that is backed."
            )
        set_transformation(element, transformation, to_coordinate_system, set_all, None)
        write_to_sdata._write_transformations_to_disk(element)


def get_transformation(
    element: SpatialElement, to_coordinate_system: Optional[str] = None, get_all: bool = False
) -> Union[BaseTransformation, dict[str, BaseTransformation]]:
    """
    Get the transformation/s of an element.

    Parameters
    ----------
    element
        The element.
    to_coordinate_system
        The coordinate system to which the transformation should be returned.

        * If None and `get_all=False` returns the transformation from the 'global' coordinate system (default system).
        * If None and `get_all=True` returns all transformations.

    get_all
        If True, all transformations are returned. If True, `to_coordinate_system` needs to be None.

    Returns
    -------
    The transformation, if `to_coordinate_system` is not None, otherwise a dictionary of transformations to all
    the coordinate systems.
    """
    from spatialdata.models._utils import DEFAULT_COORDINATE_SYSTEM

    transformations = _get_transformations(element)
    assert isinstance(transformations, dict)

    if get_all is False:
        if to_coordinate_system is None:
            to_coordinate_system = DEFAULT_COORDINATE_SYSTEM
        # get a specific transformation
        if to_coordinate_system not in transformations:
            raise ValueError(f"Transformation to {to_coordinate_system} not found in element {element}.")
        return transformations[to_coordinate_system]
    else:
        assert to_coordinate_system is None, "If get_all=True, to_coordinate_system must be None."
        # get the dict of all the transformations
        return transformations


def remove_transformation(
    element: SpatialElement,
    to_coordinate_system: Optional[str] = None,
    remove_all: bool = False,
    write_to_sdata: Optional[SpatialData] = None,
) -> None:
    """
    Remove a transformation/s from an element, in-memory or from disk.

    Parameters
    ----------
    element
        The element to remove the transformation/s from.
    to_coordinate_system
        The coordinate system to remove the transformation/s from. If None, all transformations are removed.

        * If None and `remove_all=False` removes the transformation from the 'global' coordinate system
            (default system).
        * If None and `remove_all=True` removes all transformations.

    remove_all
        If True, all transformations are removed. If True, `to_coordinate_system` needs to be None.
    write_to_sdata
        The SpatialData object to remove the transformation/s from.
        If None, the transformation/s are removed in-memory.
        If not None, the element needs to belong to the SpatialData object,
        and the SpatialData object needs to be backed.
    """
    from spatialdata.models._utils import DEFAULT_COORDINATE_SYSTEM

    if write_to_sdata is None:
        if remove_all is False:
            transformations = _get_transformations(element)
            assert transformations is not None
            if to_coordinate_system is None:
                to_coordinate_system = DEFAULT_COORDINATE_SYSTEM
            del transformations[to_coordinate_system]
            _set_transformations(element, transformations)
        else:
            assert to_coordinate_system is None, "If remove_all=True, to_coordinate_system must be None."
            _set_transformations(element, {})
    else:
<<<<<<< HEAD
        if write_to_sdata.locate_element(element) is None:
=======
        if len(write_to_sdata.locate_element(element)) == 0:
>>>>>>> dfb000eb
            raise RuntimeError("The element is not found in the SpatialData object.")
        if not write_to_sdata.is_backed():
            raise ValueError(
                "The SpatialData object is not backed. You can either remove a transformation from an "
                "element in-memory (write_to_sdata=None), or in-memory and from disk; this last case requires the "
                "element to belong to the SpatialData object that is backed."
            )
        remove_transformation(element, to_coordinate_system, remove_all, None)
        write_to_sdata._write_transformations_to_disk(element)


def _build_transformations_graph(sdata: SpatialData) -> nx.Graph:
    g = nx.DiGraph()
    gen = sdata._gen_spatial_element_values()
    for cs in sdata.coordinate_systems:
        g.add_node(cs)
    for e in gen:
        g.add_node(id(e))
        transformations = get_transformation(e, get_all=True)
        assert isinstance(transformations, dict)
        for cs, t in transformations.items():
            g.add_edge(id(e), cs, transformation=t)
            with contextlib.suppress(np.linalg.LinAlgError):
                g.add_edge(cs, id(e), transformation=t.inverse())
    return g


def get_transformation_between_coordinate_systems(
    sdata: SpatialData,
    source_coordinate_system: Union[SpatialElement, str],
    target_coordinate_system: Union[SpatialElement, str],
    intermediate_coordinate_systems: Optional[Union[SpatialElement, str]] = None,
) -> BaseTransformation:
    """
    Get the transformation to map a coordinate system (intrinsic or extrinsic) to another one.

    Parameters
    ----------
    source_coordinate_system
        The source coordinate system. Can be a SpatialElement (intrinsic coordinate system) or a string (extrinsic
        coordinate system).
    target_coordinate_system
        The target coordinate system. Can be a SpatialElement (intrinsic coordinate system) or a string (extrinsic
        coordinate system).

    Returns
    -------
    The transformation to map the source coordinate system to the target coordinate system.
    """
    from spatialdata.models._utils import has_type_spatial_element
    from spatialdata.transformations import Identity, Sequence

    def _describe_paths(paths: list[list[Union[int, str]]]) -> str:
        paths_str = ""
        for p in paths:
            components = []
            for c in p:
                if isinstance(c, str):
                    components.append(f"{c!r}")
                else:
                    ss = [
                        f"<sdata>.{element_type}[{element_name!r}]"
                        for element_type, element_name, e in sdata._gen_elements()
                        if id(e) == c
                    ]
                    assert len(ss) == 1
                    components.append(ss[0])
            paths_str += "\n    " + " -> ".join(components)
        return paths_str

    if (
        isinstance(source_coordinate_system, str)
        and isinstance(target_coordinate_system, str)
        and source_coordinate_system == target_coordinate_system
        or id(source_coordinate_system) == id(target_coordinate_system)
    ):
        return Identity()
    else:
        g = _build_transformations_graph(sdata)
        src_node: Union[int, str]
        if has_type_spatial_element(source_coordinate_system):
            src_node = id(source_coordinate_system)
        else:
            assert isinstance(source_coordinate_system, str)
            src_node = source_coordinate_system
        tgt_node: Union[int, str]
        if has_type_spatial_element(target_coordinate_system):
            tgt_node = id(target_coordinate_system)
        else:
            assert isinstance(target_coordinate_system, str)
            tgt_node = target_coordinate_system
        paths = list(nx.all_simple_paths(g, source=src_node, target=tgt_node))
        if len(paths) == 0:
            # error 0 (we refer to this in the tests)
            raise RuntimeError("No path found between the two coordinate systems")
        elif len(paths) > 1:
            if intermediate_coordinate_systems is None:
                # if one and only one of the paths has lenght 1, we choose it straight away, otherwise we raise
                # an expection and ask the user to be more specific
                paths_with_length_1 = [p for p in paths if len(p) == 2]
                if len(paths_with_length_1) == 1:
                    path = paths_with_length_1[0]
                else:
                    # error 1
                    s = _describe_paths(paths)
                    raise RuntimeError(
                        "Multiple paths found between the two coordinate systems. Please specify an intermediate "
                        f"coordinate system. Available paths are:{s}"
                    )
            else:
                if has_type_spatial_element(intermediate_coordinate_systems):
                    intermediate_coordinate_systems = id(intermediate_coordinate_systems)
                paths = [p for p in paths if intermediate_coordinate_systems in p]
                if len(paths) == 0:
                    # error 2
                    raise RuntimeError(
                        "No path found between the two coordinate systems passing through the intermediate"
                    )
                elif len(paths) > 1:
                    # error 3
                    s = _describe_paths(paths)
                    raise RuntimeError(
                        "Multiple paths found between the two coordinate systems passing through the intermediate. "
                        f"Avaliable paths are:{s}"
                    )
                else:
                    path = paths[0]
        else:
            path = paths[0]
        transformations = []
        for i in range(len(path) - 1):
            transformations.append(g[path[i]][path[i + 1]]["transformation"])
        sequence = Sequence(transformations)
        return sequence


def get_transformation_between_landmarks(
    references_coords: Union[GeoDataFrame, DaskDataFrame],
    moving_coords: Union[GeoDataFrame, DaskDataFrame],
) -> Affine:
    """
    Get a similarity transformation between two lists of (n >= 3) landmarks.

    Note that landmarks are assumed to be in the same space.

    Parameters
    ----------
    references_coords
        landmarks annotating the reference element. Must be a valid element describing points or circles.
    moving_coords
        landmarks annotating the moving element. Must be a valid element describing points or circles.

    Returns
    -------
    The Affine transformation that maps the moving element to the reference element.

    Examples
    --------
    If you save the landmark points using napari_spatialdata, they will be alredy saved as circles. Here is an
    example on how to call this function on two sets of numpy arrays describing x, y coordinates.
    >>> import numpy as np
    >>> from spatialdata.models import PointsModel
    >>> from spatialdata.transform import get_transformation_between_landmarks
    >>> points_moving = np.array([[0, 0], [1, 1], [2, 2]])
    >>> points_reference = np.array([[0, 0], [10, 10], [20, 20]])
    >>> moving_coords = PointsModel(points_moving)
    >>> references_coords = PointsModel(points_reference)
    >>> transformation = get_transformation_between_landmarks(references_coords, moving_coords)
    """
    from spatialdata import transform
    from spatialdata.models import get_axes_names
    from spatialdata.transformations.transformations import (
        Affine,
        Sequence,
    )

    assert get_axes_names(references_coords) == ("x", "y")
    assert get_axes_names(moving_coords) == ("x", "y")

    if isinstance(references_coords, GeoDataFrame):
        references_xy = np.stack([references_coords.geometry.x, references_coords.geometry.y], axis=1)
        moving_xy = np.stack([moving_coords.geometry.x, moving_coords.geometry.y], axis=1)
    elif isinstance(references_coords, DaskDataFrame):
        references_xy = references_coords[["x", "y"]].to_dask_array().compute()
        moving_xy = moving_coords[["x", "y"]].to_dask_array().compute()
    else:
        raise TypeError("references_coords must be either an GeoDataFrame or a DaskDataFrame")

    model = estimate_transform("affine", src=moving_xy, dst=references_xy)
    transform_matrix = model.params
    a = transform_matrix[:2, :2]
    d = np.linalg.det(a)
    final: BaseTransformation
    if d < 0:
        m = (moving_xy[:, 0].max() - moving_xy[:, 0].min()) / 2
        flip = Affine(
            np.array(
                [
                    [-1, 0, 2 * m],
                    [0, 1, 0],
                    [0, 0, 1],
                ]
            ),
            input_axes=("x", "y"),
            output_axes=("x", "y"),
        )
        set_transformation(moving_coords, transformation=flip, to_coordinate_system="flipped")
        flipped_moving = transform(moving_coords, to_coordinate_system="flipped")
        if isinstance(flipped_moving, GeoDataFrame):
            flipped_moving_xy = np.stack([flipped_moving.geometry.x, flipped_moving.geometry.y], axis=1)
        elif isinstance(flipped_moving, DaskDataFrame):
            flipped_moving_xy = flipped_moving[["x", "y"]].to_dask_array().compute()
        else:
            raise TypeError("flipped_moving must be either an GeoDataFrame or a DaskDataFrame")
        model = estimate_transform("similarity", src=flipped_moving_xy, dst=references_xy)
        final = Sequence([flip, Affine(model.params, input_axes=("x", "y"), output_axes=("x", "y"))])
    else:
        model = estimate_transform("similarity", src=moving_xy, dst=references_xy)
        final = Affine(model.params, input_axes=("x", "y"), output_axes=("x", "y"))

    affine = Affine(
        final.to_affine_matrix(input_axes=("x", "y"), output_axes=("x", "y")),
        input_axes=("x", "y"),
        output_axes=("x", "y"),
    )
    return affine


def align_elements_using_landmarks(
    references_coords: Union[GeoDataFrame | DaskDataFrame],
    moving_coords: Union[GeoDataFrame | DaskDataFrame],
    reference_element: SpatialElement,
    moving_element: SpatialElement,
    reference_coordinate_system: str = "global",
    moving_coordinate_system: str = "global",
    new_coordinate_system: Optional[str] = None,
    write_to_sdata: Optional[SpatialData] = None,
) -> BaseTransformation:
    """
    Maps a moving object into a reference object using two lists of (n >= 3) landmarks.

    This returns the transformations that enable this mapping and optionally saves them,
    to map to a new shared coordinate system.

    Parameters
    ----------
    references_coords
        landmarks annotating the reference element. Must be a valid element describing points or circles.
    moving_coords
        landmarks annotating the moving element. Must be a valid element describing points or circles.
    reference_element
        the reference element.
    moving_element
        the moving element.
    reference_coordinate_system
        the coordinate system of the reference element that have been used to annotate the landmarks.
    moving_coordinate_system
        the coordinate system of the moving element that have been used to annotate the landmarks.
    new_coordinate_system
        If provided, both elements will be mapped to this new coordinate system with the new transformations just
        computed.
    write_to_sdata
        If provided, the transformations will be saved to disk in the specified SpatialData object. The SpatialData
        object must be backed and must contain both the reference and moving elements.

    Returns
    -------
    A similarity transformation that maps the moving element to the same coordinate of reference element in the
    coordinate system specified by reference_coordinate_system.
    """
    from spatialdata.transformations.transformations import BaseTransformation, Sequence

    affine = get_transformation_between_landmarks(references_coords, moving_coords)

    # get the old transformations of the visium and xenium data
    old_moving_transformation = get_transformation(moving_element, moving_coordinate_system)
    old_reference_transformation = get_transformation(reference_element, reference_coordinate_system)
    assert isinstance(old_moving_transformation, BaseTransformation)
    assert isinstance(old_reference_transformation, BaseTransformation)

    # compute the new transformations
    new_moving_transformation = Sequence([old_moving_transformation, affine])
    new_reference_transformation = old_reference_transformation

    if new_coordinate_system is not None:
        # this allows to work on singleton objects, not embedded in a SpatialData object
        set_transformation(
            moving_element, new_moving_transformation, new_coordinate_system, write_to_sdata=write_to_sdata
        )
        set_transformation(
            reference_element, new_reference_transformation, new_coordinate_system, write_to_sdata=write_to_sdata
        )
    return new_moving_transformation


def remove_transformations_to_coordinate_system(sdata: SpatialData, coordinate_system: str) -> None:
    """
    Remove (inplace) all transformations to a specific coordinate system from all the elements of a SpatialData object.

    Parameters
    ----------
    sdata
        The SpatialData object.
    coordinate_system
        The coordinate system to remove the transformations from.
    """
    for element in sdata._gen_elements_values():
        remove_transformation(element, coordinate_system)<|MERGE_RESOLUTION|>--- conflicted
+++ resolved
@@ -70,11 +70,7 @@
             assert to_coordinate_system is None, "If set_all=True, to_coordinate_system must be None."
             _set_transformations(element, transformation)
     else:
-<<<<<<< HEAD
-        if write_to_sdata.locate_element(element) is None:
-=======
         if len(write_to_sdata.locate_element(element)) == 0:
->>>>>>> dfb000eb
             raise RuntimeError("The element is not found in the SpatialData object.")
         if not write_to_sdata.is_backed():
             raise ValueError(
@@ -170,11 +166,7 @@
             assert to_coordinate_system is None, "If remove_all=True, to_coordinate_system must be None."
             _set_transformations(element, {})
     else:
-<<<<<<< HEAD
-        if write_to_sdata.locate_element(element) is None:
-=======
         if len(write_to_sdata.locate_element(element)) == 0:
->>>>>>> dfb000eb
             raise RuntimeError("The element is not found in the SpatialData object.")
         if not write_to_sdata.is_backed():
             raise ValueError(
@@ -481,5 +473,5 @@
     coordinate_system
         The coordinate system to remove the transformations from.
     """
-    for element in sdata._gen_elements_values():
+    for element in sdata._gen_spatial_element_values():
         remove_transformation(element, coordinate_system)