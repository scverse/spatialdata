--- conflicted
+++ resolved
@@ -4,12 +4,8 @@
 from typing import TYPE_CHECKING, Any, Optional, Union
 
 import numpy as np
-<<<<<<< HEAD
 from dask.dataframe import DataFrame as DaskDataFrame
-=======
-from dask.dataframe.core import DataFrame as DaskDataFrame
 from datatree import DataTree
->>>>>>> 3def368b
 from geopandas import GeoDataFrame
 from xarray import DataArray
 
