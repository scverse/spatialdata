--- conflicted
+++ resolved
@@ -6,11 +6,7 @@
 from datatree import DataTree
 from xarray import DataArray
 
-<<<<<<< HEAD
-__all__ = ["ArrayLike", "IntArray", "DTypeLike", "Raster_T"]
-=======
 __all__ = ["ArrayLike", "ColorLike", "DTypeLike", "Raster_T"]
->>>>>>> b80b364b
 
 try:
     from numpy.typing import DTypeLike, NDArray
