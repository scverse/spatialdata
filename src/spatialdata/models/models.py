--- conflicted
+++ resolved
@@ -749,18 +749,13 @@
 
     def _validate_and_return(
         schema: Schema_t,
-        e: Union[SpatialElement],
+        e: SpatialElement,
     ) -> Schema_t:
         schema().validate(e)
         return schema
 
-<<<<<<< HEAD
-    if isinstance(e, SpatialImage) or isinstance(e, MultiscaleSpatialImage):
+    if isinstance(e, (SpatialImage, MultiscaleSpatialImage)):
         axes = get_axes_names(e)
-=======
-    if isinstance(e, (SpatialImage, MultiscaleSpatialImage)):
-        axes = get_axis_names(e)
->>>>>>> 2b2b3987
         if "c" in axes:
             if "z" in axes:
                 return _validate_and_return(Image3DModel, e)
