"""Models and schema for SpatialData."""

from __future__ import annotations

import warnings
from collections.abc import Mapping, Sequence
from functools import singledispatchmethod
from pathlib import Path
from typing import Any, Literal, Union

import dask.dataframe as dd
import numpy as np
import pandas as pd
from anndata import AnnData
from dask.array import Array as DaskArray
from dask.array.core import from_array
from dask.dataframe import DataFrame as DaskDataFrame
from datatree import DataTree
from geopandas import GeoDataFrame, GeoSeries
from multiscale_spatial_image import to_multiscale
from multiscale_spatial_image.to_multiscale.to_multiscale import Methods
from pandas import CategoricalDtype
from shapely._geometry import GeometryType
from shapely.geometry import MultiPolygon, Point, Polygon
from shapely.geometry.collection import GeometryCollection
from shapely.io import from_geojson, from_ragged_array
from spatial_image import to_spatial_image
from xarray import DataArray
from xarray_schema.components import (
    ArrayTypeSchema,
    AttrSchema,
    AttrsSchema,
    DimsSchema,
)
from xarray_schema.dataarray import DataArraySchema

from spatialdata._logging import logger
from spatialdata._types import ArrayLike
from spatialdata.models import C, X, Y, Z, get_axes_names
from spatialdata.models._utils import (
    DEFAULT_COORDINATE_SYSTEM,
    TRANSFORM_KEY,
    MappingToCoordinateSystem_t,
    SpatialElement,
    _validate_mapping_to_coordinate_system_type,
    convert_region_column_to_categorical,
)
from spatialdata.transformations._utils import (
    _get_transformations,
    _set_transformations,
    compute_coordinates,
)
from spatialdata.transformations.transformations import BaseTransformation, Identity

# Types
Chunks_t = Union[
    int,
    tuple[int, ...],
    tuple[tuple[int, ...], ...],
    Mapping[Any, Union[None, int, tuple[int, ...]]],
]
ScaleFactors_t = Sequence[Union[dict[str, int], int]]

Transform_s = AttrSchema(BaseTransformation, None)
ATTRS_KEY = "spatialdata_attrs"


def _parse_transformations(element: SpatialElement, transformations: MappingToCoordinateSystem_t | None = None) -> None:
    _validate_mapping_to_coordinate_system_type(transformations)
    transformations_in_element = _get_transformations(element)
    if (
        transformations_in_element is not None
        and len(transformations_in_element) > 0
        and transformations is not None
        and len(transformations) > 0
    ):
        # we can relax this and overwrite the transformations using the one passed as argument
        raise ValueError(
            "Transformations are both specified for the element and also passed as an argument to the parser. Please "
            "specify the transformations only once."
        )
    if transformations is not None and len(transformations) > 0:
        parsed_transformations = transformations
    elif transformations_in_element is not None and len(transformations_in_element) > 0:
        parsed_transformations = transformations_in_element
    else:
        parsed_transformations = {DEFAULT_COORDINATE_SYSTEM: Identity()}
    _set_transformations(element, parsed_transformations)


class RasterSchema(DataArraySchema):
    """Base schema for raster data."""

<<<<<<< HEAD
    ATTRS_KEY = ATTRS_KEY

=======
    # TODO add DataTree validation, validate has scale0... etc and each scale contains 1 image in .variables.
>>>>>>> 6d8aeb8e
    @classmethod
    def parse(
        cls,
        data: ArrayLike | DataArray | DaskArray,
        dims: Sequence[str] | None = None,
        transformations: MappingToCoordinateSystem_t | None = None,
        scale_factors: ScaleFactors_t | None = None,
        method: Methods | None = None,
        chunks: Chunks_t | None = None,
        **kwargs: Any,
    ) -> DataArray | DataTree:
        """
        Validate (or parse) raster data.

        Parameters
        ----------
        data
            Data to validate (or parse). The shape of the data should be c(z)yx for 2D (3D) images and (z)yx for 2D (
            3D) labels. If you have a 2D image with shape yx, you can use :func:`numpy.expand_dims` (or an equivalent
            function) to add a channel dimension.
        dims
            Dimensions of the data.
        transformations
            Transformations to apply to the data.
        scale_factors
            Scale factors to apply for multiscale.
            If not None, a :class:`xarray.DataArray` is returned.
        method
            Method to use for multiscale.
        chunks
            Chunks to use for dask array.
        kwargs
            Additional arguments for :func:`to_spatial_image`. In particular the `c_coords` kwargs argument (an
            iterable) can be used to set the channel coordinates for image data. `c_coords` is not available for labels
            data as labels do not have channels.

        Returns
        -------
        :class:`xarray.DataArray` or
        :class:`datatree.DataTree`.
        """
        if transformations:
            transformations = transformations.copy()
        if "name" in kwargs:
            raise ValueError("The `name` argument is not (yet) supported for raster data.")
        # if dims is specified inside the data, get the value of dims from the data
        if isinstance(data, (DataArray)):
            if not isinstance(data.data, DaskArray):  # numpy -> dask
                data.data = from_array(data.data)
            if dims is not None:
                if set(dims).symmetric_difference(data.dims):
                    raise ValueError(
                        f"`dims`: {dims} does not match `data.dims`: {data.dims}, please specify the dims only once."
                    )
                logger.info("`dims` is specified redundantly: found also inside `data`.")
            else:
                dims = data.dims
            # but if dims don't match the model's dims, throw error
            if set(dims).symmetric_difference(cls.dims.dims):
                raise ValueError(f"Wrong `dims`: {dims}. Expected {cls.dims.dims}.")
            _reindex = lambda d: d
        # if there are no dims in the data, use the model's dims or provided dims
        elif isinstance(data, (np.ndarray, DaskArray)):
            if not isinstance(data, DaskArray):  # numpy -> dask
                data = from_array(data)
            if dims is None:
                dims = cls.dims.dims
                logger.info(f"no axes information specified in the object, setting `dims` to: {dims}")
            else:
                if len(set(dims).symmetric_difference(cls.dims.dims)) > 0:
                    raise ValueError(f"Wrong `dims`: {dims}. Expected {cls.dims.dims}.")
            _reindex = lambda d: dims.index(d)  # type: ignore[union-attr]
        else:
            raise ValueError(f"Unsupported data type: {type(data)}.")

        # transpose if possible
        if tuple(dims) != cls.dims.dims:
            try:
                if isinstance(data, DataArray):
                    data = data.transpose(*list(cls.dims.dims))
                elif isinstance(data, DaskArray):
                    data = data.transpose(*[_reindex(d) for d in cls.dims.dims])
                else:
                    raise ValueError(f"Unsupported data type: {type(data)}.")
                logger.info(f"Transposing `data` of type: {type(data)} to {cls.dims.dims}.")
            except ValueError as e:
                raise ValueError(
                    f"Cannot transpose arrays to match `dims`: {dims}.",
                    "Try to reshape `data` or `dims`.",
                ) from e

        # finally convert to spatial image
        data = to_spatial_image(array_like=data, dims=cls.dims.dims, **kwargs)
        # parse transformations
        _parse_transformations(data, transformations)
        # convert to multiscale if needed
        if scale_factors is not None:
            parsed_transform = _get_transformations(data)
            # delete transforms
            del data.attrs["transform"]
            data = to_multiscale(
                data,
                scale_factors=scale_factors,
                method=method,
                chunks=chunks,
            )
            _parse_transformations(data, parsed_transform)
        # recompute coordinates for (multiscale) spatial image
        return compute_coordinates(data)

    @singledispatchmethod
    def validate(self, data: Any) -> None:
        """
        Validate data.

        Parameters
        ----------
        data
            Data to validate.

        Raises
        ------
        ValueError
            If data is not valid.
        """
        raise ValueError(
            f"Unsupported data type: {type(data)}. Please use .parse() from Image2DModel, Image3DModel, Labels2DModel "
            "or Labels3DModel to construct data that is guaranteed to be valid."
        )

    @validate.register(DataArray)
    def _(self, data: DataArray) -> None:
        super().validate(data)

    @validate.register(DataTree)
    def _(self, data: DataTree) -> None:
        for j, k in zip(data.keys(), [f"scale{i}" for i in np.arange(len(data.keys()))]):
            if j != k:
                raise ValueError(f"Wrong key for multiscale data, found: `{j}`, expected: `{k}`.")
        name = {list(data[i].data_vars.keys())[0] for i in data}
        if len(name) > 1:
            raise ValueError(f"Wrong name for datatree: `{name}`.")
        name = list(name)[0]
        for d in data:
            super().validate(data[d][name])


class Labels2DModel(RasterSchema):
    dims = DimsSchema((Y, X))
    array_type = ArrayTypeSchema(DaskArray)
    attrs = AttrsSchema({"transform": Transform_s})

    def __init__(self, *args: Any, **kwargs: Any) -> None:
        super().__init__(
            dims=self.dims,
            array_type=self.array_type,
            attrs=self.attrs,
            *args,
            **kwargs,
        )


class Labels3DModel(RasterSchema):
    dims = DimsSchema((Z, Y, X))
    array_type = ArrayTypeSchema(DaskArray)
    attrs = AttrsSchema({"transform": Transform_s})

    def __init__(self, *args: Any, **kwargs: Any) -> None:
        super().__init__(
            dims=self.dims,
            array_type=self.array_type,
            attrs=self.attrs,
            *args,
            **kwargs,
        )


class Image2DModel(RasterSchema):
    dims = DimsSchema((C, Y, X))
    array_type = ArrayTypeSchema(DaskArray)
    attrs = AttrsSchema({"transform": Transform_s})

    def __init__(self, *args: Any, **kwargs: Any) -> None:
        super().__init__(
            dims=self.dims,
            array_type=self.array_type,
            attrs=self.attrs,
            *args,
            **kwargs,
        )


class Image3DModel(RasterSchema):
    dims = DimsSchema((C, Z, Y, X))
    array_type = ArrayTypeSchema(DaskArray)
    attrs = AttrsSchema({"transform": Transform_s})

    def __init__(self, *args: Any, **kwargs: Any) -> None:
        super().__init__(
            dims=self.dims,
            array_type=self.array_type,
            attrs=self.attrs,
            *args,
            **kwargs,
        )


class ShapesModel:
    GEOMETRY_KEY = "geometry"
    GEOS_KEY = "geos"
    TYPE_KEY = "type"
    NAME_KEY = "name"
    RADIUS_KEY = "radius"
    TRANSFORM_KEY = "transform"
    ATTRS_KEY = ATTRS_KEY

    @classmethod
    def validate(cls, data: GeoDataFrame) -> None:
        """
        Validate data.

        Parameters
        ----------
        data
            :class:`geopandas.GeoDataFrame` to validate.

        Returns
        -------
        None
        """
        SUGGESTION = " Please use ShapesModel.parse() to construct data that is guaranteed to be valid."
        if cls.GEOMETRY_KEY not in data:
            raise KeyError(f"GeoDataFrame must have a column named `{cls.GEOMETRY_KEY}`." + SUGGESTION)
        if not isinstance(data[cls.GEOMETRY_KEY], GeoSeries):
            raise ValueError(f"Column `{cls.GEOMETRY_KEY}` must be a GeoSeries." + SUGGESTION)
        if len(data[cls.GEOMETRY_KEY]) == 0:
            raise ValueError(f"Column `{cls.GEOMETRY_KEY}` is empty." + SUGGESTION)
        geom_ = data[cls.GEOMETRY_KEY].values[0]
        if not isinstance(geom_, (Polygon, MultiPolygon, Point)):
            raise ValueError(
                f"Column `{cls.GEOMETRY_KEY}` can only contain `Point`, `Polygon` or `MultiPolygon` shapes,"
                f"but it contains {type(geom_)}." + SUGGESTION
            )
        if isinstance(geom_, Point):
            if cls.RADIUS_KEY not in data.columns:
                raise ValueError(f"Column `{cls.RADIUS_KEY}` not found." + SUGGESTION)
            radii = data[cls.RADIUS_KEY].values
            if np.any(radii <= 0):
                raise ValueError("Radii of circles must be positive." + SUGGESTION)
        if cls.TRANSFORM_KEY not in data.attrs:
            raise ValueError(f":class:`geopandas.GeoDataFrame` does not contain `{TRANSFORM_KEY}`." + SUGGESTION)
        if len(data) > 0:
            n = data.geometry.iloc[0]._ndim
            if n != 2:
                warnings.warn(
                    f"The geometry column of the GeoDataFrame has {n} dimensions, while 2 is expected. Please consider "
                    "discarding the third dimension as it could led to unexpected behaviors. To achieve so, you can use"
                    " `.force_2d()` if you are using `geopandas > 0.14.3, otherwise you can use `force_2d()` from "
                    "`spatialdata.models`.",
                    UserWarning,
                    stacklevel=2,
                )

    @classmethod
    def validate_shapes_not_mixed_types(cls, gdf: GeoDataFrame) -> None:
        """
        Check that the Shapes element is either composed of Point or Polygon/MultiPolygon.

        Parameters
        ----------
        gdf
            The Shapes element.

        Raises
        ------
        ValueError
            When the geometry column composing the object does not satisfy the type requirements.

        Notes
        -----
        This function is not called by ShapesModel.validate() because computing the unique types by default could be
        expensive.
        """
        values_geotypes = list(gdf.geom_type.unique())
        if values_geotypes == ["Point"]:
            return
        if set(values_geotypes).issubset(["Polygon", "MultiPolygon"]):
            return
        raise ValueError(
            "The geometry column of a Shapes element should either be composed of Point, either of "
            f"Polygon/MultyPolygon. Found: {values_geotypes}"
        )

    @singledispatchmethod
    @classmethod
    def parse(cls, data: Any, **kwargs: Any) -> GeoDataFrame:
        """
        Parse shapes data.

        Parameters
        ----------
        data
            Data to parse:

                - If :class:`numpy.ndarray`, it assumes the shapes are parsed as
                  ragged arrays, in case of (Multi)`Polygons`.
                  Therefore additional arguments `offsets` and `geometry` must be provided
                - if `Path` or `str`, it's read as a GeoJSON file.
                - If :class:`geopandas.GeoDataFrame`, it's validated. The object needs to
                  have a column called `geometry` which is a :class:`geopandas.GeoSeries`
                  or `shapely` objects. Valid options are combinations of `Polygon`/
                  `MultiPolygon` or `Point`. If the geometries are `Point`, there must be
                  another column called `radius`.

        geometry
            Geometry type of the shapes. The following geometries are supported:

                - 0: `Circles`
                - 3: `Polygon`
                - 6: `MultiPolygon`

        offsets
            In the case of (Multi)`Polygons` shapes, in order to initialize the shapes from their
            ragged array representation, the offsets of the polygons must be provided.
            Alternatively you can call the parser as `ShapesModel.parse(data)`, where data is a
            `GeoDataFrame` object and ignore the `offset` paramter (recommended).
        radius
            Size of the `Circles`. It must be provided if the shapes are `Circles`.
        index
            Index of the shapes, must be of type `str`. If None, it's generated automatically.
        transformations
            Transformations of shapes.
        kwargs
            Additional arguments for GeoJSON reader.

        Returns
        -------
        :class:`geopandas.GeoDataFrame`
        """
        raise TypeError(f"ShapesModel.parse() does not support the type {type(data)}")

    @parse.register(np.ndarray)
    @classmethod
    def _(
        cls,
        data: np.ndarray,  # type: ignore[type-arg]
        geometry: Literal[0, 3, 6],  # [GeometryType.POINT, GeometryType.POLYGON, GeometryType.MULTIPOLYGON]
        offsets: tuple[ArrayLike, ...] | None = None,
        radius: float | ArrayLike | None = None,
        index: ArrayLike | None = None,
        transformations: MappingToCoordinateSystem_t | None = None,
    ) -> GeoDataFrame:
        geometry = GeometryType(geometry)
        data = from_ragged_array(geometry_type=geometry, coords=data, offsets=offsets)
        geo_df = GeoDataFrame({"geometry": data})
        if GeometryType(geometry).name == "POINT":
            if radius is None:
                raise ValueError("If `geometry` is `Circles`, `radius` must be provided.")
            geo_df[cls.RADIUS_KEY] = radius
        if index is not None:
            geo_df.index = index
        _parse_transformations(geo_df, transformations)
        cls.validate(geo_df)
        return geo_df

    @parse.register(str)
    @parse.register(Path)
    @classmethod
    def _(
        cls,
        data: str | Path,
        radius: float | ArrayLike | None = None,
        index: ArrayLike | None = None,
        transformations: Any | None = None,
        **kwargs: Any,
    ) -> GeoDataFrame:
        data = Path(data) if isinstance(data, str) else data

        gc: GeometryCollection = from_geojson(data.read_bytes(), **kwargs)
        if not isinstance(gc, GeometryCollection):
            raise ValueError(f"`{data}` does not contain a `GeometryCollection`.")
        geo_df = GeoDataFrame({"geometry": gc.geoms})
        if isinstance(geo_df["geometry"].iloc[0], Point):
            if radius is None:
                raise ValueError("If `geometry` is `Circles`, `radius` must be provided.")
            geo_df[cls.RADIUS_KEY] = radius
        if index is not None:
            geo_df.index = index
        _parse_transformations(geo_df, transformations)
        cls.validate(geo_df)
        return geo_df

    @parse.register(GeoDataFrame)
    @classmethod
    def _(
        cls,
        data: GeoDataFrame,
        transformations: MappingToCoordinateSystem_t | None = None,
    ) -> GeoDataFrame:
        if "geometry" not in data.columns:
            raise ValueError("`geometry` column not found in `GeoDataFrame`.")
        if isinstance(data["geometry"].iloc[0], Point) and cls.RADIUS_KEY not in data.columns:
            raise ValueError(f"Column `{cls.RADIUS_KEY}` not found.")
        _parse_transformations(data, transformations)
        cls.validate(data)
        return data


class PointsModel:
    INSTANCE_KEY = "instance_key"
    FEATURE_KEY = "feature_key"
    TRANSFORM_KEY = "transform"
    ATTRS_KEY = ATTRS_KEY
    NPARTITIONS = 1

    @classmethod
    def validate(cls, data: DaskDataFrame) -> None:
        """
        Validate data.

        Parameters
        ----------
        data
            :class:`dask.dataframe.core.DataFrame` to validate.

        Returns
        -------
        None
        """
        SUGGESTION = " Please use PointsModel.parse() to construct data that is guaranteed to be valid."
        for ax in [X, Y, Z]:
            # TODO: check why this can return int32 on windows.
            if ax in data.columns and data[ax].dtype not in [np.int32, np.float32, np.float64, np.int64]:
                raise ValueError(f"Column `{ax}` must be of type `int` or `float`.")
        if cls.TRANSFORM_KEY not in data.attrs:
            raise ValueError(
                f":attr:`dask.dataframe.core.DataFrame.attrs` does not contain `{cls.TRANSFORM_KEY}`." + SUGGESTION
            )
        if ATTRS_KEY in data.attrs and "feature_key" in data.attrs[ATTRS_KEY]:
            feature_key = data.attrs[ATTRS_KEY][cls.FEATURE_KEY]
            if not isinstance(data[feature_key].dtype, CategoricalDtype):
                logger.info(f"Feature key `{feature_key}`could be of type `pd.Categorical`. Consider casting it.")

    @singledispatchmethod
    @classmethod
    def parse(cls, data: Any, **kwargs: Any) -> DaskDataFrame:
        """
        Validate (or parse) points data.

        Parameters
        ----------
        data
            Data to parse:

                - If :class:`numpy.ndarray`, an `annotation` :class:`pandas.DataFrame`
                  can be provided, as well as a `feature_key` column in the `annotation` dataframe. Furthermore,
                  :class:`numpy.ndarray` is assumed to have shape `(n_points, axes)`, with `axes` being
                  "x", "y" and optionally "z".
                - If :class:`pandas.DataFrame`, a `coordinates` mapping can be provided
                  with key as *valid axes* ('x', 'y', 'z') and value as column names in dataframe. If the dataframe
                  already has columns named 'x', 'y' and 'z', the mapping can be omitted.

        annotation
            Annotation dataframe. Only if `data` is :class:`numpy.ndarray`. If data is an array, the index of the
            annotations will be used as the index of the parsed points.
        coordinates
            Mapping of axes names (keys) to column names (valus) in `data`. Only if `data` is
            :class:`pandas.DataFrame`. Example: {'x': 'my_x_column', 'y': 'my_y_column'}.
            If not provided and `data` is :class:`pandas.DataFrame`, and `x`, `y` and optionally `z` are column names,
            then they will be used as coordinates.
        feature_key
            Optional, feature key in `annotation` or `data`. Example use case: gene id categorical column describing the
            gene identity of each point.
        instance_key
            Optional, instance key in `annotation` or `data`. Example use case: cell id column, describing which cell
            a point belongs to. This argument is likely going to be deprecated:
            https://github.com/scverse/spatialdata/issues/503.
        transformations
            Transformations of points.
        kwargs
            Additional arguments for :func:`dask.dataframe.from_array`.

        Returns
        -------
        :class:`dask.dataframe.core.DataFrame`

        Notes
        -----
        The order of the columns of the dataframe returned by the parser is not guaranteed to be the same as the order
        of the columns in the dataframe passed as an argument.
        """
        raise TypeError(f"PointsModel.parse() does not support the type {type(data)}")

    @parse.register(np.ndarray)
    @classmethod
    def _(
        cls,
        data: np.ndarray,  # type: ignore[type-arg]
        annotation: pd.DataFrame | None = None,
        feature_key: str | None = None,
        instance_key: str | None = None,
        transformations: MappingToCoordinateSystem_t | None = None,
        **kwargs: Any,
    ) -> DaskDataFrame:
        if "npartitions" not in kwargs and "chunksize" not in kwargs:
            kwargs["npartitions"] = cls.NPARTITIONS
        assert len(data.shape) == 2
        ndim = data.shape[1]
        axes = [X, Y, Z][:ndim]
        index = annotation.index if annotation is not None else None
        df_dict = {ax: data[:, i] for i, ax in enumerate(axes)}
        df_kwargs = {"data": df_dict, "index": index}

        if annotation is not None:
            if feature_key is not None:
                df_dict[feature_key] = annotation[feature_key].astype(str).astype("category")
            if instance_key is not None:
                df_dict[instance_key] = annotation[instance_key]
            if Z not in axes and Z in annotation.columns:
                logger.info(f"Column `{Z}` in `annotation` will be ignored since the data is 2D.")
            for c in set(annotation.columns) - {feature_key, instance_key, X, Y, Z}:
                df_dict[c] = annotation[c]

        table: DaskDataFrame = dd.from_pandas(pd.DataFrame(**df_kwargs), **kwargs)
        return cls._add_metadata_and_validate(
            table, feature_key=feature_key, instance_key=instance_key, transformations=transformations
        )

    @parse.register(pd.DataFrame)
    @parse.register(DaskDataFrame)
    @classmethod
    def _(
        cls,
        data: pd.DataFrame,
        coordinates: Mapping[str, str] | None = None,
        feature_key: str | None = None,
        instance_key: str | None = None,
        transformations: MappingToCoordinateSystem_t | None = None,
        **kwargs: Any,
    ) -> DaskDataFrame:
        if "npartitions" not in kwargs and "chunksize" not in kwargs:
            kwargs["npartitions"] = cls.NPARTITIONS
        if coordinates is None:
            if X in data.columns and Y in data.columns:
                coordinates = {X: X, Y: Y, Z: Z} if Z in data.columns else {X: X, Y: Y}
            else:
                raise ValueError(
                    f"Coordinates must be provided as a mapping of axes names (keys) to column names (values) in "
                    f"dataframe. Example: `{'x': 'my_x_column', 'y': 'my_y_column'}`."
                )
        ndim = len(coordinates)
        axes = [X, Y, Z][:ndim]
        if isinstance(data, pd.DataFrame):
            table: DaskDataFrame = dd.from_pandas(  # type: ignore[attr-defined]
                pd.DataFrame(data[[coordinates[ax] for ax in axes]].to_numpy(), columns=axes, index=data.index),
                **kwargs,
            )
            if feature_key is not None:
                feature_categ = dd.from_pandas(
                    data[feature_key].astype(str).astype("category"),
                    **kwargs,
                )  # type: ignore[attr-defined]
                table[feature_key] = feature_categ
        elif isinstance(data, dd.DataFrame):  # type: ignore[attr-defined]
            table = data[[coordinates[ax] for ax in axes]]
            table.columns = axes
            if feature_key is not None and data[feature_key].dtype.name != "category":
                table[feature_key] = data[feature_key].astype(str).astype("category")
        if instance_key is not None:
            table[instance_key] = data[instance_key]
        for c in [X, Y, Z]:
            if c in coordinates and c != coordinates[c] and c in data.columns:
                logger.info(
                    f'The column "{coordinates[c]}" has now been renamed to "{c}"; the column "{c}" was already '
                    f"present in the dataframe, and will be dropped."
                )
        if Z not in axes and Z in data.columns:
            logger.info(f"Column `{Z}` in `data` will be ignored since the data is 2D.")
        for c in set(data.columns) - {feature_key, instance_key, *coordinates.values(), X, Y, Z}:
            table[c] = data[c]

        validated = cls._add_metadata_and_validate(
            table, feature_key=feature_key, instance_key=instance_key, transformations=transformations
        )

        # when `coordinates` is None, and no columns have been added or removed, preserves the original order
        old_columns = list(data.columns)
        new_columns = list(validated.columns)
        if set(new_columns) == set(old_columns) and new_columns != old_columns:
            col_order = [col for col in old_columns if col in new_columns]
            validated = validated[col_order]
        return validated

    @classmethod
    def _add_metadata_and_validate(
        cls,
        data: DaskDataFrame,
        feature_key: str | None = None,
        instance_key: str | None = None,
        transformations: MappingToCoordinateSystem_t | None = None,
    ) -> DaskDataFrame:
        assert isinstance(data, dd.DataFrame)  # type: ignore[attr-defined]
        if feature_key is not None or instance_key is not None:
            data.attrs[ATTRS_KEY] = {}
        if feature_key is not None:
            assert feature_key in data.columns
            data.attrs[ATTRS_KEY][cls.FEATURE_KEY] = feature_key
        if instance_key is not None:
            assert instance_key in data.columns
            data.attrs[ATTRS_KEY][cls.INSTANCE_KEY] = instance_key

        for c in data.columns:
            #  Here we are explicitly importing the categories
            #  but it is a convenient way to ensure that the categories are known.
            # It also just changes the state of the series, so it is not a big deal.
            if isinstance(data[c].dtype, CategoricalDtype) and not data[c].cat.known:
                try:
                    data[c] = data[c].cat.set_categories(data[c].head(1).cat.categories)
                except ValueError:
                    logger.info(f"Column `{c}` contains unknown categories. Consider casting it.")

        _parse_transformations(data, transformations)
        cls.validate(data)
        # false positive with the PyCharm mypy plugin
        return data  # type: ignore[no-any-return]


class TableModel:
    REGION_KEY = "region"
    REGION_KEY_KEY = "region_key"
    INSTANCE_KEY = "instance_key"
    ATTRS_KEY = ATTRS_KEY

    def _validate_set_region_key(self, data: AnnData, region_key: str | None = None) -> None:
        """
        Validate the region key in table.uns or set a new region key as the region key column.

        Parameters
        ----------
        data
            The AnnData table.
        region_key
            The region key to be validated and set in table.uns.


        Raises
        ------
        ValueError
            If no region_key is found in table.uns and no region_key is provided as an argument.
        ValueError
            If the specified region_key in table.uns is not present as a column in table.obs.
        ValueError
            If the specified region key column is not present in table.obs.
        """
        attrs = data.uns.get(ATTRS_KEY)
        if attrs is None:
            data.uns[ATTRS_KEY] = attrs = {}
        table_region_key = attrs.get(self.REGION_KEY_KEY)
        if not region_key:
            if not table_region_key:
                raise ValueError(
                    "No region_key in table.uns and no region_key provided as argument. Please specify 'region_key'."
                )
            if data.obs.get(attrs[TableModel.REGION_KEY_KEY]) is None:
                raise ValueError(
                    f"Specified region_key in table.uns '{table_region_key}' is not "
                    f"present as column in table.obs. Please specify region_key."
                )
        else:
            if region_key not in data.obs:
                raise ValueError(f"'{region_key}' column not present in table.obs")
            attrs[self.REGION_KEY_KEY] = region_key

    def _validate_set_instance_key(self, data: AnnData, instance_key: str | None = None) -> None:
        """
        Validate the instance_key in table.uns or set a new instance_key as the instance_key column.

        If no instance_key is provided as argument, the presence of instance_key in table.uns is checked and validated.
        If instance_key is provided, presence in table.obs will be validated and if present it will be set as the new
        instance_key in table.uns.

        Parameters
        ----------
        data
            The AnnData table.

        instance_key
            The instance_key to be validated and set in table.uns.

        Raises
        ------
        ValueError
            If no instance_key is provided as argument and no instance_key is found in the `uns` attribute of table.
        ValueError
            If no instance_key is provided and the instance_key in table.uns does not match any column in table.obs.
        ValueError
            If provided instance_key is not present as table.obs column.
        """
        attrs = data.uns.get(ATTRS_KEY)
        if attrs is None:
            data.uns[ATTRS_KEY] = {}

        if not instance_key:
            if not attrs.get(TableModel.INSTANCE_KEY):
                raise ValueError(
                    "No instance_key in table.uns and no instance_key provided as argument. Please "
                    "specify instance_key."
                )
            if data.obs.get(attrs[self.INSTANCE_KEY]) is None:
                raise ValueError(
                    f"Specified instance_key in table.uns '{attrs.get(self.INSTANCE_KEY)}' is not present"
                    f" as column in table.obs. Please specify instance_key."
                )
        if instance_key:
            if instance_key in data.obs:
                attrs[self.INSTANCE_KEY] = instance_key
            else:
                raise ValueError(f"Instance key column '{instance_key}' not found in table.obs.")

    def _validate_table_annotation_metadata(self, data: AnnData) -> None:
        """
        Validate annotation metadata.

        Parameters
        ----------
        data
            The AnnData object containing the table annotation data.

        Raises
        ------
        ValueError
            If any of the required metadata keys are not found in the `adata.uns` dictionary or the `adata.obs`
            dataframe.

            - If "region" is not found in `adata.uns['ATTRS_KEY']`.
            - If "region_key" is not found in `adata.uns['ATTRS_KEY']`.
            - If "instance_key" is not found in `adata.uns['ATTRS_KEY']`.
            - If `attr[self.REGION_KEY_KEY]` is not found in `adata.obs`, with attr = adata.uns['ATTRS_KEY']
            - If `attr[self.INSTANCE_KEY]` is not found in `adata.obs`.
            - If the regions in `adata.uns['ATTRS_KEY']['self.REGION_KEY']` and the unique values of
                `attr[self.REGION_KEY_KEY]` do not match.

        Notes
        -----
        This does not check whether the annotation target of the table is present in a given SpatialData object. Rather
        it is an internal validation of the annotation metadata of the table.

        """
        SUGGESTION = " Please use TableModel.parse() to construct data that is guaranteed to be valid."
        attr = data.uns[ATTRS_KEY]

        if "region" not in attr:
            raise ValueError(f"`region` not found in `adata.uns['{ATTRS_KEY}']`." + SUGGESTION)
        if "region_key" not in attr:
            raise ValueError(f"`region_key` not found in `adata.uns['{ATTRS_KEY}']`." + SUGGESTION)
        if "instance_key" not in attr:
            raise ValueError(f"`instance_key` not found in `adata.uns['{ATTRS_KEY}']`." + SUGGESTION)

        if attr[self.REGION_KEY_KEY] not in data.obs:
            raise ValueError(f"`{attr[self.REGION_KEY_KEY]}` not found in `adata.obs`. Please create the column.")
        if attr[self.INSTANCE_KEY] not in data.obs:
            raise ValueError(f"`{attr[self.INSTANCE_KEY]}` not found in `adata.obs`. Please create the column.")
        if (dtype := data.obs[attr[self.INSTANCE_KEY]].dtype) not in [
            int,
            np.int16,
            np.uint16,
            np.int32,
            np.uint32,
            np.int64,
            np.uint64,
            "O",
        ] or (dtype == "O" and (val_dtype := type(data.obs[attr[self.INSTANCE_KEY]].iloc[0])) is not str):
            dtype = dtype if dtype != "O" else val_dtype
            raise TypeError(
                f"Only int, np.int16, np.int32, np.int64, uint equivalents or string allowed as dtype for "
                f"instance_key column in obs. Dtype found to be {dtype}"
            )
        expected_regions = attr[self.REGION_KEY] if isinstance(attr[self.REGION_KEY], list) else [attr[self.REGION_KEY]]
        found_regions = data.obs[attr[self.REGION_KEY_KEY]].unique().tolist()
        if len(set(expected_regions).symmetric_difference(set(found_regions))) > 0:
            raise ValueError(f"Regions in the AnnData object and `{attr[self.REGION_KEY_KEY]}` do not match.")

    def validate(
        self,
        data: AnnData,
    ) -> AnnData:
        """
        Validate the data.

        Parameters
        ----------
        data
            The data to validate.

        Returns
        -------
        The validated data.
        """
        if ATTRS_KEY not in data.uns:
            return data

        self._validate_table_annotation_metadata(data)

        return data

    @classmethod
    def parse(
        cls,
        adata: AnnData,
        region: str | list[str] | None = None,
        region_key: str | None = None,
        instance_key: str | None = None,
    ) -> AnnData:
        """
        Parse the :class:`anndata.AnnData` to be compatible with the model.

        Parameters
        ----------
        adata
            The AnnData object.
        region
            Region(s) to be used.
        region_key
            Key in `adata.obs` that specifies the region.
        instance_key
            Key in `adata.obs` that specifies the instance.

        Returns
        -------
        The parsed data.
        """
        # either all live in adata.uns or all be passed in as argument
        n_args = sum([region is not None, region_key is not None, instance_key is not None])
        if n_args == 0:
            return adata
        if n_args > 0:
            if cls.ATTRS_KEY in adata.uns:
                raise ValueError(
                    f"`{cls.REGION_KEY}`, `{cls.REGION_KEY_KEY}` and / or `{cls.INSTANCE_KEY}` is/has been passed as"
                    f"as argument(s). However, `adata.uns[{cls.ATTRS_KEY!r}]` has already been set."
                )
        elif cls.ATTRS_KEY in adata.uns:
            attr = adata.uns[cls.ATTRS_KEY]
            region = attr[cls.REGION_KEY]
            region_key = attr[cls.REGION_KEY_KEY]
            instance_key = attr[cls.INSTANCE_KEY]

        if region_key is None:
            raise ValueError(f"`{cls.REGION_KEY_KEY}` must be provided.")
        if isinstance(region, np.ndarray):
            region = region.tolist()
        if region is None:
            raise ValueError(f"`{cls.REGION_KEY}` must be provided.")
        region_: list[str] = region if isinstance(region, list) else [region]
        if not adata.obs[region_key].isin(region_).all():
            raise ValueError(f"`adata.obs[{region_key}]` values do not match with `{cls.REGION_KEY}` values.")

        if instance_key is None:
            raise ValueError("`instance_key` must be provided.")

        grouped = adata.obs.groupby(region_key, observed=True)
        grouped_size = grouped.size()
        grouped_nunique = grouped.nunique()
        not_unique = grouped_size[grouped_size != grouped_nunique[instance_key]].index.tolist()
        if not_unique:
            raise ValueError(
                f"Instance key column for region(s) `{', '.join(not_unique)}` does not contain only unique values"
            )

        attr = {"region": region, "region_key": region_key, "instance_key": instance_key}
        adata.uns[cls.ATTRS_KEY] = attr
        cls().validate(adata)
        return convert_region_column_to_categorical(adata)


Schema_t = Union[
    type[Image2DModel],
    type[Image3DModel],
    type[Labels2DModel],
    type[Labels3DModel],
    type[PointsModel],
    type[ShapesModel],
    type[TableModel],
]


def get_model(
    e: SpatialElement,
) -> Schema_t:
    """
    Get the model for the given element.

    Parameters
    ----------
    e
        The element.

    Returns
    -------
    The SpatialData model.
    """

    def _validate_and_return(
        schema: Schema_t,
        e: SpatialElement,
    ) -> Schema_t:
        schema().validate(e)
        return schema

    if isinstance(e, (DataArray, DataTree)):
        axes = get_axes_names(e)
        if "c" in axes:
            if "z" in axes:
                return _validate_and_return(Image3DModel, e)
            return _validate_and_return(Image2DModel, e)
        if "z" in axes:
            return _validate_and_return(Labels3DModel, e)
        return _validate_and_return(Labels2DModel, e)
    if isinstance(e, GeoDataFrame):
        return _validate_and_return(ShapesModel, e)
    if isinstance(e, DaskDataFrame):
        return _validate_and_return(PointsModel, e)
    if isinstance(e, AnnData):
        return _validate_and_return(TableModel, e)
    raise TypeError(f"Unsupported type {type(e)}")


def get_table_keys(table: AnnData) -> tuple[str | list[str], str, str]:
    """
    Get the table keys giving information about what spatial element is annotated.

    The first element returned gives information regarding which spatial elements are annotated by the table, the second
    element gives information which column in table.obs contains the information which spatial element is annotated
    by each row in the table and the instance key indicates the column in obs giving information of the id of each row.

    Parameters
    ----------
    table:
        AnnData table for which to retrieve the spatialdata_attrs keys.

    Returns
    -------
    The keys in table.uns['spatialdata_attrs']
    """
    if table.uns.get(TableModel.ATTRS_KEY):
        attrs = table.uns[TableModel.ATTRS_KEY]
        return attrs[TableModel.REGION_KEY], attrs[TableModel.REGION_KEY_KEY], attrs[TableModel.INSTANCE_KEY]

    raise ValueError(
        "No spatialdata_attrs key found in table.uns, therefore, no table keys found. Please parse the table."
    )


def check_target_region_column_symmetry(table: AnnData, region_key: str, target: str | pd.Series) -> None:
    """
    Check region and region_key column symmetry.

    This checks whether the specified targets are also present in the region key column in obs and raises an error
    if this is not the case.

    Parameters
    ----------
    table
        Table annotating specific SpatialElements
    region_key
        The column in obs containing for each row which SpatialElement is annotated by that row.
    target
         Name of target(s) SpatialElement(s)

    Raises
    ------
    ValueError
        If there is a mismatch between specified target regions and regions in the region key column of table.obs.

    Example
    -------
    Assuming we have a table with region column in obs given by `region_key` called 'region' for which we want to check
    whether it contains the specified annotation targets in the `target` variable as `pd.Series['region1', 'region2']`:

    ```python
    check_target_region_column_symmetry(table, region_key=region_key, target=target)
    ```

    This returns None if both specified targets are present in the region_key obs column. In this case the annotation
    targets can be safely set. If not then a ValueError is raised stating the elements that are not shared between
    the region_key column in obs and the specified targets.
    """
    found_regions = set(table.obs[region_key].unique().tolist())
    target_element_set = [target] if isinstance(target, str) else target
    symmetric_difference = found_regions.symmetric_difference(target_element_set)
    if symmetric_difference:
        raise ValueError(
            f"Mismatch(es) found between regions in region column in obs and target element: "
            f"{', '.join(diff for diff in symmetric_difference)}"
        )<|MERGE_RESOLUTION|>--- conflicted
+++ resolved
@@ -91,12 +91,9 @@
 class RasterSchema(DataArraySchema):
     """Base schema for raster data."""
 
-<<<<<<< HEAD
+    # TODO add DataTree validation, validate has scale0... etc and each scale contains 1 image in .variables.
     ATTRS_KEY = ATTRS_KEY
 
-=======
-    # TODO add DataTree validation, validate has scale0... etc and each scale contains 1 image in .variables.
->>>>>>> 6d8aeb8e
     @classmethod
     def parse(
         cls,
