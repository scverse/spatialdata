--- conflicted
+++ resolved
@@ -12,14 +12,10 @@
 import numpy as np
 import pandas as pd
 from anndata import AnnData
-from dask.array.core import Array as DaskArray
+from dask.array import Array as DaskArray
 from dask.array.core import from_array
-<<<<<<< HEAD
 from dask.dataframe import DataFrame as DaskDataFrame
-=======
-from dask.dataframe.core import DataFrame as DaskDataFrame
 from datatree import DataTree
->>>>>>> 3def368b
 from geopandas import GeoDataFrame, GeoSeries
 from multiscale_spatial_image import to_multiscale
 from multiscale_spatial_image.to_multiscale.to_multiscale import Methods
