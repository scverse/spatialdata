--- conflicted
+++ resolved
@@ -145,11 +145,7 @@
                 **dict(rasterize_kwargs),
             )
             if rasterize
-<<<<<<< HEAD
             else partial(bounding_box_query, return_request_only=True)  # type: ignore[assignment]
-=======
-            else bounding_box_query
->>>>>>> 38e73ba1
         )
         self._return = self._get_return(return_annotations, table_name)
         self.transform = transform
