from __future__ import annotations

from collections.abc import Mapping
from functools import partial
from itertools import chain
from types import MappingProxyType
from typing import Any, Callable

import numpy as np
import pandas as pd
from anndata import AnnData
from geopandas import GeoDataFrame
from multiscale_spatial_image import MultiscaleSpatialImage
from scipy.sparse import issparse
from torch.utils.data import Dataset

from spatialdata._core.spatialdata import SpatialData
from spatialdata._utils import _affine_matrix_multiplication
from spatialdata.models import (
    Image2DModel,
    Image3DModel,
    Labels2DModel,
    Labels3DModel,
    ShapesModel,
    TableModel,
    get_axes_names,
    get_model,
)
from spatialdata.transformations import get_transformation
from spatialdata.transformations.transformations import BaseTransformation

__all__ = ["ImageTilesDataset"]


class ImageTilesDataset(Dataset):
    """
    Dataloader for SpatialData.

    :class:`torch.utils.data.Dataset` for loading tiles from a :class:`spatialdata.SpatialData` object.

    By default, the dataset returns spatialdata object, but when `return_image` and `return_annot`
    are set, the dataset returns a tuple containing:

        - the tile image, centered in the target coordinate system of the region.
        - a vector or scalar value from the table.

    Parameters
    ----------
    sdata
        The SpatialData object.
    regions_to_images
        A mapping between region and images. The regions are used to compute the tile centers, while the images are
        used to get the pixel values.
    regions_to_coordinate_systems
        A mapping between regions and coordinate systems. The coordinate systems are used to transform both
        regions coordinates for tiles as well as images.
    tile_scale
        The scale of the tiles. This is used only if the `regions` are `shapes`.
        It is a scaling factor applied to either the radius (spots) or length (polygons) of the `shapes`
        according to the geometry type of the `shapes` element:

            - if `shapes` are circles (spots), the radius is scaled by `tile_scale`.
            - if `shapes` are polygons, the length of the polygon is scaled by `tile_scale`.

        If `tile_dim_in_units` is passed, `tile_scale` is ignored.
    tile_dim_in_units
        The dimension of the requested tile in the units of the target coordinate system.
        This specifies the extent of the tile. This is not related the size in pixel of each returned tile.
    rasterize
        If True, the images are rasterized using :func:`spatialdata.rasterize`.
        If False, they are queried using :func:`spatialdata.bounding_box_query`.
    return_annotations
        If not None, a value from the table is returned together with the image tile.
        Only columns in :attr:`anndata.AnnData.obs` and :attr:`anndata.AnnData.X`
        can be returned. If None, it will return a `SpatialData` object with only the tuple
        containing the image and the table value.
    transform
        A callable that takes as input the tuple (image, table_value) and returns a new tuple (when
        `return_annotations` is not None); a callable that takes as input the `SpatialData` object and
        returns a tuple when `return_annotations` is `None`.
        This parameter can be used to apply data transformations (for instance a normalization operation) to the
        image and the table value.
    rasterize_kwargs
        Keyword arguments passed to :func:`spatialdata.rasterize` if `rasterize` is True.
        This argument can be used for instance to choose the pixel dimension of the image tile.

    Returns
    -------
    :class:`torch.utils.data.Dataset` for loading tiles from a :class:`spatialdata.SpatialData`.
    """

    INSTANCE_KEY = "instance_id"
    CS_KEY = "cs"
    REGION_KEY = "region"
    IMAGE_KEY = "image"

    def __init__(
        self,
        sdata: SpatialData,
        regions_to_images: dict[str, str],
        regions_to_coordinate_systems: dict[str, str],
        tile_scale: float = 1.0,
        tile_dim_in_units: float | None = None,
        rasterize: bool = False,
        return_annotations: str | list[str] | None = None,
        transform: Callable[[Any], Any] | None = None,
        rasterize_kwargs: Mapping[str, Any] = MappingProxyType({}),
    ):
        from spatialdata import bounding_box_query
        from spatialdata._core.operations.rasterize import rasterize as rasterize_fn

        self._validate(sdata, regions_to_images, regions_to_coordinate_systems)
        self._preprocess(tile_scale, tile_dim_in_units)

        self._crop_image: Callable[..., Any] = (
            partial(
                rasterize_fn,
                **dict(rasterize_kwargs),
            )
            if rasterize
            else bounding_box_query  # type: ignore[assignment]
        )
        self._return = self._get_return(return_annotations)
        self.transform = transform

    def _validate(
        self,
        sdata: SpatialData,
        regions_to_images: dict[str, str],
        regions_to_coordinate_systems: dict[str, str],
    ) -> None:
        """Validate input parameters."""
        self._region_key = sdata.table.uns[TableModel.ATTRS_KEY][TableModel.REGION_KEY_KEY]
        self._instance_key = sdata.table.uns[TableModel.ATTRS_KEY][TableModel.INSTANCE_KEY]
        available_regions = sdata.table.obs[self._region_key].cat.categories
        cs_region_image = []  # list of tuples (coordinate_system, region, image)

        # check unique matching between regions and images and coordinate systems
        assert len(set(regions_to_images.values())) == len(
            regions_to_images.keys()
        ), "One region cannot be paired to multiple images."
        assert len(set(regions_to_coordinate_systems.values())) == len(
            regions_to_coordinate_systems.keys()
        ), "One region cannot be paired to multiple coordinate systems."

        for region_key, image_key in regions_to_images.items():
            # get elements
            region_elem = sdata[region_key]
            image_elem = sdata[image_key]

            # check that the elements are supported
            if get_model(region_elem) in [Labels2DModel, Labels3DModel]:
                raise NotImplementedError("labels elements are not implemented yet.")
            if get_model(region_elem) not in [ShapesModel]:
                raise ValueError("`regions_element` must be a shapes element.")
            if get_model(image_elem) not in [Image2DModel, Image3DModel]:
                raise ValueError("`images_element` must be an image element.")
            if isinstance(image_elem, MultiscaleSpatialImage):
                raise NotImplementedError("Multiscale images are not implemented yet.")

            if region_key not in available_regions:
                raise ValueError(f"region {region_key} not found in the spatialdata object.")

            # check that the coordinate systems are valid for the elements
            try:
                cs = regions_to_coordinate_systems[region_key]
                region_trans = get_transformation(region_elem, cs)
                image_trans = get_transformation(image_elem, cs)
                if isinstance(region_trans, BaseTransformation) and isinstance(image_trans, BaseTransformation):
                    cs_region_image.append((cs, region_key, image_key))
            except KeyError as e:
                raise KeyError(f"region {region_key} not found in `regions_to_coordinate_systems`") from e

        self.regions = list(regions_to_coordinate_systems.keys())  # all regions for the dataloader
        self.sdata = sdata
        self.dataset_table = self.sdata.table[
            self.sdata.table.obs[self._region_key].isin(self.regions)
        ]  # filtered table for the data loader
        self._cs_region_image = tuple(cs_region_image)  # tuple of tuples (coordinate_system, region_key, image_key)

    def _preprocess(
        self,
        tile_scale: float = 1.0,
        tile_dim_in_units: float | None = None,
    ) -> None:
        """Preprocess the dataset."""
        index_df = []
        tile_coords_df = []
        dims_l = []
        shapes_l = []

        for cs, region, image in self._cs_region_image:
            # get dims and transformations for the region element
            dims = get_axes_names(self.sdata[region])
            dims_l.append(dims)
            t = get_transformation(self.sdata[region], cs)
            assert isinstance(t, BaseTransformation)

            # get instances from region
            inst = self.sdata.table.obs[self.sdata.table.obs[self._region_key] == region][self._instance_key].values

            # subset the regions by instances
            subset_region = self.sdata[region].iloc[inst]
            # get coordinates of centroids and extent for tiles
            tile_coords = _get_tile_coords(subset_region, t, dims, tile_scale, tile_dim_in_units)
            tile_coords_df.append(tile_coords)

            # get shapes
            shapes_l.append(self.sdata[region])

            # get index dictionary, with `instance_id`, `cs`, `region`, and `image`
            df = pd.DataFrame({self.INSTANCE_KEY: inst})
            df[self.CS_KEY] = cs
            df[self.REGION_KEY] = region
            df[self.IMAGE_KEY] = image
            index_df.append(df)

        # concatenate and assign to self
        self.dataset_index = pd.concat(index_df).reset_index(drop=True)
        self.tiles_coords = pd.concat(tile_coords_df).reset_index(drop=True)
        # get table filtered by regions
        self.filtered_table = self.sdata.table.obs[self.sdata.table.obs[self._region_key].isin(self.regions)]

        assert len(self.tiles_coords) == len(self.dataset_index)
        dims_ = set(chain(*dims_l))
        assert np.all([i in self.tiles_coords for i in dims_])
        self.dims = list(dims_)

    def _get_return(
        self,
        return_annot: str | list[str] | None,
    ) -> Callable[[int, Any], tuple[Any, Any] | SpatialData]:
        """Get function to return values from the table of the dataset."""
        if return_annot is not None:
            # table is always returned as array shape (1, len(return_annot))
            # where return_table can be a single column or a list of columns
            return_annot = [return_annot] if isinstance(return_annot, str) else return_annot
            # return tuple of (tile, table)
            if np.all([i in self.dataset_table.obs for i in return_annot]):
                return lambda x, tile: (tile, self.dataset_table.obs[return_annot].iloc[x].values.reshape(1, -1))
            if np.all([i in self.dataset_table.var_names for i in return_annot]):
                if issparse(self.dataset_table.X):
                    return lambda x, tile: (tile, self.dataset_table[x, return_annot].X.A)
                return lambda x, tile: (tile, self.dataset_table[x, return_annot].X)
            raise ValueError(
                f"`return_annot` must be a column name in the table or a variable name in the table. "
                f"Got {return_annot}."
            )
        # return spatialdata consisting of the image tile and the associated table
        return lambda x, tile: SpatialData(
            images={self.dataset_index.iloc[x][self.IMAGE_KEY]: tile},
            table=self.dataset_table[x],
        )
<<<<<<< HEAD
        tile_regions = regions.iloc[region_index : region_index + 1]
        # TODO: as explained in the TODO in the __init__(), we want to let the
        #  user also use the bounding box query instaed of the rasterization
        #  the return function of this function would change, so we need to
        #  decide if instead having an extra Tile dataset class
        # from spatialdata._core._spatial_query import BoundingBoxRequest
        # request = BoundingBoxRequest(
        #     target_coordinate_system=self.target_coordinate_system,
        #     axes=dims,
        #     min_coordinate=min_coordinate,
        #     max_coordinate=max_coordinate,
        # )
        # sdata_item = self.sdata.query.bounding_box(**request.to_dict())
        table = self.sdata.table
        filter_table = False
        if table is not None:
            region = table.uns["spatialdata_attrs"]["region"]
            region_key = table.uns["spatialdata_attrs"]["region_key"]
            instance_key = table.uns["spatialdata_attrs"]["instance_key"]
            if isinstance(region, str):
                if regions_name == region:
                    filter_table = True
            elif isinstance(region, list):
                if regions_name in region:
                    filter_table = True
            else:
                raise ValueError("region must be a string or a list of strings")
        # TODO: maybe slow, we should check if there is a better way to do this
        if filter_table:
            instance = self.sdata[regions_name].iloc[region_index].name
            row = table[(table.obs[region_key] == regions_name) & (table.obs[instance_key] == instance)].copy()
            tile_table = row
        else:
            tile_table = None
        tile_sdata = SpatialData(
            images={self.regions_to_images[regions_name]: tile}, shapes={regions_name: tile_regions}, tables=tile_table
=======

    def __len__(self) -> int:
        return len(self.dataset_index)

    def __getitem__(self, idx: int) -> Any | SpatialData:
        """Get item from the dataset."""
        # get the row from the index
        row = self.dataset_index.iloc[idx]
        # get the tile coordinates
        t_coords = self.tiles_coords.iloc[idx]

        image = self.sdata[row["image"]]
        tile = self._crop_image(
            image,
            axes=self.dims,
            min_coordinate=t_coords[[f"min{i}" for i in self.dims]].values,
            max_coordinate=t_coords[[f"max{i}" for i in self.dims]].values,
            target_coordinate_system=row["cs"],
>>>>>>> c9e7d99e
        )

        if self.transform is not None:
            out = self._return(idx, tile)
            return self.transform(out)
        return self._return(idx, tile)

    @property
    def regions(self) -> list[str]:
        """List of regions in the dataset."""
        return self._regions

    @regions.setter
    def regions(self, regions: list[str]) -> None:  # D102
        self._regions = regions

    @property
    def sdata(self) -> SpatialData:
        """The original SpatialData object."""
        return self._sdata

    @sdata.setter
    def sdata(self, sdata: SpatialData) -> None:  # D102
        self._sdata = sdata

    @property
    def coordinate_systems(self) -> list[str]:
        """List of coordinate systems in the dataset."""
        return self._coordinate_systems

    @coordinate_systems.setter
    def coordinate_systems(self, coordinate_systems: list[str]) -> None:  # D102
        self._coordinate_systems = coordinate_systems

    @property
    def tiles_coords(self) -> pd.DataFrame:
        """DataFrame with the index of tiles.

        It contains axis coordinates of the centroids, and extent of the tiles.
        For example, for a 2D image, it contains the following columns:

            - `x`: the x coordinate of the centroid.
            - `y`: the y coordinate of the centroid.
            - `extent`: the extent of the tile.
            - `minx`: the minimum x coordinate of the tile.
            - `miny`: the minimum y coordinate of the tile.
            - `maxx`: the maximum x coordinate of the tile.
            - `maxy`: the maximum y coordinate of the tile.
        """
        return self._tiles_coords

    @tiles_coords.setter
    def tiles_coords(self, tiles: pd.DataFrame) -> None:
        self._tiles_coords = tiles

    @property
    def dataset_index(self) -> pd.DataFrame:
        """DataFrame with the metadata of the tiles.

        It contains the following columns:

            - `instance`: the name of the instance in the region.
            - `cs`: the coordinate system of the region-image pair.
            - `region`: the name of the region.
            - `image`: the name of the image.
        """
        return self._dataset_index

    @dataset_index.setter
    def dataset_index(self, dataset_index: pd.DataFrame) -> None:
        self._dataset_index = dataset_index

    @property
    def dataset_table(self) -> AnnData:
        """AnnData table filtered by the `region` and `cs` present in the dataset."""
        return self._dataset_table

    @dataset_table.setter
    def dataset_table(self, dataset_table: AnnData) -> None:
        self._dataset_table = dataset_table

    @property
    def dims(self) -> list[str]:
        """Dimensions of the dataset."""
        return self._dims

    @dims.setter
    def dims(self, dims: list[str]) -> None:
        self._dims = dims


def _get_tile_coords(
    elem: GeoDataFrame,
    transformation: BaseTransformation,
    dims: tuple[str, ...],
    tile_scale: float | None = None,
    tile_dim_in_units: float | None = None,
) -> pd.DataFrame:
    """Get the (transformed) centroid of the region and the extent."""
    # get centroids and transform them
    centroids = elem.centroid.get_coordinates().values
    aff = transformation.to_affine_matrix(input_axes=dims, output_axes=dims)
    centroids = _affine_matrix_multiplication(aff, centroids)

    # get extent, first by checking shape defaults, then by using the `tile_dim_in_units`
    if tile_dim_in_units is None:
        if elem.iloc[0, 0].geom_type == "Point":
            extent = elem[ShapesModel.RADIUS_KEY].values * tile_scale
        elif elem.iloc[0, 0].geom_type in ["Polygon", "MultiPolygon"]:
            extent = elem[ShapesModel.GEOMETRY_KEY].length * tile_scale
        else:
            raise ValueError("Only point and polygon shapes are supported.")
    if tile_dim_in_units is not None:
        if isinstance(tile_dim_in_units, (float, int)):
            extent = np.repeat(tile_dim_in_units, len(centroids))
        else:
            raise TypeError(
                f"`tile_dim_in_units` must be a `float`, `int`, `list`, `tuple` or `np.ndarray`, "
                f"not {type(tile_dim_in_units)}."
            )
        if len(extent) != len(centroids):
            raise ValueError(
                f"the number of elements in the region ({len(extent)}) does not match"
                f" the number of instances ({len(centroids)})."
            )

    # transform extent
    aff = transformation.to_affine_matrix(input_axes=tuple(dims[0]), output_axes=tuple(dims[0]))
    extent = _affine_matrix_multiplication(aff, np.array(extent)[:, np.newaxis])

    # get min and max coordinates
    min_coordinates = np.array(centroids) - extent / 2
    max_coordinates = np.array(centroids) + extent / 2

    # return a dataframe with columns e.g.  ["x", "y", "extent", "minx", "miny", "maxx", "maxy"]
    return pd.DataFrame(
        np.hstack([centroids, extent, min_coordinates, max_coordinates]),
        columns=list(dims) + ["extent"] + ["min" + dim for dim in dims] + ["max" + dim for dim in dims],
    )<|MERGE_RESOLUTION|>--- conflicted
+++ resolved
@@ -251,44 +251,6 @@
             images={self.dataset_index.iloc[x][self.IMAGE_KEY]: tile},
             table=self.dataset_table[x],
         )
-<<<<<<< HEAD
-        tile_regions = regions.iloc[region_index : region_index + 1]
-        # TODO: as explained in the TODO in the __init__(), we want to let the
-        #  user also use the bounding box query instaed of the rasterization
-        #  the return function of this function would change, so we need to
-        #  decide if instead having an extra Tile dataset class
-        # from spatialdata._core._spatial_query import BoundingBoxRequest
-        # request = BoundingBoxRequest(
-        #     target_coordinate_system=self.target_coordinate_system,
-        #     axes=dims,
-        #     min_coordinate=min_coordinate,
-        #     max_coordinate=max_coordinate,
-        # )
-        # sdata_item = self.sdata.query.bounding_box(**request.to_dict())
-        table = self.sdata.table
-        filter_table = False
-        if table is not None:
-            region = table.uns["spatialdata_attrs"]["region"]
-            region_key = table.uns["spatialdata_attrs"]["region_key"]
-            instance_key = table.uns["spatialdata_attrs"]["instance_key"]
-            if isinstance(region, str):
-                if regions_name == region:
-                    filter_table = True
-            elif isinstance(region, list):
-                if regions_name in region:
-                    filter_table = True
-            else:
-                raise ValueError("region must be a string or a list of strings")
-        # TODO: maybe slow, we should check if there is a better way to do this
-        if filter_table:
-            instance = self.sdata[regions_name].iloc[region_index].name
-            row = table[(table.obs[region_key] == regions_name) & (table.obs[instance_key] == instance)].copy()
-            tile_table = row
-        else:
-            tile_table = None
-        tile_sdata = SpatialData(
-            images={self.regions_to_images[regions_name]: tile}, shapes={regions_name: tile_regions}, tables=tile_table
-=======
 
     def __len__(self) -> int:
         return len(self.dataset_index)
@@ -307,7 +269,6 @@
             min_coordinate=t_coords[[f"min{i}" for i in self.dims]].values,
             max_coordinate=t_coords[[f"max{i}" for i in self.dims]].values,
             target_coordinate_system=row["cs"],
->>>>>>> c9e7d99e
         )
 
         if self.transform is not None:
