--- conflicted
+++ resolved
@@ -5,11 +5,7 @@
 import warnings
 from collections.abc import Generator
 from copy import deepcopy
-<<<<<<< HEAD
 from typing import TYPE_CHECKING, Any, Callable, TypeVar, Union
-=======
-from typing import Union
->>>>>>> c9e7d99e
 
 import numpy as np
 import pandas as pd
