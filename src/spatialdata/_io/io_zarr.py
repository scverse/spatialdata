import logging
import warnings
<<<<<<< HEAD
=======
from json import JSONDecodeError
from pathlib import Path
from typing import Literal
>>>>>>> 4021946f

import zarr
import zarr.storage
from anndata import AnnData
<<<<<<< HEAD
from dask.dataframe import DataFrame as DaskDataFrame
from geopandas import GeoDataFrame
from xarray import DataArray, DataTree

from spatialdata._core.spatialdata import SpatialData
from spatialdata._io._utils import StoreLike, _create_upath, _open_zarr_store, ome_zarr_logger
=======
from pyarrow import ArrowInvalid
from zarr.errors import ArrayNotFoundError, MetadataError

from spatialdata._core.spatialdata import SpatialData
from spatialdata._io._utils import BadFileHandleMethod, handle_read_errors, ome_zarr_logger
>>>>>>> 4021946f
from spatialdata._io.io_points import _read_points
from spatialdata._io.io_raster import _read_multiscale
from spatialdata._io.io_shapes import _read_shapes
from spatialdata._io.io_table import _read_table
from spatialdata._logging import logger


def read_image_element(path: StoreLike) -> DataArray | DataTree:
    """Read a single image element from a store location.

    Parameters
    ----------
    path
        Path to the zarr store.

    Returns
    -------
    A DataArray or DataTree object.
    """
    store = _open_zarr_store(path)
    return _read_multiscale(store, raster_type="image")


def read_labels_element(path: StoreLike) -> DataArray | DataTree:
    """Read a single image element from a store location.

    Parameters
    ----------
    path
        Path to the zarr store.

    Returns
    -------
    A DataArray or DataTree object.
    """
    store = _open_zarr_store(path)
    return _read_multiscale(store, raster_type="labels")


def read_points_element() -> DaskDataFrame:
    pass


<<<<<<< HEAD
def read_shapes_element() -> GeoDataFrame:
    pass


def read_table_element() -> AnnData:
    pass


def read_zarr(store_like: StoreLike, selection: None | tuple[str] = None) -> SpatialData:
=======
def read_zarr(
    store: str | Path | zarr.Group,
    selection: None | tuple[str] = None,
    on_bad_files: Literal[BadFileHandleMethod.ERROR, BadFileHandleMethod.WARN] = BadFileHandleMethod.ERROR,
) -> SpatialData:
>>>>>>> 4021946f
    """
    Read a SpatialData dataset from a zarr store (on-disk or remote).

    Parameters
    ----------
    store
        Path to the zarr store (on-disk or remote) or a zarr.Group object.

    selection
        List of elements to read from the zarr store (images, labels, points, shapes, table). If None, all elements are
        read.

    on_bad_files
        Specifies what to do upon encountering a bad file, e.g. corrupted, invalid or missing files.
        Allowed values are :

        - 'error', raise an exception when a bad file is encountered. Reading aborts immediately
          with an error.
        - 'warn', raise a warning when a bad file is encountered and skip that file. A SpatialData
          object is returned containing only elements that could be read. Failures can only be
          determined from the warnings.

    Returns
    -------
    A SpatialData object.
    """
    store = _open_zarr_store(store_like)
    f = zarr.group(store)
    # TODO: remove table once deprecated.
    selector = {"images", "labels", "points", "shapes", "tables", "table"} if not selection else set(selection or [])

    images = {}
    labels = {}
    points = {}
    tables: dict[str, AnnData] = {}
    shapes = {}

    logger.debug(f"Reading selection {selector}")

    # read multiscale images
    if "images" in selector and "images" in f:
<<<<<<< HEAD
        group = f.images
        count = 0
        for subgroup_name in group:
            if subgroup_name.startswith("."):
                # skip hidden files like .zgroup or .zmetadata
                continue
            f_elem = group[subgroup_name]
            element = read_image_element(f_elem)
            images[subgroup_name] = element
            count += 1
        logger.debug(f"Found {count} elements in {group}")

    # read multiscale labels
    with ome_zarr_logger(logging.ERROR):
        if "labels" in selector and "labels" in f:
            group = f.labels
=======
        with handle_read_errors(
            on_bad_files,
            location="images",
            exc_types=(JSONDecodeError, MetadataError),
        ):
            group = f["images"]
>>>>>>> 4021946f
            count = 0
            for subgroup_name in group:
                if subgroup_name.startswith("."):
                    # skip hidden files like .zgroup or .zmetadata
                    continue
                f_elem = group[subgroup_name]
<<<<<<< HEAD
                labels[subgroup_name] = read_labels_element(f_elem)
                count += 1
=======
                f_elem_store = os.path.join(f_store_path, f_elem.path)
                with handle_read_errors(
                    on_bad_files,
                    location=f"{group.path}/{subgroup_name}",
                    exc_types=(
                        JSONDecodeError,  # JSON parse error
                        ValueError,  # ome_zarr: Unable to read the NGFF file
                        KeyError,  # Missing JSON key
                        ArrayNotFoundError,  # Image chunks missing
                        TypeError,  # instead of ArrayNotFoundError, with dask>=2024.10.0 zarr<=2.18.3
                    ),
                ):
                    element = _read_multiscale(f_elem_store, raster_type="image")
                    images[subgroup_name] = element
                    count += 1
>>>>>>> 4021946f
            logger.debug(f"Found {count} elements in {group}")

    # read multiscale labels
    with ome_zarr_logger(logging.ERROR):
        if "labels" in selector and "labels" in f:
            with handle_read_errors(
                on_bad_files,
                location="labels",
                exc_types=(JSONDecodeError, MetadataError),
            ):
                group = f["labels"]
                count = 0
                for subgroup_name in group:
                    if Path(subgroup_name).name.startswith("."):
                        # skip hidden files like .zgroup or .zmetadata
                        continue
                    f_elem = group[subgroup_name]
                    f_elem_store = os.path.join(f_store_path, f_elem.path)
                    with handle_read_errors(
                        on_bad_files,
                        location=f"{group.path}/{subgroup_name}",
                        exc_types=(JSONDecodeError, KeyError, ValueError, ArrayNotFoundError, TypeError),
                    ):
                        labels[subgroup_name] = _read_multiscale(f_elem_store, raster_type="labels")
                        count += 1
                logger.debug(f"Found {count} elements in {group}")

    # now read rest of the data
    if "points" in selector and "points" in f:
<<<<<<< HEAD
        group = f["points"]
        count = 0
        for subgroup_name in group:
            if subgroup_name.startswith("."):
                # skip hidden files like .zgroup or .zmetadata
                continue
            f_elem = group[subgroup_name]
            points[subgroup_name] = _read_points(f_elem)
            count += 1
        logger.debug(f"Found {count} elements in {group}")

    if "shapes" in selector and "shapes" in f:
        group = f["shapes"]
        count = 0
        for subgroup_name in group:
            if subgroup_name.startswith("."):
                # skip hidden files like .zgroup or .zmetadata
                continue
            f_elem = group[subgroup_name]
            shapes[subgroup_name] = _read_shapes(f_elem)
            count += 1
        logger.debug(f"Found {count} elements in {group}")
    if "tables" in selector and "tables" in f:
        group = f["tables"]
        tables = _read_table(zarr_store_path=str(store_like), group=f, subgroup=group, tables=tables)
=======
        with handle_read_errors(
            on_bad_files,
            location="points",
            exc_types=(JSONDecodeError, MetadataError),
        ):
            group = f["points"]
            count = 0
            for subgroup_name in group:
                f_elem = group[subgroup_name]
                if Path(subgroup_name).name.startswith("."):
                    # skip hidden files like .zgroup or .zmetadata
                    continue
                f_elem_store = os.path.join(f_store_path, f_elem.path)
                with handle_read_errors(
                    on_bad_files,
                    location=f"{group.path}/{subgroup_name}",
                    exc_types=(JSONDecodeError, KeyError, ArrowInvalid),
                ):
                    points[subgroup_name] = _read_points(f_elem_store)
                    count += 1
            logger.debug(f"Found {count} elements in {group}")

    if "shapes" in selector and "shapes" in f:
        with handle_read_errors(
            on_bad_files,
            location="shapes",
            exc_types=(JSONDecodeError, MetadataError),
        ):
            group = f["shapes"]
            count = 0
            for subgroup_name in group:
                if Path(subgroup_name).name.startswith("."):
                    # skip hidden files like .zgroup or .zmetadata
                    continue
                f_elem = group[subgroup_name]
                f_elem_store = os.path.join(f_store_path, f_elem.path)
                with handle_read_errors(
                    on_bad_files,
                    location=f"{group.path}/{subgroup_name}",
                    exc_types=(
                        JSONDecodeError,
                        ValueError,
                        KeyError,
                        ArrayNotFoundError,
                    ),
                ):
                    shapes[subgroup_name] = _read_shapes(f_elem_store)
                    count += 1
            logger.debug(f"Found {count} elements in {group}")
    if "tables" in selector and "tables" in f:
        with handle_read_errors(
            on_bad_files,
            location="tables",
            exc_types=(JSONDecodeError, MetadataError),
        ):
            group = f["tables"]
            tables = _read_table(f_store_path, f, group, tables, on_bad_files=on_bad_files)
>>>>>>> 4021946f

    if "table" in selector and "table" in f:
        warnings.warn(
            f"Table group found in zarr store at location {f}. Please update the zarr store to use tables instead.",
            DeprecationWarning,
            stacklevel=2,
        )
        subgroup_name = "table"
<<<<<<< HEAD
        group = f[subgroup_name]
        tables = _read_table(zarr_store_path=str(store_like), group=f, subgroup=group, tables=tables)
=======
        with handle_read_errors(
            on_bad_files,
            location=subgroup_name,
            exc_types=(JSONDecodeError, MetadataError),
        ):
            group = f[subgroup_name]
            tables = _read_table(f_store_path, f, group, tables, on_bad_files=on_bad_files)

            logger.debug(f"Found {count} elements in {group}")
>>>>>>> 4021946f

    # read attrs metadata
    attrs = f.attrs.asdict()
    if "spatialdata_attrs" in attrs:
        # when refactoring the read_zarr function into reading componenets separately (and according to the version),
        # we can move the code below (.pop()) into attrs_from_dict()
        attrs.pop("spatialdata_attrs")
    else:
        attrs = None

    sdata = SpatialData(
        images=images,
        labels=labels,
        points=points,
        shapes=shapes,
        tables=tables,
        attrs=attrs,
    )
    # TODO: create a UPath object from any StoreLike object
    sdata.path = _create_upath(store_like)
    return sdata<|MERGE_RESOLUTION|>--- conflicted
+++ resolved
@@ -1,35 +1,38 @@
 import logging
+import os
 import warnings
-<<<<<<< HEAD
-=======
 from json import JSONDecodeError
 from pathlib import Path
 from typing import Literal
->>>>>>> 4021946f
+from typing import TYPE_CHECKING
 
 import zarr
-import zarr.storage
 from anndata import AnnData
-<<<<<<< HEAD
-from dask.dataframe import DataFrame as DaskDataFrame
-from geopandas import GeoDataFrame
-from xarray import DataArray, DataTree
-
-from spatialdata._core.spatialdata import SpatialData
-from spatialdata._io._utils import StoreLike, _create_upath, _open_zarr_store, ome_zarr_logger
-=======
 from pyarrow import ArrowInvalid
 from zarr.errors import ArrayNotFoundError, MetadataError
 
 from spatialdata._core.spatialdata import SpatialData
 from spatialdata._io._utils import BadFileHandleMethod, handle_read_errors, ome_zarr_logger
->>>>>>> 4021946f
+from spatialdata._io._utils import StoreLike
+from spatialdata._io._utils import _create_upath
+from spatialdata._io._utils import _open_zarr_store
 from spatialdata._io.io_points import _read_points
 from spatialdata._io.io_raster import _read_multiscale
 from spatialdata._io.io_shapes import _read_shapes
 from spatialdata._io.io_table import _read_table
 from spatialdata._logging import logger
 
+if TYPE_CHECKING:
+    from xarray import DataArray
+    from xarray import DataTree
+    from dask.dataframe import DataFrame as DaskDataFrame
+    from geopandas import GeoDataFrame
+
+
+def is_hidden_zarr_entry(name: str) -> bool:
+    """skip hidden files like .zgroup or .zmetadata"""
+    return name.rpartition("/")[2].startswith(".")
+
 
 def read_image_element(path: StoreLike) -> DataArray | DataTree:
     """Read a single image element from a store location.
@@ -63,27 +66,29 @@
     return _read_multiscale(store, raster_type="labels")
 
 
-def read_points_element() -> DaskDataFrame:
+def read_points_element(path: StoreLike) -> DaskDataFrame:
     pass
 
 
-<<<<<<< HEAD
-def read_shapes_element() -> GeoDataFrame:
+def read_shapes_element(path: StoreLike) -> GeoDataFrame:
     pass
 
 
-def read_table_element() -> AnnData:
+def read_tables_element(
+    zarr_store_path: StoreLike,
+    group: zarr.Group,
+    subgroup: zarr.Group,
+    tables: dict[str, AnnData],
+    on_bad_files: Literal[BadFileHandleMethod.ERROR, BadFileHandleMethod.WARN] = BadFileHandleMethod.ERROR,
+) -> dict[str, AnnData]:
     pass
 
 
-def read_zarr(store_like: StoreLike, selection: None | tuple[str] = None) -> SpatialData:
-=======
 def read_zarr(
-    store: str | Path | zarr.Group,
+    store: StoreLike,
     selection: None | tuple[str] = None,
     on_bad_files: Literal[BadFileHandleMethod.ERROR, BadFileHandleMethod.WARN] = BadFileHandleMethod.ERROR,
 ) -> SpatialData:
->>>>>>> 4021946f
     """
     Read a SpatialData dataset from a zarr store (on-disk or remote).
 
@@ -110,10 +115,8 @@
     -------
     A SpatialData object.
     """
-    store = _open_zarr_store(store_like)
-    f = zarr.group(store)
-    # TODO: remove table once deprecated.
-    selector = {"images", "labels", "points", "shapes", "tables", "table"} if not selection else set(selection or [])
+    _store = _open_zarr_store(store)
+    f = zarr.group(_store)
 
     images = {}
     labels = {}
@@ -121,46 +124,23 @@
     tables: dict[str, AnnData] = {}
     shapes = {}
 
+    # TODO: remove table once deprecated.
+    selector = {"images", "labels", "points", "shapes", "tables", "table"} if not selection else set(selection or [])
     logger.debug(f"Reading selection {selector}")
 
     # read multiscale images
     if "images" in selector and "images" in f:
-<<<<<<< HEAD
-        group = f.images
-        count = 0
-        for subgroup_name in group:
-            if subgroup_name.startswith("."):
-                # skip hidden files like .zgroup or .zmetadata
-                continue
-            f_elem = group[subgroup_name]
-            element = read_image_element(f_elem)
-            images[subgroup_name] = element
-            count += 1
-        logger.debug(f"Found {count} elements in {group}")
-
-    # read multiscale labels
-    with ome_zarr_logger(logging.ERROR):
-        if "labels" in selector and "labels" in f:
-            group = f.labels
-=======
         with handle_read_errors(
             on_bad_files,
             location="images",
             exc_types=(JSONDecodeError, MetadataError),
         ):
             group = f["images"]
->>>>>>> 4021946f
             count = 0
             for subgroup_name in group:
-                if subgroup_name.startswith("."):
-                    # skip hidden files like .zgroup or .zmetadata
+                if is_hidden_zarr_entry(subgroup_name):
                     continue
                 f_elem = group[subgroup_name]
-<<<<<<< HEAD
-                labels[subgroup_name] = read_labels_element(f_elem)
-                count += 1
-=======
-                f_elem_store = os.path.join(f_store_path, f_elem.path)
                 with handle_read_errors(
                     on_bad_files,
                     location=f"{group.path}/{subgroup_name}",
@@ -172,10 +152,9 @@
                         TypeError,  # instead of ArrayNotFoundError, with dask>=2024.10.0 zarr<=2.18.3
                     ),
                 ):
-                    element = _read_multiscale(f_elem_store, raster_type="image")
+                    element = read_image_element(f_elem)
                     images[subgroup_name] = element
                     count += 1
->>>>>>> 4021946f
             logger.debug(f"Found {count} elements in {group}")
 
     # read multiscale labels
@@ -189,49 +168,20 @@
                 group = f["labels"]
                 count = 0
                 for subgroup_name in group:
-                    if Path(subgroup_name).name.startswith("."):
-                        # skip hidden files like .zgroup or .zmetadata
+                    if is_hidden_zarr_entry(subgroup_name):
                         continue
                     f_elem = group[subgroup_name]
-                    f_elem_store = os.path.join(f_store_path, f_elem.path)
                     with handle_read_errors(
                         on_bad_files,
                         location=f"{group.path}/{subgroup_name}",
                         exc_types=(JSONDecodeError, KeyError, ValueError, ArrayNotFoundError, TypeError),
                     ):
-                        labels[subgroup_name] = _read_multiscale(f_elem_store, raster_type="labels")
+                        labels[subgroup_name] = read_labels_element(f_elem)
                         count += 1
                 logger.debug(f"Found {count} elements in {group}")
 
     # now read rest of the data
     if "points" in selector and "points" in f:
-<<<<<<< HEAD
-        group = f["points"]
-        count = 0
-        for subgroup_name in group:
-            if subgroup_name.startswith("."):
-                # skip hidden files like .zgroup or .zmetadata
-                continue
-            f_elem = group[subgroup_name]
-            points[subgroup_name] = _read_points(f_elem)
-            count += 1
-        logger.debug(f"Found {count} elements in {group}")
-
-    if "shapes" in selector and "shapes" in f:
-        group = f["shapes"]
-        count = 0
-        for subgroup_name in group:
-            if subgroup_name.startswith("."):
-                # skip hidden files like .zgroup or .zmetadata
-                continue
-            f_elem = group[subgroup_name]
-            shapes[subgroup_name] = _read_shapes(f_elem)
-            count += 1
-        logger.debug(f"Found {count} elements in {group}")
-    if "tables" in selector and "tables" in f:
-        group = f["tables"]
-        tables = _read_table(zarr_store_path=str(store_like), group=f, subgroup=group, tables=tables)
-=======
         with handle_read_errors(
             on_bad_files,
             location="points",
@@ -241,16 +191,14 @@
             count = 0
             for subgroup_name in group:
                 f_elem = group[subgroup_name]
-                if Path(subgroup_name).name.startswith("."):
-                    # skip hidden files like .zgroup or .zmetadata
+                if is_hidden_zarr_entry(subgroup_name):
                     continue
-                f_elem_store = os.path.join(f_store_path, f_elem.path)
                 with handle_read_errors(
                     on_bad_files,
                     location=f"{group.path}/{subgroup_name}",
                     exc_types=(JSONDecodeError, KeyError, ArrowInvalid),
                 ):
-                    points[subgroup_name] = _read_points(f_elem_store)
+                    points[subgroup_name] = read_points_element(f_elem)
                     count += 1
             logger.debug(f"Found {count} elements in {group}")
 
@@ -263,11 +211,9 @@
             group = f["shapes"]
             count = 0
             for subgroup_name in group:
-                if Path(subgroup_name).name.startswith("."):
-                    # skip hidden files like .zgroup or .zmetadata
+                if is_hidden_zarr_entry(subgroup_name):
                     continue
                 f_elem = group[subgroup_name]
-                f_elem_store = os.path.join(f_store_path, f_elem.path)
                 with handle_read_errors(
                     on_bad_files,
                     location=f"{group.path}/{subgroup_name}",
@@ -278,7 +224,7 @@
                         ArrayNotFoundError,
                     ),
                 ):
-                    shapes[subgroup_name] = _read_shapes(f_elem_store)
+                    shapes[subgroup_name] = read_shapes_element(f_elem)
                     count += 1
             logger.debug(f"Found {count} elements in {group}")
     if "tables" in selector and "tables" in f:
@@ -288,30 +234,25 @@
             exc_types=(JSONDecodeError, MetadataError),
         ):
             group = f["tables"]
-            tables = _read_table(f_store_path, f, group, tables, on_bad_files=on_bad_files)
->>>>>>> 4021946f
+            tables = read_tables_element(_store, f, group, tables, on_bad_files=on_bad_files)
 
     if "table" in selector and "table" in f:
         warnings.warn(
-            f"Table group found in zarr store at location {f}. Please update the zarr store to use tables instead.",
+            f"Table group found in zarr store at location {store}. Please update the zarr store to use tables "
+            f"instead.",
             DeprecationWarning,
             stacklevel=2,
         )
         subgroup_name = "table"
-<<<<<<< HEAD
-        group = f[subgroup_name]
-        tables = _read_table(zarr_store_path=str(store_like), group=f, subgroup=group, tables=tables)
-=======
         with handle_read_errors(
             on_bad_files,
             location=subgroup_name,
             exc_types=(JSONDecodeError, MetadataError),
         ):
             group = f[subgroup_name]
-            tables = _read_table(f_store_path, f, group, tables, on_bad_files=on_bad_files)
-
-            logger.debug(f"Found {count} elements in {group}")
->>>>>>> 4021946f
+            tables = read_tables_element(store, f, group, tables, on_bad_files=on_bad_files)
+
+            logger.debug(f"Found {count} elements in {group}")
 
     # read attrs metadata
     attrs = f.attrs.asdict()
@@ -330,6 +271,5 @@
         tables=tables,
         attrs=attrs,
     )
-    # TODO: create a UPath object from any StoreLike object
-    sdata.path = _create_upath(store_like)
+    sdata.path = _create_upath(_store)
     return sdata