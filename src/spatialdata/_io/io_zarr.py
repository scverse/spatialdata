--- conflicted
+++ resolved
@@ -228,11 +228,7 @@
         tables=tables,
         attrs=attrs,
     )
-<<<<<<< HEAD
     sdata.path = Path(store.path) if isinstance(store, zarr.Group) else Path(store)
-    return sdata
-=======
-    sdata.path = Path(store)
     return sdata
 
 
@@ -330,5 +326,4 @@
         with warnings.catch_warnings():
             warnings.filterwarnings("ignore", category=zarr.errors.ZarrUserWarning)
             zarr.consolidate_metadata(f.store)
-        f.store.close()
->>>>>>> 9752e3f4
+        f.store.close()