--- conflicted
+++ resolved
@@ -32,13 +32,8 @@
 
 
 def _read_multiscale(
-<<<<<<< HEAD
     store: Union[str, Path], raster_type: Literal["image", "labels"], format: SpatialDataFormat = CurrentRasterFormat()
-) -> Union[SpatialImage, MultiscaleSpatialImage]:
-=======
-    store: Union[str, Path], raster_type: Literal["image", "labels"], fmt: SpatialDataFormatV01 = CurrentRasterFormat()
 ) -> Union[DataArray, DataTree]:
->>>>>>> 6d8aeb8e
     assert isinstance(store, (str, Path))
     assert raster_type in ["image", "labels"]
     nodes: list[Node] = []
@@ -76,16 +71,11 @@
     # name = os.path.basename(node.metadata["name"])
     # if image, read channels metadata
     channels: Optional[list[Any]] = None
-<<<<<<< HEAD
-    if raster_type == "image" and channels_metadata is not None:
-        channels = format.channels_from_metadata(channels_metadata)
-=======
     if raster_type == "image":
         if legacy_channels_metadata is not None:
             channels = [d["label"] for d in legacy_channels_metadata["channels"]]
         if omero_metadata is not None:
             channels = [d["label"] for d in omero_metadata["channels"]]
->>>>>>> 6d8aeb8e
     axes = [i["name"] for i in node.metadata["axes"]]
     if len(datasets) > 1:
         multiscale_image = {}
@@ -100,13 +90,8 @@
         msi = DataTree.from_dict(multiscale_image)
         _set_transformations(msi, transformations)
         return compute_coordinates(msi)
-<<<<<<< HEAD
     data = node.load(Multiscales).array(resolution=datasets[0], version=format.version)
-    si = SpatialImage(
-=======
-    data = node.load(Multiscales).array(resolution=datasets[0], version=fmt.version)
     si = DataArray(
->>>>>>> 6d8aeb8e
         data,
         name="image",
         dims=axes,
@@ -150,14 +135,10 @@
 
     # convert channel names to channel metadata in omero
     if raster_type == "image":
-<<<<<<< HEAD
-        group_data.attrs["channels_metadata"] = format.channels_to_metadata(raster_data, channels_metadata)
-=======
         metadata["metadata"] = {"omero": {"channels": []}}
         channels = get_channels(raster_data)
         for c in channels:
             metadata["metadata"]["omero"]["channels"].append({"label": c})  # type: ignore[union-attr, index, call-overload]
->>>>>>> 6d8aeb8e
 
     if isinstance(raster_data, DataArray):
         data = raster_data.data
