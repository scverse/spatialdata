--- conflicted
+++ resolved
@@ -1,7 +1,4 @@
-<<<<<<< HEAD
 import warnings
-=======
->>>>>>> 3f01688e
 from collections.abc import Iterator
 from typing import Any
 
