--- conflicted
+++ resolved
@@ -8,12 +8,7 @@
 from pandas.api.types import CategoricalDtype
 from shapely import GeometryType
 
-<<<<<<< HEAD
-from spatialdata.models._utils import get_channels
 from spatialdata.models.models import ATTRS_KEY, PointsModel, ShapesModel
-=======
-from spatialdata.models import PointsModel, ShapesModel
->>>>>>> 6d8aeb8e
 
 CoordinateTransform_t = list[dict[str, Any]]
 
@@ -83,32 +78,6 @@
 
             assert np.all([j0 == j1 for j0, j1 in zip(json0, json1)])
 
-<<<<<<< HEAD
-    def channels_to_metadata(
-        self,
-        data: SpatialImage | MultiscaleSpatialImage,
-        channels_metadata: None | dict[str, Any] = None,
-    ) -> dict[str, int | str]:
-        """Convert channels to omero metadata."""
-        channels = get_channels(data)
-        metadata: dict[str, Any] = {"channels": []}
-        if channels_metadata is not None:
-            if set(channels_metadata.keys()).symmetric_difference(set(channels)):
-                for c in channels:
-                    metadata["channels"].append({"label": c} | channels_metadata[c])
-            else:
-                raise ValueError("Channels metadata must contain all channels.")
-        else:
-            for c in channels:
-                metadata["channels"].append({"label": c})
-        return metadata
-
-    def channels_from_metadata(self, omero_metadata: dict[str, Any]) -> list[Any]:
-        """Convert channels from omero metadata."""
-        return [d["label"] for d in omero_metadata["channels"]]
-
-=======
->>>>>>> 6d8aeb8e
 
 class ShapesFormatV01(SpatialDataFormat):
     """Formatter for shapes."""
