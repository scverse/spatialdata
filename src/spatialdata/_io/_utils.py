from __future__ import annotations

import filecmp
import logging
import os.path
import re
import tempfile
import warnings
from collections.abc import Generator, Mapping
from contextlib import contextmanager
from functools import singledispatch
from pathlib import Path
from typing import Any

import numpy as np
import zarr
from anndata import AnnData
from anndata import read_zarr as read_anndata_zarr
from anndata.experimental import read_elem
from dask.array.core import Array as DaskArray
<<<<<<< HEAD
from dask.dataframe import DataFrame as DaskDataFrame
from multiscale_spatial_image import MultiscaleSpatialImage
=======
from dask.dataframe.core import DataFrame as DaskDataFrame
from datatree import DataTree
from geopandas import GeoDataFrame
>>>>>>> 3def368b
from ome_zarr.format import Format
from ome_zarr.writer import _get_valid_axes
from xarray import DataArray

from spatialdata._core.spatialdata import SpatialData
from spatialdata._logging import logger
from spatialdata._utils import iterate_pyramid_levels
from spatialdata.models import TableModel
from spatialdata.models._utils import (
    MappingToCoordinateSystem_t,
    SpatialElement,
    ValidAxis_t,
    _validate_mapping_to_coordinate_system_type,
)
from spatialdata.transformations.ngff.ngff_transformations import NgffBaseTransformation
from spatialdata.transformations.transformations import (
    BaseTransformation,
    _get_current_output_axes,
)


# suppress logger debug from ome_zarr with context manager
@contextmanager
def ome_zarr_logger(level: Any) -> Generator[None, None, None]:
    logger = logging.getLogger("ome_zarr")
    current_level = logger.getEffectiveLevel()
    logger.setLevel(level)
    try:
        yield
    finally:
        logger.setLevel(current_level)


def _get_transformations_from_ngff_dict(
    list_of_encoded_ngff_transformations: list[dict[str, Any]]
) -> MappingToCoordinateSystem_t:
    list_of_ngff_transformations = [NgffBaseTransformation.from_dict(d) for d in list_of_encoded_ngff_transformations]
    list_of_transformations = [BaseTransformation.from_ngff(t) for t in list_of_ngff_transformations]
    transformations = {}
    for ngff_t, t in zip(list_of_ngff_transformations, list_of_transformations):
        assert ngff_t.output_coordinate_system is not None
        transformations[ngff_t.output_coordinate_system.name] = t
    return transformations


def overwrite_coordinate_transformations_non_raster(
    group: zarr.Group, axes: tuple[ValidAxis_t, ...], transformations: MappingToCoordinateSystem_t
) -> None:
    _validate_mapping_to_coordinate_system_type(transformations)
    ngff_transformations = []
    for target_coordinate_system, t in transformations.items():
        output_axes = _get_current_output_axes(transformation=t, input_axes=tuple(axes))
        ngff_transformations.append(
            t.to_ngff(
                input_axes=tuple(axes),
                output_axes=tuple(output_axes),
                output_coordinate_system_name=target_coordinate_system,
            ).to_dict()
        )
    group.attrs["coordinateTransformations"] = ngff_transformations


def overwrite_coordinate_transformations_raster(
    group: zarr.Group, axes: tuple[ValidAxis_t, ...], transformations: MappingToCoordinateSystem_t
) -> None:
    _validate_mapping_to_coordinate_system_type(transformations)
    # prepare the transformations in the dict representation
    ngff_transformations = []
    for target_coordinate_system, t in transformations.items():
        output_axes = _get_current_output_axes(transformation=t, input_axes=tuple(axes))
        ngff_transformations.append(
            t.to_ngff(
                input_axes=tuple(axes),
                output_axes=tuple(output_axes),
                output_coordinate_system_name=target_coordinate_system,
            )
        )
    coordinate_transformations = [t.to_dict() for t in ngff_transformations]
    # replace the metadata storage
    multiscales = group.attrs["multiscales"]
    assert len(multiscales) == 1
    multiscale = multiscales[0]
    # the transformation present in multiscale["datasets"] are the ones for the multiscale, so and we leave them intact
    # we update multiscale["coordinateTransformations"] and multiscale["coordinateSystems"]
    # see the first post of https://github.com/scverse/spatialdata/issues/39 for an overview
    # fix the io to follow the NGFF specs, see https://github.com/scverse/spatialdata/issues/114
    multiscale["coordinateTransformations"] = coordinate_transformations
    # multiscale["coordinateSystems"] = [t.output_coordinate_system_name for t in ngff_transformations]
    group.attrs["multiscales"] = multiscales


def _write_metadata(
    group: zarr.Group,
    group_type: str,
    fmt: Format,
    axes: str | list[str] | list[dict[str, str]] | None = None,
    attrs: Mapping[str, Any] | None = None,
) -> None:
    """Write metdata to a group."""
    axes = _get_valid_axes(axes=axes, fmt=fmt)

    group.attrs["encoding-type"] = group_type
    group.attrs["axes"] = axes
    # we write empty coordinateTransformations and then overwrite
    # them with overwrite_coordinate_transformations_non_raster()
    group.attrs["coordinateTransformations"] = []
    # group.attrs["coordinateTransformations"] = coordinate_transformations
    group.attrs["spatialdata_attrs"] = attrs


def _iter_multiscale(
    data: DataTree,
    attr: str | None,
) -> list[Any]:
    # TODO: put this check also in the validator for raster multiscales
    for i in data:
        variables = set(data[i].variables.keys())
        names: set[str] = variables.difference({"c", "z", "y", "x"})
        if len(names) != 1:
            raise ValueError(f"Invalid variable name: `{names}`.")
    name: str = next(iter(names))
    if attr is not None:
        return [getattr(data[i][name], attr) for i in data]
    return [data[i][name] for i in data]


class dircmp(filecmp.dircmp):  # type: ignore[type-arg]
    """
    Compare the content of dir1 and dir2.

    In contrast with filecmp.dircmp, this
    subclass compares the content of files with the same path.
    """

    # from https://stackoverflow.com/a/24860799/3343783
    def phase3(self) -> None:
        """
        Differences between common files.

        Ensure we are using content comparison with shallow=False.
        """
        fcomp = filecmp.cmpfiles(self.left, self.right, self.common_files, shallow=False)
        self.same_files, self.diff_files, self.funny_files = fcomp


def _are_directories_identical(
    dir1: Any,
    dir2: Any,
    exclude_regexp: str | None = None,
    _root_dir1: str | None = None,
    _root_dir2: str | None = None,
) -> bool:
    """
    Compare two directory trees content.

    Return False if they differ, True is they are the same.
    """
    if _root_dir1 is None:
        _root_dir1 = dir1
    if _root_dir2 is None:
        _root_dir2 = dir2
    if exclude_regexp is not None and (
        re.match(rf"{re.escape(str(_root_dir1))}/" + exclude_regexp, str(dir1))
        or re.match(rf"{re.escape(str(_root_dir2))}/" + exclude_regexp, str(dir2))
    ):
        return True

    compared = dircmp(dir1, dir2)
    if compared.left_only or compared.right_only or compared.diff_files or compared.funny_files:
        return False
    for subdir in compared.common_dirs:
        if not _are_directories_identical(
            os.path.join(dir1, subdir),
            os.path.join(dir2, subdir),
            exclude_regexp=exclude_regexp,
            _root_dir1=_root_dir1,
            _root_dir2=_root_dir2,
        ):
            return False
    return True


def _compare_sdata_on_disk(a: SpatialData, b: SpatialData) -> bool:
    if not isinstance(a, SpatialData) or not isinstance(b, SpatialData):
        return False
    # TODO: if the sdata object is backed on disk, don't create a new zarr file
    with tempfile.TemporaryDirectory() as tmpdir:
        a.write(os.path.join(tmpdir, "a.zarr"))
        b.write(os.path.join(tmpdir, "b.zarr"))
        return _are_directories_identical(os.path.join(tmpdir, "a.zarr"), os.path.join(tmpdir, "b.zarr"))


@singledispatch
def get_dask_backing_files(element: SpatialData | SpatialElement | AnnData) -> list[str]:
    """
    Get the backing files that appear in the Dask computational graph of an element/any element of a SpatialData object.

    Parameters
    ----------
    element
        The element to get the backing files from.

    Returns
    -------
    List of backing files.

    Notes
    -----
    It is possible for lazy objects to be constructed from multiple files.
    """
    raise TypeError(f"Unsupported type: {type(element)}")


@get_dask_backing_files.register(SpatialData)
def _(element: SpatialData) -> list[str]:
    files: set[str] = set()
    for e in element._gen_spatial_element_values():
        if isinstance(e, (DataArray, DataTree, DaskDataFrame)):
            files = files.union(get_dask_backing_files(e))
    return list(files)


@get_dask_backing_files.register(DataArray)
def _(element: DataArray) -> list[str]:
    return _get_backing_files(element.data)


@get_dask_backing_files.register(DataTree)
def _(element: DataTree) -> list[str]:
    xdata0 = next(iter(iterate_pyramid_levels(element)))
    return _get_backing_files(xdata0.data)


@get_dask_backing_files.register(DaskDataFrame)
def _(element: DaskDataFrame) -> list[str]:
    return _get_backing_files(element)


@get_dask_backing_files.register(AnnData)
@get_dask_backing_files.register(GeoDataFrame)
def _(element: AnnData | GeoDataFrame) -> list[str]:
    return []


def _get_backing_files(element: DaskArray | DaskDataFrame) -> list[str]:
    files = []
    if isinstance(element, DaskArray):
        items = element.dask.layers.items()
    elif isinstance(element, DaskDataFrame):
        items = element.dask.items()
    else:
        raise TypeError(f"Unsupported type: {type(element)}")
    for k, v in items:
        if k.startswith("original-from-zarr-"):
            mapping = v.mapping[k]
            path = mapping.store.path
            files.append(os.path.realpath(path))
        if k.startswith("read-parquet-"):
            t = v.creation_info["args"]
            assert isinstance(t, tuple)
            assert len(t) == 1
            parquet_file = t[0]
            files.append(os.path.realpath(parquet_file))
    return files


def _backed_elements_contained_in_path(path: Path, object: SpatialData | SpatialElement | AnnData) -> list[bool]:
    """
    Return the list of boolean values indicating if backing files for an object are child directory of a path.

    Parameters
    ----------
    path
        The path to check if the backing files are contained in.
    object
        The object to check the backing files of.

    Returns
    -------
    List of boolean values for each of the backing files.

    Notes
    -----
    If an object does not have a Dask computational graph, it will return an empty list.
    It is possible for a single SpatialElement to contain multiple files in their Dask computational graph.
    """
    if not isinstance(path, Path):
        raise TypeError(f"Expected a Path object, got {type(path)}")
    return [_is_subfolder(parent=path, child=Path(fp)) for fp in get_dask_backing_files(object)]


def _is_subfolder(parent: Path, child: Path) -> bool:
    """
    Check if a path is a subfolder of another path.

    Parameters
    ----------
    parent
        The parent folder.
    child
        The child folder.

    Returns
    -------
    True if the child is a subfolder of the parent.
    """
    if isinstance(child, str):
        child = Path(child)
    if isinstance(parent, str):
        parent = Path(parent)
    if not isinstance(parent, Path) or not isinstance(child, Path):
        raise TypeError(f"Expected a Path object, got {type(parent)} and {type(child)}")
    return child.resolve().is_relative_to(parent.resolve())


def _is_element_self_contained(
    element: DataArray | DataTree | DaskDataFrame | GeoDataFrame | AnnData, element_path: Path
) -> bool:
    return all(_backed_elements_contained_in_path(path=element_path, object=element))


def save_transformations(sdata: SpatialData) -> None:
    """
    Save all the transformations of a SpatialData object to disk.

    sdata
        The SpatialData object
    """
    warnings.warn(
        "This function is deprecated and should be replaced by `SpatialData.write_transformations()` or "
        "`SpatialData.write_metadata()`, which gives more control over which metadata to write. This function will call"
        " `SpatialData.write_transformations()`; please call this function directly.",
        DeprecationWarning,
        stacklevel=2,
    )
    sdata.write_transformations()


def read_table_and_validate(
    zarr_store_path: str, group: zarr.Group, subgroup: zarr.Group, tables: dict[str, AnnData]
) -> dict[str, AnnData]:
    """
    Read in tables in the tables Zarr.group of a SpatialData Zarr store.

    Parameters
    ----------
    zarr_store_path
        The path to the Zarr store.
    group
        The parent group containing the subgroup.
    subgroup
        The subgroup containing the tables.
    tables
        A dictionary of tables.

    Returns
    -------
    The modified dictionary with the tables.
    """
    count = 0
    for table_name in subgroup:
        f_elem = subgroup[table_name]
        f_elem_store = os.path.join(zarr_store_path, f_elem.path)
        if isinstance(group.store, zarr.storage.ConsolidatedMetadataStore):
            tables[table_name] = read_elem(f_elem)
            # we can replace read_elem with read_anndata_zarr after this PR gets into a release (>= 0.6.5)
            # https://github.com/scverse/anndata/pull/1057#pullrequestreview-1530623183
            # table = read_anndata_zarr(f_elem)
        else:
            tables[table_name] = read_anndata_zarr(f_elem_store)
        if TableModel.ATTRS_KEY in tables[table_name].uns:
            # fill out eventual missing attributes that has been omitted because their value was None
            attrs = tables[table_name].uns[TableModel.ATTRS_KEY]
            if "region" not in attrs:
                attrs["region"] = None
            if "region_key" not in attrs:
                attrs["region_key"] = None
            if "instance_key" not in attrs:
                attrs["instance_key"] = None
            # fix type for region
            if "region" in attrs and isinstance(attrs["region"], np.ndarray):
                attrs["region"] = attrs["region"].tolist()

        count += 1

    logger.debug(f"Found {count} elements in {subgroup}")
    return tables<|MERGE_RESOLUTION|>--- conflicted
+++ resolved
@@ -17,15 +17,10 @@
 from anndata import AnnData
 from anndata import read_zarr as read_anndata_zarr
 from anndata.experimental import read_elem
-from dask.array.core import Array as DaskArray
-<<<<<<< HEAD
+from dask.array import Array as DaskArray
 from dask.dataframe import DataFrame as DaskDataFrame
-from multiscale_spatial_image import MultiscaleSpatialImage
-=======
-from dask.dataframe.core import DataFrame as DaskDataFrame
 from datatree import DataTree
 from geopandas import GeoDataFrame
->>>>>>> 3def368b
 from ome_zarr.format import Format
 from ome_zarr.writer import _get_valid_axes
 from xarray import DataArray
