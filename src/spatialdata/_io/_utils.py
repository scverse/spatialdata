from __future__ import annotations

import filecmp
import logging
import os.path
import re
import tempfile
import warnings
<<<<<<< HEAD
from collections.abc import Generator, Mapping
=======
from collections.abc import Generator, Mapping, Sequence
>>>>>>> 6d8aeb8e
from contextlib import contextmanager
from functools import singledispatch
from pathlib import Path
from typing import Any

import numpy as np
import zarr
from anndata import AnnData
from anndata import read_zarr as read_anndata_zarr
from anndata.experimental import read_elem
<<<<<<< HEAD
from dask.array.core import Array as DaskArray
from dask.dataframe.core import DataFrame as DaskDataFrame
from geopandas import GeoDataFrame
from multiscale_spatial_image import MultiscaleSpatialImage
=======
from dask.array import Array as DaskArray
from dask.dataframe import DataFrame as DaskDataFrame
from datatree import DataTree
from geopandas import GeoDataFrame
>>>>>>> 6d8aeb8e
from ome_zarr.format import Format
from ome_zarr.writer import _get_valid_axes
from xarray import DataArray

from spatialdata._core.spatialdata import SpatialData
from spatialdata._logging import logger
from spatialdata._utils import iterate_pyramid_levels
from spatialdata.models import TableModel
from spatialdata.models._utils import (
    MappingToCoordinateSystem_t,
    SpatialElement,
    ValidAxis_t,
    _validate_mapping_to_coordinate_system_type,
)
from spatialdata.transformations.ngff.ngff_transformations import NgffBaseTransformation
from spatialdata.transformations.transformations import (
    BaseTransformation,
    _get_current_output_axes,
)


# suppress logger debug from ome_zarr with context manager
@contextmanager
def ome_zarr_logger(level: Any) -> Generator[None, None, None]:
    logger = logging.getLogger("ome_zarr")
    current_level = logger.getEffectiveLevel()
    logger.setLevel(level)
    try:
        yield
    finally:
        logger.setLevel(current_level)


def _get_transformations_from_ngff_dict(
    list_of_encoded_ngff_transformations: list[dict[str, Any]]
) -> MappingToCoordinateSystem_t:
    list_of_ngff_transformations = [NgffBaseTransformation.from_dict(d) for d in list_of_encoded_ngff_transformations]
    list_of_transformations = [BaseTransformation.from_ngff(t) for t in list_of_ngff_transformations]
    transformations = {}
    for ngff_t, t in zip(list_of_ngff_transformations, list_of_transformations):
        assert ngff_t.output_coordinate_system is not None
        transformations[ngff_t.output_coordinate_system.name] = t
    return transformations


def overwrite_coordinate_transformations_non_raster(
    group: zarr.Group, axes: tuple[ValidAxis_t, ...], transformations: MappingToCoordinateSystem_t
) -> None:
    _validate_mapping_to_coordinate_system_type(transformations)
    ngff_transformations = []
    for target_coordinate_system, t in transformations.items():
        output_axes = _get_current_output_axes(transformation=t, input_axes=tuple(axes))
        ngff_transformations.append(
            t.to_ngff(
                input_axes=tuple(axes),
                output_axes=tuple(output_axes),
                output_coordinate_system_name=target_coordinate_system,
            ).to_dict()
        )
    group.attrs["coordinateTransformations"] = ngff_transformations


def overwrite_coordinate_transformations_raster(
    group: zarr.Group, axes: tuple[ValidAxis_t, ...], transformations: MappingToCoordinateSystem_t
) -> None:
    _validate_mapping_to_coordinate_system_type(transformations)
    # prepare the transformations in the dict representation
    ngff_transformations = []
    for target_coordinate_system, t in transformations.items():
        output_axes = _get_current_output_axes(transformation=t, input_axes=tuple(axes))
        ngff_transformations.append(
            t.to_ngff(
                input_axes=tuple(axes),
                output_axes=tuple(output_axes),
                output_coordinate_system_name=target_coordinate_system,
            )
        )
    coordinate_transformations = [t.to_dict() for t in ngff_transformations]
    # replace the metadata storage
    multiscales = group.attrs["multiscales"]
    assert len(multiscales) == 1
    multiscale = multiscales[0]
    # the transformation present in multiscale["datasets"] are the ones for the multiscale, so and we leave them intact
    # we update multiscale["coordinateTransformations"] and multiscale["coordinateSystems"]
    # see the first post of https://github.com/scverse/spatialdata/issues/39 for an overview
    # fix the io to follow the NGFF specs, see https://github.com/scverse/spatialdata/issues/114
    multiscale["coordinateTransformations"] = coordinate_transformations
    # multiscale["coordinateSystems"] = [t.output_coordinate_system_name for t in ngff_transformations]
    group.attrs["multiscales"] = multiscales


def _write_metadata(
    group: zarr.Group,
    group_type: str,
    fmt: Format,
    axes: str | list[str] | list[dict[str, str]] | None = None,
    attrs: Mapping[str, Any] | None = None,
) -> None:
    """Write metdata to a group."""
    axes = _get_valid_axes(axes=axes, fmt=fmt)

    group.attrs["encoding-type"] = group_type
    group.attrs["axes"] = axes
    # we write empty coordinateTransformations and then overwrite
    # them with overwrite_coordinate_transformations_non_raster()
    group.attrs["coordinateTransformations"] = []
    # group.attrs["coordinateTransformations"] = coordinate_transformations
    group.attrs["spatialdata_attrs"] = attrs


def _iter_multiscale(
    data: DataTree,
    attr: str | None,
) -> list[Any]:
    # TODO: put this check also in the validator for raster multiscales
    for i in data:
        variables = set(data[i].variables.keys())
        names: set[str] = variables.difference({"c", "z", "y", "x"})
        if len(names) != 1:
            raise ValueError(f"Invalid variable name: `{names}`.")
    name: str = next(iter(names))
    if attr is not None:
        return [getattr(data[i][name], attr) for i in data]
    return [data[i][name] for i in data]


class dircmp(filecmp.dircmp):  # type: ignore[type-arg]
    """
    Compare the content of dir1 and dir2.

    In contrast with filecmp.dircmp, this
    subclass compares the content of files with the same path.
    """

    # from https://stackoverflow.com/a/24860799/3343783
    def phase3(self) -> None:
        """
        Differences between common files.

        Ensure we are using content comparison with shallow=False.
        """
        fcomp = filecmp.cmpfiles(self.left, self.right, self.common_files, shallow=False)
        self.same_files, self.diff_files, self.funny_files = fcomp


def _are_directories_identical(
    dir1: Any,
    dir2: Any,
    exclude_regexp: str | None = None,
    _root_dir1: str | None = None,
    _root_dir2: str | None = None,
) -> bool:
    """
    Compare two directory trees content.

    Return False if they differ, True is they are the same.
    """
    if _root_dir1 is None:
        _root_dir1 = dir1
    if _root_dir2 is None:
        _root_dir2 = dir2
    if exclude_regexp is not None and (
        re.match(rf"{re.escape(str(_root_dir1))}/" + exclude_regexp, str(dir1))
        or re.match(rf"{re.escape(str(_root_dir2))}/" + exclude_regexp, str(dir2))
    ):
        return True

    compared = dircmp(dir1, dir2)
    if compared.left_only or compared.right_only or compared.diff_files or compared.funny_files:
        return False
    for subdir in compared.common_dirs:
        if not _are_directories_identical(
            os.path.join(dir1, subdir),
            os.path.join(dir2, subdir),
            exclude_regexp=exclude_regexp,
            _root_dir1=_root_dir1,
            _root_dir2=_root_dir2,
        ):
            return False
    return True


def _compare_sdata_on_disk(a: SpatialData, b: SpatialData) -> bool:
    if not isinstance(a, SpatialData) or not isinstance(b, SpatialData):
        return False
    # TODO: if the sdata object is backed on disk, don't create a new zarr file
    with tempfile.TemporaryDirectory() as tmpdir:
        a.write(os.path.join(tmpdir, "a.zarr"))
        b.write(os.path.join(tmpdir, "b.zarr"))
        return _are_directories_identical(os.path.join(tmpdir, "a.zarr"), os.path.join(tmpdir, "b.zarr"))


@singledispatch
def get_dask_backing_files(element: SpatialData | SpatialElement | AnnData) -> list[str]:
    """
    Get the backing files that appear in the Dask computational graph of an element/any element of a SpatialData object.

    Parameters
    ----------
    element
        The element to get the backing files from.

    Returns
    -------
    List of backing files.

    Notes
    -----
    It is possible for lazy objects to be constructed from multiple files.
    """
    raise TypeError(f"Unsupported type: {type(element)}")


@get_dask_backing_files.register(SpatialData)
def _(element: SpatialData) -> list[str]:
    files: set[str] = set()
    for e in element._gen_spatial_element_values():
        if isinstance(e, (DataArray, DataTree, DaskDataFrame)):
            files = files.union(get_dask_backing_files(e))
    return list(files)


@get_dask_backing_files.register(DataArray)
def _(element: DataArray) -> list[str]:
    return _get_backing_files(element.data)


@get_dask_backing_files.register(DataTree)
def _(element: DataTree) -> list[str]:
    xdata0 = next(iter(iterate_pyramid_levels(element)))
    return _get_backing_files(xdata0.data)


@get_dask_backing_files.register(DaskDataFrame)
def _(element: DaskDataFrame) -> list[str]:
    return _get_backing_files(element)


@get_dask_backing_files.register(AnnData)
@get_dask_backing_files.register(GeoDataFrame)
def _(element: AnnData | GeoDataFrame) -> list[str]:
    return []


def _get_backing_files(element: DaskArray | DaskDataFrame) -> list[str]:
    files: list[str] = []
    _search_for_backing_files_recursively(subgraph=element.dask, files=files)
    return files


<<<<<<< HEAD
=======
def _search_for_backing_files_recursively(subgraph: Any, files: list[str]) -> None:
    # see the types allowed for the dask graph here: https://docs.dask.org/en/stable/spec.html

    # search recursively
    if isinstance(subgraph, Mapping):
        for k, v in subgraph.items():
            _search_for_backing_files_recursively(subgraph=k, files=files)
            _search_for_backing_files_recursively(subgraph=v, files=files)
    elif isinstance(subgraph, Sequence) and not isinstance(subgraph, str):
        for v in subgraph:
            _search_for_backing_files_recursively(subgraph=v, files=files)

    # cases where a backing file is found
    if isinstance(subgraph, Mapping):
        for k, v in subgraph.items():
            name = None
            if isinstance(k, Sequence) and not isinstance(k, str):
                name = k[0]
            elif isinstance(k, str):
                name = k
            if name is not None:
                if name.startswith("original-from-zarr"):
                    path = v.store.path
                    files.append(os.path.realpath(path))
                elif name.startswith("read-parquet") or name.startswith("read_parquet"):
                    if hasattr(v, "creation_info"):
                        # https://github.com/dask/dask/blob/ff2488aec44d641696e0b7aa41ed9e995c710705/dask/dataframe/io/parquet/core.py#L625
                        t = v.creation_info["args"]
                        if not isinstance(t, tuple) or len(t) != 1:
                            raise ValueError(
                                f"Unable to parse the parquet file from the dask subgraph {subgraph}. Please "
                                f"report this bug."
                            )
                        parquet_file = t[0]
                        files.append(os.path.realpath(parquet_file))
                    elif isinstance(v, tuple) and len(v) > 1 and isinstance(v[1], dict) and "piece" in v[1]:
                        # https://github.com/dask/dask/blob/ff2488aec44d641696e0b7aa41ed9e995c710705/dask/dataframe/io/parquet/core.py#L870
                        parquet_file, check0, check1 = v[1]["piece"]
                        if not parquet_file.endswith(".parquet") or check0 is not None or check1 is not None:
                            raise ValueError(
                                f"Unable to parse the parquet file from the dask subgraph {subgraph}. Please "
                                f"report this bug."
                            )
                        files.append(os.path.realpath(parquet_file))


>>>>>>> 6d8aeb8e
def _backed_elements_contained_in_path(path: Path, object: SpatialData | SpatialElement | AnnData) -> list[bool]:
    """
    Return the list of boolean values indicating if backing files for an object are child directory of a path.

    Parameters
    ----------
    path
        The path to check if the backing files are contained in.
    object
        The object to check the backing files of.

    Returns
    -------
    List of boolean values for each of the backing files.

    Notes
    -----
    If an object does not have a Dask computational graph, it will return an empty list.
    It is possible for a single SpatialElement to contain multiple files in their Dask computational graph.
    """
    if not isinstance(path, Path):
        raise TypeError(f"Expected a Path object, got {type(path)}")
    return [_is_subfolder(parent=path, child=Path(fp)) for fp in get_dask_backing_files(object)]


def _is_subfolder(parent: Path, child: Path) -> bool:
    """
    Check if a path is a subfolder of another path.

    Parameters
    ----------
    parent
        The parent folder.
    child
        The child folder.

    Returns
    -------
    True if the child is a subfolder of the parent.
    """
    if isinstance(child, str):
        child = Path(child)
    if isinstance(parent, str):
        parent = Path(parent)
    if not isinstance(parent, Path) or not isinstance(child, Path):
        raise TypeError(f"Expected a Path object, got {type(parent)} and {type(child)}")
    return child.resolve().is_relative_to(parent.resolve())


def _is_element_self_contained(
<<<<<<< HEAD
    element: SpatialImage | MultiscaleSpatialImage | DaskDataFrame | GeoDataFrame | AnnData, element_path: Path
) -> bool:
=======
    element: DataArray | DataTree | DaskDataFrame | GeoDataFrame | AnnData, element_path: Path
) -> bool:
    if isinstance(element, DaskDataFrame):
        pass
>>>>>>> 6d8aeb8e
    return all(_backed_elements_contained_in_path(path=element_path, object=element))


def save_transformations(sdata: SpatialData) -> None:
    """
    Save all the transformations of a SpatialData object to disk.

    sdata
        The SpatialData object
    """
    warnings.warn(
        "This function is deprecated and should be replaced by `SpatialData.write_transformations()` or "
        "`SpatialData.write_metadata()`, which gives more control over which metadata to write. This function will call"
        " `SpatialData.write_transformations()`; please call this function directly.",
        DeprecationWarning,
        stacklevel=2,
    )
    sdata.write_transformations()


def read_table_and_validate(
    zarr_store_path: str, group: zarr.Group, subgroup: zarr.Group, tables: dict[str, AnnData]
) -> dict[str, AnnData]:
    """
    Read in tables in the tables Zarr.group of a SpatialData Zarr store.

    Parameters
    ----------
    zarr_store_path
        The path to the Zarr store.
    group
        The parent group containing the subgroup.
    subgroup
        The subgroup containing the tables.
    tables
        A dictionary of tables.

    Returns
    -------
    The modified dictionary with the tables.
    """
    count = 0
    for table_name in subgroup:
        f_elem = subgroup[table_name]
        f_elem_store = os.path.join(zarr_store_path, f_elem.path)
        if isinstance(group.store, zarr.storage.ConsolidatedMetadataStore):
            tables[table_name] = read_elem(f_elem)
            # we can replace read_elem with read_anndata_zarr after this PR gets into a release (>= 0.6.5)
            # https://github.com/scverse/anndata/pull/1057#pullrequestreview-1530623183
            # table = read_anndata_zarr(f_elem)
        else:
            tables[table_name] = read_anndata_zarr(f_elem_store)
        if TableModel.ATTRS_KEY in tables[table_name].uns:
            # fill out eventual missing attributes that has been omitted because their value was None
            attrs = tables[table_name].uns[TableModel.ATTRS_KEY]
            if "region" not in attrs:
                attrs["region"] = None
            if "region_key" not in attrs:
                attrs["region_key"] = None
            if "instance_key" not in attrs:
                attrs["instance_key"] = None
            # fix type for region
            if "region" in attrs and isinstance(attrs["region"], np.ndarray):
                attrs["region"] = attrs["region"].tolist()

        count += 1

    logger.debug(f"Found {count} elements in {subgroup}")
    return tables<|MERGE_RESOLUTION|>--- conflicted
+++ resolved
@@ -6,11 +6,7 @@
 import re
 import tempfile
 import warnings
-<<<<<<< HEAD
-from collections.abc import Generator, Mapping
-=======
 from collections.abc import Generator, Mapping, Sequence
->>>>>>> 6d8aeb8e
 from contextlib import contextmanager
 from functools import singledispatch
 from pathlib import Path
@@ -21,17 +17,10 @@
 from anndata import AnnData
 from anndata import read_zarr as read_anndata_zarr
 from anndata.experimental import read_elem
-<<<<<<< HEAD
-from dask.array.core import Array as DaskArray
-from dask.dataframe.core import DataFrame as DaskDataFrame
-from geopandas import GeoDataFrame
-from multiscale_spatial_image import MultiscaleSpatialImage
-=======
 from dask.array import Array as DaskArray
 from dask.dataframe import DataFrame as DaskDataFrame
 from datatree import DataTree
 from geopandas import GeoDataFrame
->>>>>>> 6d8aeb8e
 from ome_zarr.format import Format
 from ome_zarr.writer import _get_valid_axes
 from xarray import DataArray
@@ -282,8 +271,6 @@
     return files
 
 
-<<<<<<< HEAD
-=======
 def _search_for_backing_files_recursively(subgraph: Any, files: list[str]) -> None:
     # see the types allowed for the dask graph here: https://docs.dask.org/en/stable/spec.html
 
@@ -330,7 +317,6 @@
                         files.append(os.path.realpath(parquet_file))
 
 
->>>>>>> 6d8aeb8e
 def _backed_elements_contained_in_path(path: Path, object: SpatialData | SpatialElement | AnnData) -> list[bool]:
     """
     Return the list of boolean values indicating if backing files for an object are child directory of a path.
@@ -381,15 +367,10 @@
 
 
 def _is_element_self_contained(
-<<<<<<< HEAD
-    element: SpatialImage | MultiscaleSpatialImage | DaskDataFrame | GeoDataFrame | AnnData, element_path: Path
-) -> bool:
-=======
     element: DataArray | DataTree | DaskDataFrame | GeoDataFrame | AnnData, element_path: Path
 ) -> bool:
     if isinstance(element, DaskDataFrame):
         pass
->>>>>>> 6d8aeb8e
     return all(_backed_elements_contained_in_path(path=element_path, object=element))
 
 
