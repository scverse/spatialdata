--- conflicted
+++ resolved
@@ -11,11 +11,7 @@
 from enum import Enum
 from functools import singledispatch
 from pathlib import Path
-<<<<<<< HEAD
-from typing import Any, TypeAlias
-=======
 from typing import Any, Literal, TypeAlias
->>>>>>> d9e4eac1
 
 import zarr.storage
 from anndata import AnnData
@@ -437,9 +433,6 @@
     if isinstance(path, zarr.storage.BaseStore):
         return UPath(path.path)
     # best effort to create a UPath
-<<<<<<< HEAD
-    return UPath(path)
-=======
     return UPath(path)
 
 
@@ -496,5 +489,4 @@
             # continue
     else:  # on_bad_files == BadFileHandleMethod.ERROR
         # Let it raise exceptions
-        yield
->>>>>>> d9e4eac1
+        yield