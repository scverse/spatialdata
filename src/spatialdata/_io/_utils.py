--- conflicted
+++ resolved
@@ -281,8 +281,6 @@
     return files
 
 
-<<<<<<< HEAD
-=======
 def _backed_elements_contained_in_path(path: Path, object: SpatialData | SpatialElement | AnnData) -> list[bool]:
     """
     Return the list of boolean values indicating if backing files for an object are child directory of a path.
@@ -338,7 +336,6 @@
     return all(_backed_elements_contained_in_path(path=element_path, object=element))
 
 
->>>>>>> 582622f6
 def save_transformations(sdata: SpatialData) -> None:
     """
     Save all the transformations of a SpatialData object to disk.
