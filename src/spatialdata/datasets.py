--- conflicted
+++ resolved
@@ -112,17 +112,6 @@
         self,
     ) -> SpatialData:
         """Blobs dataset."""
-<<<<<<< HEAD
-        image = self._image_blobs(self.length)
-        multiscale_image = self._image_blobs(self.length, multiscale=True)
-        labels = self._labels_blobs(self.length)
-        multiscale_labels = self._labels_blobs(self.length, multiscale=True)
-        points = self._points_blobs(self.length, self.n_points)
-        circles = self._circles_blobs(self.length, self.n_shapes)
-        polygons = self._polygons_blobs(self.length, self.n_shapes)
-        multipolygons = self._polygons_blobs(self.length, self.n_shapes, multipolygons=True)
-        adata = aggregate(values=image, by=labels)
-=======
         image = self._image_blobs(self.transformations, self.length)
         multiscale_image = self._image_blobs(self.transformations, self.length, multiscale=True)
         labels = self._labels_blobs(self.transformations, self.length)
@@ -131,8 +120,7 @@
         circles = self._circles_blobs(self.transformations, self.length, self.n_shapes)
         polygons = self._polygons_blobs(self.transformations, self.length, self.n_shapes)
         multipolygons = self._polygons_blobs(self.transformations, self.length, self.n_shapes, multipolygons=True)
-        adata = aggregate(image, labels)
->>>>>>> e33db15d
+        adata = aggregate(values=image, by=labels)
         adata.obs["region"] = pd.Categorical(["blobs_labels"] * len(adata))
         adata.obs["instance_id"] = adata.obs_names.astype(int)
         table = TableModel.parse(adata, region="blobs_labels", region_key="region", instance_key="instance_id")
