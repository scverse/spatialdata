--- conflicted
+++ resolved
@@ -6,12 +6,8 @@
 import dask.array as da
 import pandas as pd
 import xarray as xr
-<<<<<<< HEAD
 from dask.dataframe import DataFrame as DaskDataFrame
-=======
-from dask.dataframe.core import DataFrame as DaskDataFrame
 from datatree import DataTree
->>>>>>> 3def368b
 from geopandas import GeoDataFrame
 from shapely import MultiPolygon, Point, Polygon
 from spatial_image import SpatialImage
