from __future__ import annotations

import itertools
import warnings
from functools import singledispatch
from typing import TYPE_CHECKING, Any

import dask.array as da
import dask_image.ndinterp
import numpy as np
import scipy
from dask.array.core import Array as DaskArray
from dask.dataframe.core import DataFrame as DaskDataFrame
from geopandas import GeoDataFrame
from multiscale_spatial_image import MultiscaleSpatialImage
from shapely import Point
from spatial_image import SpatialImage
from xarray import DataArray

from spatialdata._core.spatialdata import SpatialData
from spatialdata._types import ArrayLike
from spatialdata.models import SpatialElement, get_axes_names, get_model
from spatialdata.models._utils import DEFAULT_COORDINATE_SYSTEM
from spatialdata.transformations._utils import _get_scale, compute_coordinates, scale_radii

if TYPE_CHECKING:
    from spatialdata.transformations.transformations import (
        BaseTransformation,
    )

DEBUG_WITH_PLOTS = False
ERROR_MSG_AFTER_0_0_15 = """\
Starting after v0.0.15, `transform()` requires to specify `to_coordinate_system` instead of `transformation`, to avoid
ambiguity when multiple transformations are available for an element. If the transformation is not present in the
element, please add it with `set_transformation()`.
"""


def _transform_raster(
    data: DaskArray, axes: tuple[str, ...], transformation: BaseTransformation, **kwargs: Any
) -> tuple[DaskArray, BaseTransformation]:
    from spatialdata.transformations.transformations import Sequence, Translation

    n_spatial_dims = transformation._get_n_spatial_dims(axes)
    binary: ArrayLike = np.array(list(itertools.product([0, 1], repeat=n_spatial_dims)))
    after_c = 1 if "c" in axes else 0
    spatial_shape = data.shape[after_c:]
    binary *= np.array(spatial_shape)
    c_channel = [np.zeros(len(binary)).reshape((-1, 1))] if "c" in axes else []
    v: ArrayLike = np.hstack(c_channel + [binary, np.ones(len(binary)).reshape((-1, 1))])
    matrix = transformation.to_affine_matrix(input_axes=axes, output_axes=axes)
    new_v = (matrix @ v.T).T
    c_shape: tuple[int, ...] = (data.shape[0],) if "c" in axes else ()
    new_spatial_shape = tuple(
        int(np.max(new_v[:, i]) - np.min(new_v[:, i])) for i in range(len(c_shape), n_spatial_dims + len(c_shape))
    )
    output_shape = c_shape + new_spatial_shape
    translation_vector = np.min(new_v[:, :-1], axis=0)
    translation = Translation(translation_vector, axes=axes)

    spatial_axes = axes[after_c:]
    pixel_offset = Translation([0.5 for _ in spatial_axes], axes=spatial_axes)

    real_origin = np.atleast_2d(([0] if "c" in axes else []) + [-0.5 for _ in spatial_axes] + [1])
    new_real_origin = (matrix @ real_origin.T).T

    new_pixel_size = scipy.linalg.norm((new_v[1, after_c:-1] - new_v[0, after_c:-1]))
<<<<<<< HEAD
    new_pixel_offset_new_coordinates = Translation((new_v[0, after_c:-1] - new_real_origin[0, after_c:-1]) / (new_pixel_size / 2), axes=spatial_axes)
    new_pixel_offset_old_coordinates = Translation((new_v[0, after_c:-1] - new_real_origin[0, after_c:-1]), axes=spatial_axes)
=======
    new_pixel_offset = Translation(
        (new_v[0, after_c:-1] - new_real_origin[0, after_c:-1]) / new_pixel_size, axes=spatial_axes
    )
>>>>>>> 23d72144

    inverse_matrix_adjusted = Sequence(
        [
            new_pixel_offset_new_coordinates,
            # pixel_offset,
            translation,
            transformation.inverse(),
            # new_pixel_offset
            pixel_offset.inverse(),
        ]
    ).to_affine_matrix(input_axes=axes, output_axes=axes)

    # fix chunk shape, it should be possible for the user to specify them,
    # and by default we could reuse the chunk shape of the input
    transformed_dask = dask_image.ndinterp.affine_transform(
        data,
        matrix=inverse_matrix_adjusted,
        output_shape=output_shape,
        **kwargs,
        # , output_chunks=output_chunks
    )
    assert isinstance(transformed_dask, DaskArray)
    # new_pixel_sizes = np.array(new_spatial_shape) / np.array(spatial_shape)
    # new_pixel_size_offset = Translation(-new_pixel_sizes / 2 + 0.5, axes=spatial_axes)
    # raster_translation = Sequence([new_pixel_size_offset, translation])
    real_origin_offset = Translation(
<<<<<<< HEAD
          pixel_offset.translation - new_pixel_offset_old_coordinates.translation, axes=spatial_axes
=======
        new_pixel_offset.translation - pixel_offset.translation,
        axes=spatial_axes,
>>>>>>> 23d72144
        # new_real_origin[0, after_c : -1] - real_origin[0, after_c : -1], axes=spatial_axes
    )
    raster_translation = Sequence([real_origin_offset, translation])
    return transformed_dask, raster_translation


def _set_transformation_for_transformed_elements(
    element: SpatialElement,
    old_transformations: dict[str, BaseTransformation],
    transformation: BaseTransformation,
    raster_translation: BaseTransformation | None,
    maintain_positioning: bool,
    to_coordinate_system: str | None = None,
) -> None:
    """Transformed elements don't have transformations to the new coordinate system, so we need to set them.

     By default, we add a identity transformation to the new coordinate system of the transformed element (if
     maintain positioning is `False`), or we add all the transformations of the original element to the new
     coordinate system of the transformed element, prepending the inverse of the transformation that was used to
     transform the data (if maintain positioning is `True`).

    In addition to this, when the transformed data is of raster type, we need to add a translation that takes into
    account for several factors: new origin, padding (at the corners) due to rotation, and the fact that the (0, 0)
    coordinate is the center of the (0, 0) pixel (this leads to small offsets that need to be compensated when scaling
    or rotating the data).
    All these factors are already contained in the `raster_translation` parameter, so we just need to prepend it to the
    data.

    Parameters
    ----------
    element
        The SpatialElement to which the transformation should be prepended.
    old_transformations
        The transformations that were present in the element before the data was transformed.
    transformation
        The transformation that was used to transform the data.
    raster_translation
        If the data is non-raster this parameter must be None. If the data is raster, this translation is the one
        that would make the old data and the transformed data aligned. Note that if the transformation that was used
        to transform the data contained a rotation-like component, then the transformed data contains some padding on
        the corners. This parameter takes into account also for that (i.e. if prepended to the transformation,
        it will make the transformed data aligned with the old data).
    maintain_positioning
        If True, the inverse of the transformation is prepended to the existing transformations of the element (after
        the eventual raster_translation). This is useful when the user wants to transform the actual data,
        but maintain the positioning of the element in the various coordinate systems.
    to_coordinate_system
        The coordinate system to which the data is to be transformed. This value must be None if maintain_positioning
        is True.
    """  # noqa: D401
    from spatialdata.transformations import (
        BaseTransformation,
        get_transformation,
        remove_transformation,
        set_transformation,
    )
    from spatialdata.transformations.transformations import Identity, Sequence

    if maintain_positioning:
        assert to_coordinate_system is None

    to_prepend: BaseTransformation | None
    if isinstance(element, (SpatialImage, MultiscaleSpatialImage)):
        if maintain_positioning:
            assert raster_translation is not None
            to_prepend = Sequence([raster_translation, transformation.inverse()])
        else:
            to_prepend = raster_translation
    elif isinstance(element, (GeoDataFrame, DaskDataFrame)):
        assert raster_translation is None
        to_prepend = transformation.inverse() if maintain_positioning else Identity()
    else:
        raise TypeError(f"Unsupported type {type(element)}")
    assert isinstance(to_prepend, BaseTransformation)

    d = get_transformation(element, get_all=True)
    assert isinstance(d, dict)
    assert len(d) == 1
    assert isinstance(d[DEFAULT_COORDINATE_SYSTEM], Identity)
    remove_transformation(element, remove_all=True)

    if maintain_positioning:
        for cs, t in old_transformations.items():
            new_t: BaseTransformation
            new_t = Sequence([to_prepend, t])
            set_transformation(element, new_t, to_coordinate_system=cs)
    else:
        set_transformation(element, to_prepend, to_coordinate_system=to_coordinate_system)


def _validate_target_coordinate_systems(
    data: SpatialElement,
    transformation: BaseTransformation | None,
    maintain_positioning: bool,
    to_coordinate_system: str | None,
) -> tuple[BaseTransformation, str | None]:
    from spatialdata.transformations import BaseTransformation, get_transformation

    if not maintain_positioning:
        d = get_transformation(data, get_all=True)
        assert isinstance(d, dict)
        if transformation is None and to_coordinate_system is not None:
            assert to_coordinate_system in d, f"Coordinate system {to_coordinate_system} not found in element"
            return d[to_coordinate_system], to_coordinate_system
        if transformation is not None and to_coordinate_system is None and len(d) == 1:
            k = list(d.keys())[0]
            if transformation == d[k]:
                warnings.warn(ERROR_MSG_AFTER_0_0_15, stacklevel=2)
                return transformation, k
        raise RuntimeError(ERROR_MSG_AFTER_0_0_15)
    s = "When maintain_positioning is True, only one of transformation and to_coordinate_system can be None"
    assert bool(transformation is None) != bool(to_coordinate_system is None), s
    if transformation is not None:
        return transformation, to_coordinate_system
    t = get_transformation(data, to_coordinate_system=to_coordinate_system)
    assert isinstance(t, BaseTransformation)
    return t, None


@singledispatch
def transform(
    data: Any,
    transformation: BaseTransformation | None = None,
    maintain_positioning: bool = False,
    to_coordinate_system: str | None = None,
) -> Any:
    """
    Transform a SpatialElement using the transformation to a coordinate system, and returns the transformed element.

    Parameters
    ----------
    data
        SpatialElement to transform.
    transformation
        The transformation to apply to the element. This parameter can be used only when `maintain_positioning=True`,
        otherwise `to_coordinate_system` must be used.
    maintain_positioning
        The default and recommended behavior is to leave this parameter to False.

        - If True, in the transformed element, each transformation that was present in the original element will be
            prepended with the inverse of the transformation used to transform the data (i.e. the current
            transformation for which .transform() is called). In this way the data is transformed but the
            positioning (for each coordinate system) is maintained. A use case is changing the
            orientation/scale/etc. of the data but keeping the alignment of the data within each coordinate system.

        - If False, the data is transformed and the positioning changes; only the coordinate system in which the
            data is transformed to is kept. For raster data, the translation part of the transformation is assigned
            to the element (see Notes below for more details). Furthermore, for raster data, the returned object
            will have a translation to take into account for the pixel (0, 0) position. Also, rotated raster data
            will be padded in the corners with a black color, such padding will be reflected into the rotation.
            Please see notes for more details of how this parameter interact with xarray.DataArray for raster data.

    to_coordinate_system
        The coordinate system to which the data should be transformed. The coordinate system must be present in the
        element.

    Returns
    -------
    SpatialElement: Transformed SpatialElement.

    Notes
    -----
    An affine transformation contains a linear transformation and a translation. For raster types,
    only the linear transformation is applied to the data (e.g. the data is rotated or resized), but not the
    translation part.
    This means that calling Translation(...).transform(raster_element) will have the same effect as pre-pending the
    translation to each transformation of the raster element (if maintain_positioning=True), or assigning this
    translation to the element in the new coordinate system (if maintain_positioning=False). Analougous considerations
    apply to the black corner padding due to the rotation part of the transformation.
    We are considering to change this behavior by letting translations modify the coordinates stored with
    xarray.DataArray; this is tracked here: https://github.com/scverse/spatialdata/issues/308
    """
    raise RuntimeError(f"Cannot transform {type(data)}")


@transform.register(SpatialData)
def _(
    data: SpatialData,
    transformation: BaseTransformation | None = None,
    maintain_positioning: bool = False,
    to_coordinate_system: str | None = None,
) -> SpatialData:
    if not maintain_positioning:
        if transformation is None and to_coordinate_system is not None:
            return data.transform_to_coordinate_system(target_coordinate_system=to_coordinate_system)
        raise RuntimeError(ERROR_MSG_AFTER_0_0_15)
    assert bool(transformation is None) != bool(
        to_coordinate_system is None
    ), "When maintain_positioning is True, only one of transformation and to_coordinate_system can be None"
    new_elements: dict[str, dict[str, Any]] = {}
    for element_type in ["images", "labels", "points", "shapes"]:
        d = getattr(data, element_type)
        if len(d) > 0:
            new_elements[element_type] = {}
        for k, v in d.items():
            new_elements[element_type][k] = transform(
                v, transformation, to_coordinate_system=to_coordinate_system, maintain_positioning=maintain_positioning
            )
    return SpatialData(**new_elements)


@transform.register(SpatialImage)
def _(
    data: SpatialImage,
    transformation: BaseTransformation | None = None,
    maintain_positioning: bool = False,
    to_coordinate_system: str | None = None,
) -> SpatialImage:
    transformation, to_coordinate_system = _validate_target_coordinate_systems(
        data, transformation, maintain_positioning, to_coordinate_system
    )
    schema = get_model(data)
    from spatialdata.transformations import get_transformation

    kwargs = {"prefilter": False, "order": 0}
    axes = get_axes_names(data)
    transformed_dask, raster_translation = _transform_raster(
        data=data.data, axes=axes, transformation=transformation, **kwargs
    )
    c_coords = data.indexes["c"].values if "c" in data.indexes else None
    # mypy thinks that schema could be ShapesModel, PointsModel, ...
    transformed_data = schema.parse(transformed_dask, dims=axes, c_coords=c_coords)  # type: ignore[call-arg,arg-type]
    assert isinstance(transformed_data, SpatialImage)
    old_transformations = get_transformation(data, get_all=True)
    assert isinstance(old_transformations, dict)
    _set_transformation_for_transformed_elements(
        transformed_data,
        old_transformations,
        transformation,
        raster_translation=raster_translation,
        maintain_positioning=maintain_positioning,
    )
    transformed_data = compute_coordinates(transformed_data)
    schema().validate(transformed_data)
    return transformed_data


@transform.register(MultiscaleSpatialImage)
def _(
    data: MultiscaleSpatialImage,
    transformation: BaseTransformation | None = None,
    maintain_positioning: bool = False,
    to_coordinate_system: str | None = None,
) -> MultiscaleSpatialImage:
    transformation, to_coordinate_system = _validate_target_coordinate_systems(
        data, transformation, maintain_positioning, to_coordinate_system
    )
    schema = get_model(data)
    from spatialdata.models import (
        Image2DModel,
        Image3DModel,
        Labels2DModel,
        Labels3DModel,
    )
    from spatialdata.models._utils import TRANSFORM_KEY
    from spatialdata.transformations import get_transformation, set_transformation
    from spatialdata.transformations.transformations import Identity, Sequence

    # labels need to be preserved after the resizing of the image
    if schema in (Labels2DModel, Labels3DModel):
        # TODO: this should work, test better
        kwargs = {"prefilter": False}
    elif schema in (Image2DModel, Image3DModel):
        kwargs = {}
    else:
        raise ValueError(f"MultiscaleSpatialImage with schema {schema} not supported")

    get_axes_names(data)
    transformed_dict = {}
    raster_translation: BaseTransformation | None = None
    for k, v in data.items():
        assert len(v) == 1
        xdata = v.values().__iter__().__next__()

        composed: BaseTransformation
        if k == "scale0":
            composed = transformation
        else:
            scale = _get_scale(xdata.attrs["transform"])
            composed = Sequence([scale, transformation, scale.inverse()])

        transformed_dask, raster_translation_single_scale = _transform_raster(
            data=xdata.data, axes=xdata.dims, transformation=composed, **kwargs
        )
        if raster_translation is None:
            raster_translation = raster_translation_single_scale
        # we set a dummy empty dict for the transformation that will be replaced with the correct transformation for
        # each scale later in this function, when calling set_transformation()
        transformed_dict[k] = SpatialImage(
            transformed_dask, dims=xdata.dims, name=xdata.name, attrs={TRANSFORM_KEY: {}}
        )

    # mypy thinks that schema could be ShapesModel, PointsModel, ...
    transformed_data = MultiscaleSpatialImage.from_dict(transformed_dict)
    set_transformation(transformed_data, Identity(), to_coordinate_system=DEFAULT_COORDINATE_SYSTEM)

    old_transformations = get_transformation(data, get_all=True)
    assert isinstance(old_transformations, dict)
    _set_transformation_for_transformed_elements(
        transformed_data,
        old_transformations,
        transformation,
        raster_translation=raster_translation,
        maintain_positioning=maintain_positioning,
    )
    transformed_data = compute_coordinates(transformed_data)
    schema().validate(transformed_data)
    return transformed_data


@transform.register(DaskDataFrame)
def _(
    data: DaskDataFrame,
    transformation: BaseTransformation | None = None,
    maintain_positioning: bool = False,
    to_coordinate_system: str | None = None,
) -> DaskDataFrame:
    from spatialdata.models import PointsModel
    from spatialdata.models._utils import TRANSFORM_KEY
    from spatialdata.transformations import Identity, get_transformation

    transformation, to_coordinate_system = _validate_target_coordinate_systems(
        data, transformation, maintain_positioning, to_coordinate_system
    )
    axes = get_axes_names(data)
    arrays = []
    for ax in axes:
        arrays.append(data[ax].to_dask_array(lengths=True).reshape(-1, 1))
    xdata = DataArray(da.concatenate(arrays, axis=1), coords={"points": range(len(data)), "dim": list(axes)})
    xtransformed = transformation._transform_coordinates(xdata)
    transformed = data.drop(columns=list(axes)).copy()
    # dummy transformation that will be replaced by _adjust_transformation()
    transformed.attrs[TRANSFORM_KEY] = {DEFAULT_COORDINATE_SYSTEM: Identity()}
    assert isinstance(transformed, DaskDataFrame)
    for ax in axes:
        indices = xtransformed["dim"] == ax
        new_ax = xtransformed[:, indices]
        transformed[ax] = new_ax.data.flatten()  # type: ignore[attr-defined]

    old_transformations = get_transformation(data, get_all=True)
    assert isinstance(old_transformations, dict)
    _set_transformation_for_transformed_elements(
        transformed,
        old_transformations,
        transformation,
        raster_translation=None,
        maintain_positioning=maintain_positioning,
    )
    PointsModel.validate(transformed)
    return transformed


@transform.register(GeoDataFrame)
def _(
    data: GeoDataFrame,
    transformation: BaseTransformation | None = None,
    maintain_positioning: bool = False,
    to_coordinate_system: str | None = None,
) -> GeoDataFrame:
    from spatialdata.models import ShapesModel
    from spatialdata.models._utils import TRANSFORM_KEY
    from spatialdata.transformations import Identity, get_transformation

    axes = get_axes_names(data)
    transformation, to_coordinate_system = _validate_target_coordinate_systems(
        data, transformation, maintain_positioning, to_coordinate_system
    )
    # TODO: nitpick, mypy expects a listof literals and here we have a list of strings.
    # I ignored but we may want to fix this
    affine = transformation.to_affine(axes, axes)  # type: ignore[arg-type]
    matrix = affine.matrix
    shapely_notation = matrix[:-1, :-1].ravel().tolist() + matrix[:-1, -1].tolist()
    transformed_geometry = data.geometry.affine_transform(shapely_notation)
    transformed_data = data.copy(deep=True)
    transformed_data.attrs[TRANSFORM_KEY] = {DEFAULT_COORDINATE_SYSTEM: Identity()}
    transformed_data.geometry = transformed_geometry

    if isinstance(transformed_geometry.iloc[0], Point) and "radius" in transformed_data.columns:
        old_radii = transformed_data["radius"].to_numpy()
        new_radii = scale_radii(radii=old_radii, affine=affine, axes=axes)
        transformed_data["radius"] = new_radii

    old_transformations = get_transformation(data, get_all=True)
    assert isinstance(old_transformations, dict)
    _set_transformation_for_transformed_elements(
        transformed_data,
        old_transformations,
        transformation,
        raster_translation=None,
        maintain_positioning=maintain_positioning,
    )
    ShapesModel.validate(transformed_data)
    return transformed_data<|MERGE_RESOLUTION|>--- conflicted
+++ resolved
@@ -65,14 +65,12 @@
     new_real_origin = (matrix @ real_origin.T).T
 
     new_pixel_size = scipy.linalg.norm((new_v[1, after_c:-1] - new_v[0, after_c:-1]))
-<<<<<<< HEAD
-    new_pixel_offset_new_coordinates = Translation((new_v[0, after_c:-1] - new_real_origin[0, after_c:-1]) / (new_pixel_size / 2), axes=spatial_axes)
-    new_pixel_offset_old_coordinates = Translation((new_v[0, after_c:-1] - new_real_origin[0, after_c:-1]), axes=spatial_axes)
-=======
-    new_pixel_offset = Translation(
-        (new_v[0, after_c:-1] - new_real_origin[0, after_c:-1]) / new_pixel_size, axes=spatial_axes
-    )
->>>>>>> 23d72144
+    new_pixel_offset_new_coordinates = Translation(
+        (new_v[0, after_c:-1] - new_real_origin[0, after_c:-1]) / (new_pixel_size / 2), axes=spatial_axes
+    )
+    new_pixel_offset_old_coordinates = Translation(
+        (new_v[0, after_c:-1] - new_real_origin[0, after_c:-1]), axes=spatial_axes
+    )
 
     inverse_matrix_adjusted = Sequence(
         [
@@ -99,12 +97,8 @@
     # new_pixel_size_offset = Translation(-new_pixel_sizes / 2 + 0.5, axes=spatial_axes)
     # raster_translation = Sequence([new_pixel_size_offset, translation])
     real_origin_offset = Translation(
-<<<<<<< HEAD
-          pixel_offset.translation - new_pixel_offset_old_coordinates.translation, axes=spatial_axes
-=======
-        new_pixel_offset.translation - pixel_offset.translation,
+        pixel_offset.translation - new_pixel_offset_old_coordinates.translation,
         axes=spatial_axes,
->>>>>>> 23d72144
         # new_real_origin[0, after_c : -1] - real_origin[0, after_c : -1], axes=spatial_axes
     )
     raster_translation = Sequence([real_origin_offset, translation])
