--- conflicted
+++ resolved
@@ -355,14 +355,9 @@
     from spatialdata.models import ShapesModel
     from spatialdata.transformations import get_transformation
 
-<<<<<<< HEAD
     ndim = len(get_axes_names(data))
-    # TODO: nitpick, mypy expects a listof literals and here we have a list of strings. I ignored but we may want to fix this
-=======
-    ndim = len(get_axis_names(data))
-    # TODO: nitpick, mypy expects a listof literals and
-    #  here we have a list of strings. I ignored but we may want to fix this
->>>>>>> 2b2b3987
+    # TODO: nitpick, mypy expects a listof literals and here we have a list of strings.
+    # I ignored but we may want to fix this
     matrix = transformation.to_affine_matrix(["x", "y", "z"][:ndim], ["x", "y", "z"][:ndim])  # type: ignore[arg-type]
     shapely_notation = matrix[:-1, :-1].ravel().tolist() + matrix[:-1, -1].tolist()
     transformed_geometry = data.geometry.affine_transform(shapely_notation)
