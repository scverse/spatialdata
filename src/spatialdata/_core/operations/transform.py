--- conflicted
+++ resolved
@@ -20,22 +20,14 @@
 from spatialdata._types import ArrayLike
 from spatialdata.models import SpatialElement, get_axes_names, get_model
 from spatialdata.models._utils import DEFAULT_COORDINATE_SYSTEM
-<<<<<<< HEAD
-from spatialdata.transformations._utils import _get_scale, compute_coordinates
-=======
 from spatialdata.transformations._utils import _get_scale, compute_coordinates, scale_radii
->>>>>>> bf2a5453
 
 if TYPE_CHECKING:
     from spatialdata.transformations.transformations import (
         BaseTransformation,
-        Translation,
-    )
-
-<<<<<<< HEAD
-=======
+    )
+
 DEBUG_WITH_PLOTS = False
->>>>>>> bf2a5453
 ERROR_MSG_AFTER_0_0_15 = """\
 Starting after v0.0.15, `transform()` requires to specify `to_coordinate_system` instead of `transformation`, to avoid
 ambiguity when multiple transformations are available for an element. If the transformation is not present in the
@@ -45,7 +37,7 @@
 
 def _transform_raster(
     data: DaskArray, axes: tuple[str, ...], transformation: BaseTransformation, **kwargs: Any
-) -> tuple[DaskArray, Translation]:
+) -> tuple[DaskArray, BaseTransformation]:
     from spatialdata.transformations.transformations import Sequence, Translation
 
     n_spatial_dims = transformation._get_n_spatial_dims(axes)
@@ -65,7 +57,7 @@
     translation = Translation(translation_vector, axes=axes)
 
     spatial_axes = axes[-n_spatial_dims:]
-    pixel_offset = Translation([0.5 for _ in spatial_axes], axes=spatial_axes)
+    # pixel_offset = Translation([0.5 for _ in spatial_axes], axes=spatial_axes)
 
     inverse_matrix_adjusted = Sequence(
         [
@@ -92,21 +84,14 @@
     return transformed_dask, raster_translation
 
 
-<<<<<<< HEAD
-def _adjust_transformations(
-=======
 def _set_transformation_for_transformed_elements(
->>>>>>> bf2a5453
     element: SpatialElement,
     old_transformations: dict[str, BaseTransformation],
     transformation: BaseTransformation,
-    raster_translation: Translation | None,
+    raster_translation: BaseTransformation | None,
     maintain_positioning: bool,
     to_coordinate_system: str | None = None,
 ) -> None:
-<<<<<<< HEAD
-    """Adjust the transformations of an element after it has been transformed.
-=======
     """Transformed elements don't have transformations to the new coordinate system, so we need to set them.
 
      By default, we add a identity transformation to the new coordinate system of the transformed element (if
@@ -120,7 +105,6 @@
     or rotating the data).
     All these factors are already contained in the `raster_translation` parameter, so we just need to prepend it to the
     data.
->>>>>>> bf2a5453
 
     Parameters
     ----------
@@ -143,11 +127,7 @@
     to_coordinate_system
         The coordinate system to which the data is to be transformed. This value must be None if maintain_positioning
         is True.
-<<<<<<< HEAD
-    """
-=======
     """  # noqa: D401
->>>>>>> bf2a5453
     from spatialdata.transformations import (
         BaseTransformation,
         get_transformation,
@@ -323,11 +303,7 @@
     assert isinstance(transformed_data, SpatialImage)
     old_transformations = get_transformation(data, get_all=True)
     assert isinstance(old_transformations, dict)
-<<<<<<< HEAD
-    _adjust_transformations(
-=======
     _set_transformation_for_transformed_elements(
->>>>>>> bf2a5453
         transformed_data,
         old_transformations,
         transformation,
@@ -371,7 +347,7 @@
 
     get_axes_names(data)
     transformed_dict = {}
-    raster_translation: Translation | None = None
+    raster_translation: BaseTransformation | None = None
     for k, v in data.items():
         assert len(v) == 1
         xdata = v.values().__iter__().__next__()
@@ -400,11 +376,7 @@
 
     old_transformations = get_transformation(data, get_all=True)
     assert isinstance(old_transformations, dict)
-<<<<<<< HEAD
-    _adjust_transformations(
-=======
     _set_transformation_for_transformed_elements(
->>>>>>> bf2a5453
         transformed_data,
         old_transformations,
         transformation,
@@ -447,11 +419,7 @@
 
     old_transformations = get_transformation(data, get_all=True)
     assert isinstance(old_transformations, dict)
-<<<<<<< HEAD
-    _adjust_transformations(
-=======
     _set_transformation_for_transformed_elements(
->>>>>>> bf2a5453
         transformed,
         old_transformations,
         transformation,
@@ -473,17 +441,10 @@
     from spatialdata.models._utils import TRANSFORM_KEY
     from spatialdata.transformations import Identity, get_transformation
 
-<<<<<<< HEAD
-    transformation, to_coordinate_system = _validate_target_coordinate_systems(
-        data, transformation, maintain_positioning, to_coordinate_system
-    )
-    ndim = len(get_axes_names(data))
-=======
     axes = get_axes_names(data)
     transformation, to_coordinate_system = _validate_target_coordinate_systems(
         data, transformation, maintain_positioning, to_coordinate_system
     )
->>>>>>> bf2a5453
     # TODO: nitpick, mypy expects a listof literals and here we have a list of strings.
     # I ignored but we may want to fix this
     affine = transformation.to_affine(axes, axes)  # type: ignore[arg-type]
@@ -501,11 +462,7 @@
 
     old_transformations = get_transformation(data, get_all=True)
     assert isinstance(old_transformations, dict)
-<<<<<<< HEAD
-    _adjust_transformations(
-=======
     _set_transformation_for_transformed_elements(
->>>>>>> bf2a5453
         transformed_data,
         old_transformations,
         transformation,
