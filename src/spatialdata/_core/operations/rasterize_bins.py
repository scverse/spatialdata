from __future__ import annotations

from typing import TYPE_CHECKING

import dask
import dask.array as da
import numpy as np
from numpy.random import default_rng
from scipy.sparse import csc_matrix
from skimage.transform import estimate_transform
from spatial_image import SpatialImage

from spatialdata.models import Image2DModel, get_table_keys
from spatialdata.transformations import Affine, Sequence, get_transformation

RNG = default_rng(0)


if TYPE_CHECKING:
    from spatialdata import SpatialData


def rasterize_bins(
    sdata: SpatialData,
    bins: str,
    table_name: str,
    col_key: str,
    row_key: str,
    value_key: str | list[str] | None = None,
) -> SpatialImage:
    """
    Rasterizes grid-like binned shapes/points annotated by a table (e.g. Visium HD data).

    Parameters
    ----------
    sdata
        The spatial data object containing the grid-like binned element to be rasterized.
    bins
        The name SpatialElement which defines the grid-like bins.
    table_name
        The name of the table annotating the SpatialElement.
    col_key
        Name of a column in `sdata[table_name].obs` containing the column indices (integer) for the bins.
    row_key
        Name of a column in `sdata[table_name].obs` containing the row indices (integer) for the bins.
    min_col
        If specified, the minimum column index to consider.
    max_col
        If specified, the maximum column index to consider (inclusive).
    min_row
        If specified, the minimum row index to consider.
    max_row
        If specified, the maximum row index to consider (inclusive).
    value_key
        The key(s) (obs columns/var names) in the table that will be used to rasterize the bins.
        If `None`, all the var names will be used, and the returned object will be lazily constructed.

    Returns
    -------
    SpatialImage
        A spatial image object created by rasterizing the specified bins from the spatial data.

    Notes
    -----
    Before calling this function you should ensure that the data geometries are organized in grid-like bins
    (e.g. Visium HD data, but not Visium data). Also you should ensure that bin indices (integer) are defined
    in the `.obs` dataframe of the table associated with the spatial geometries.

    The returned image will have one pixel for each bin, and a coordinate transformation to map the image to the
    original data orientation. In particular, the bins of Visium HD data are in a grid that is slightly rotated;
    the coordinate transformation will adjust for this, so that the returned data is aligned to the original geometries.
    """
    element = sdata[bins]
    table = sdata.tables[table_name]

    _, region_key, instance_key = get_table_keys(table)
    if not table.obs[region_key].dtype == "category":
        raise ValueError(f"Please convert `table.obs['{region_key}']` to a category series to improve performances")
    unique_regions = table.obs[region_key].cat.categories
    if len(unique_regions) > 1 or unique_regions[0] != bins:
        raise ValueError(
            "The table should be associated with the specified bins. "
            f"Found multiple regions annotated by the table: {', '.join(list(unique_regions))}."
        )

    min_row, min_col = table.obs[row_key].min(), table.obs[col_key].min()
    y = (table.obs[row_key] - min_row).values
    x = (table.obs[col_key] - min_col).values

<<<<<<< HEAD
    keys = ([value_key] if isinstance(value_key, str) else value_key) if value_key is not None else table.var_names

    if (value_key is None or any(key in table.var_names for key in keys)) and not isinstance(table.X, csc_matrix):
        raise ValueError(
            "To speed up bins rasterization, the table should be a csc_matrix matrix. "
            "This can be done by calling `table.X = table.X.tocsc()`.",
        )
=======
    n_rows = table.obs[row_key].max() - min_row + 1
    n_cols = table.obs[col_key].max() - min_col + 1
>>>>>>> a12a7536

    if value_key is None:
        shape = (table.obs[row_key].max() - min_row + 1, table.obs[col_key].max() - min_col + 1)

        @dask.delayed
        def channel_rasterization(col: csc_matrix) -> np.ndarray:  # type: ignore[type-arg]
            image = np.zeros(shape)
            bins_indices, data = col.indices, col.data
            image[y[bins_indices], x[bins_indices]] = data
            return image

<<<<<<< HEAD
=======
        shape = (n_rows, n_cols)
>>>>>>> a12a7536
        delayed_arrays = [
            da.from_delayed(channel_rasterization(shape, table.X[:, i]), shape=shape, dtype=np.uint16)
            for i in range(table.n_vars)
        ]
        image = da.stack(delayed_arrays, axis=0)
    else:
<<<<<<< HEAD
        image = np.zeros(
            (len(value_key), table.obs[row_key].max() - min_row + 1, table.obs[col_key].max() - min_col + 1)
        )
=======
        keys = [value_key] if isinstance(value_key, str) else value_key

        if any(key in table.var_names for key in keys) and not isinstance(table.X, csc_matrix):
            warn(
                "To speed up bins rasterization, the table should be a csc_matrix matrix. "
                "This can be done by calling `table.X = table.X.tocsc()`.",
                UserWarning,
                stacklevel=2,
            )

        image = np.zeros((len(value_key), n_rows, n_cols))
>>>>>>> a12a7536

        if keys[0] in table.obs:
            image[:, y, x] = table.obs[keys].values.T
        else:
            for i, key in enumerate(keys):
                key_index = table.var_names.get_loc(key)
                bins_indices = table.X[:, key_index].indices
                image[i, y[bins_indices], x[bins_indices]] = table.X[:, key_index].data

    # get the transformation
    assert table.n_obs >= 6, "At least 6 bins are needed to estimate the transformation."

    random_indices = RNG.choice(table.n_obs, min(20, table.n_obs), replace=True)
    location_ids = table.obs[instance_key].iloc[random_indices].values
    sub_gdf, sub_table = element.loc[location_ids], table[random_indices]

    src = np.stack([sub_table.obs[col_key] - min_col, sub_table.obs[row_key] - min_row], axis=1)
    dst = np.stack([sub_gdf.geometry.x, sub_gdf.geometry.y], axis=1)

    to_bins = Sequence(
        [
            Affine(
                estimate_transform(ttype="affine", src=src, dst=dst).params,
                input_axes=("x", "y"),
                output_axes=("x", "y"),
            )
        ]
    )
    bins_transformations = get_transformation(element, get_all=True)

    assert isinstance(bins_transformations, dict)

    transformations = {cs: to_bins.compose_with(t) for cs, t in bins_transformations.items()}

    return Image2DModel.parse(image, transformations=transformations, c_coords=keys, dims=("c", "y", "x"))<|MERGE_RESOLUTION|>--- conflicted
+++ resolved
@@ -84,10 +84,10 @@
         )
 
     min_row, min_col = table.obs[row_key].min(), table.obs[col_key].min()
+    n_rows, n_cols = table.obs[row_key].max() - min_row + 1, table.obs[col_key].max() - min_col + 1
     y = (table.obs[row_key] - min_row).values
     x = (table.obs[col_key] - min_col).values
 
-<<<<<<< HEAD
     keys = ([value_key] if isinstance(value_key, str) else value_key) if value_key is not None else table.var_names
 
     if (value_key is None or any(key in table.var_names for key in keys)) and not isinstance(table.X, csc_matrix):
@@ -95,13 +95,9 @@
             "To speed up bins rasterization, the table should be a csc_matrix matrix. "
             "This can be done by calling `table.X = table.X.tocsc()`.",
         )
-=======
-    n_rows = table.obs[row_key].max() - min_row + 1
-    n_cols = table.obs[col_key].max() - min_col + 1
->>>>>>> a12a7536
 
     if value_key is None:
-        shape = (table.obs[row_key].max() - min_row + 1, table.obs[col_key].max() - min_col + 1)
+        shape = (n_rows, n_cols)
 
         @dask.delayed
         def channel_rasterization(col: csc_matrix) -> np.ndarray:  # type: ignore[type-arg]
@@ -110,33 +106,13 @@
             image[y[bins_indices], x[bins_indices]] = data
             return image
 
-<<<<<<< HEAD
-=======
-        shape = (n_rows, n_cols)
->>>>>>> a12a7536
         delayed_arrays = [
             da.from_delayed(channel_rasterization(shape, table.X[:, i]), shape=shape, dtype=np.uint16)
             for i in range(table.n_vars)
         ]
         image = da.stack(delayed_arrays, axis=0)
     else:
-<<<<<<< HEAD
-        image = np.zeros(
-            (len(value_key), table.obs[row_key].max() - min_row + 1, table.obs[col_key].max() - min_col + 1)
-        )
-=======
-        keys = [value_key] if isinstance(value_key, str) else value_key
-
-        if any(key in table.var_names for key in keys) and not isinstance(table.X, csc_matrix):
-            warn(
-                "To speed up bins rasterization, the table should be a csc_matrix matrix. "
-                "This can be done by calling `table.X = table.X.tocsc()`.",
-                UserWarning,
-                stacklevel=2,
-            )
-
         image = np.zeros((len(value_key), n_rows, n_cols))
->>>>>>> a12a7536
 
         if keys[0] in table.obs:
             image[:, y, x] = table.obs[keys].values.T
