--- conflicted
+++ resolved
@@ -3,18 +3,13 @@
 from typing import TYPE_CHECKING
 from warnings import warn
 
-<<<<<<< HEAD
-import dask.array
-=======
 import dask
 import dask.array as da
->>>>>>> 6282ca4e
 import numpy as np
 from numpy.random import default_rng
 from scipy.sparse import csc_matrix
 from skimage.transform import estimate_transform
 from spatial_image import SpatialImage
-from xarray import DataArray
 
 from spatialdata.models import Image2DModel, get_table_keys
 from spatialdata.transformations import Affine, Sequence, get_transformation
@@ -89,37 +84,12 @@
             f"Found multiple regions annotated by the table: {', '.join(list(unique_regions))}."
         )
 
-<<<<<<< HEAD
-    if value_key is None:
-        keys = table.var_names.tolist()
-        lazy = True
-    else:
-        keys = [value_key] if isinstance(value_key, str) else value_key
-        lazy = False
     min_row, min_col = table.obs[row_key].min(), table.obs[col_key].min()
+    y = (table.obs[row_key] - min_row).values
+    x = (table.obs[col_key] - min_col).values
 
-    if any(key in table.var_names for key in keys) and not isinstance(table.X, csc_matrix):
-        warn(
-            "To speed up bins rasterization, the table should be a csc_matrix matrix. "
-            "This can be done by calling `table.X = table.X.tocsc()`.",
-            UserWarning,
-            stacklevel=2,
-        )
-
-    n_channels = len(keys)
     n_rows = table.obs[row_key].max() - min_row + 1
     n_cols = table.obs[col_key].max() - min_col + 1
-
-    if not lazy:
-        image = np.zeros((n_channels, n_rows, n_cols))
-    else:
-        image = DataArray(dask.array.zeros((n_channels, n_rows, n_cols), chunks=(1, n_rows, n_cols)))
-
-=======
-    min_row, min_col = table.obs[row_key].min(), table.obs[col_key].min()
->>>>>>> 6282ca4e
-    y = (table.obs[row_key] - min_row).values
-    x = (table.obs[col_key] - min_col).values
 
     if value_key is None:
         keys = table.var_names
@@ -131,21 +101,13 @@
             image[y[bins_indices], x[bins_indices]] = data
             return image
 
-        shape = (table.obs[row_key].max() - min_row + 1, table.obs[col_key].max() - min_col + 1)
+        shape = (n_rows, n_cols)
         delayed_arrays = [
             da.from_delayed(channel_rasterization(shape, table.X[:, i]), shape=shape, dtype=np.uint16)
             for i in range(table.n_vars)
         ]
         image = da.stack(delayed_arrays, axis=0)
     else:
-<<<<<<< HEAD
-        for i, key in enumerate(keys):
-            key_index = table.var_names.get_loc(key)
-            bins_indices = table.X[:, key_index].indices
-            image[i, y[bins_indices], x[bins_indices]] = table.X[:, key_index].data
-            # if not lazy:
-            # else:
-=======
         keys = [value_key] if isinstance(value_key, str) else value_key
 
         if any(key in table.var_names for key in keys) and not isinstance(table.X, csc_matrix):
@@ -156,9 +118,7 @@
                 stacklevel=2,
             )
 
-        image = np.zeros(
-            (len(value_key), table.obs[row_key].max() - min_row + 1, table.obs[col_key].max() - min_col + 1)
-        )
+        image = np.zeros((len(value_key), n_rows, n_cols))
 
         if keys[0] in table.obs:
             image[:, y, x] = table.obs[keys].values.T
@@ -167,7 +127,6 @@
                 key_index = table.var_names.get_loc(key)
                 bins_indices = table.X[:, key_index].indices
                 image[i, y[bins_indices], x[bins_indices]] = table.X[:, key_index].data
->>>>>>> 6282ca4e
 
     # get the transformation
     assert table.n_obs >= 6, "At least 6 bins are needed to estimate the transformation."
