from __future__ import annotations

import warnings
from typing import Any

import anndata as ad
import dask as da
import dask.dataframe as ddf
import geopandas as gpd
import numpy as np
import pandas as pd
<<<<<<< HEAD
from dask.dataframe import DataFrame as DaskDataFrame
=======
from dask.dataframe.core import DataFrame as DaskDataFrame
from datatree import DataTree
>>>>>>> 3def368b
from geopandas import GeoDataFrame
from multiscale_spatial_image import MultiscaleSpatialImage
from scipy import sparse
from shapely import Point
from spatial_image import SpatialImage
from xarray import DataArray
from xrspatial import zonal_stats

from spatialdata._core.operations._utils import _parse_element
from spatialdata._core.operations.transform import transform
from spatialdata._core.query.relational_query import get_values
from spatialdata._core.spatialdata import SpatialData
from spatialdata._types import ArrayLike
from spatialdata.models import (
    Image2DModel,
    Labels2DModel,
    PointsModel,
    ShapesModel,
    TableModel,
    get_model,
)
from spatialdata.transformations import BaseTransformation, Identity, get_transformation

__all__ = ["aggregate"]


def aggregate(
    values: ddf.DataFrame | gpd.GeoDataFrame | DataArray | DataTree | str,
    by: gpd.GeoDataFrame | DataArray | DataTree | str,
    values_sdata: SpatialData | None = None,
    by_sdata: SpatialData | None = None,
    value_key: list[str] | str | None = None,
    agg_func: str | list[str] = "sum",
    target_coordinate_system: str = "global",
    fractions: bool = False,
    region_key: str = "region",
    instance_key: str = "instance_id",
    deepcopy: bool = True,
    table_name: str | None = None,
    buffer_resolution: int = 16,
    **kwargs: Any,
) -> SpatialData:
    """
    Aggregate values by given region.

    Parameters
    ----------
    values_sdata
        SpatialData object containing the values to aggregate: if `None`, `values` must be a SpatialElement; if not
        `None`, `values` must be a string.
    values
        The values to aggregate: if `values_sdata` is `None`, must be a SpatialElement, otherwise must be a string
        specifying the name of the SpatialElement in `values_sdata`
    by_sdata
        Regions to aggregate by: if `None`, `by` must be a SpatialElement; if not `None`, `by` must be a string.
    by
        The regions to aggregate by: if `by_sdata` is None, must be a SpatialElement, otherwise must be a string
        specifying the name of the SpatialElement in `by_sdata`
    value_key
        Name (or list of names) of the columns containing the values to aggregate; can refer both to numerical or
        categorical values. If the values are categorical, `value_key` can't be a list.

        The key can be:

             - the name of a column(s) in the dataframe (Dask `DataFrame` for points or `GeoDataFrame` for shapes);
             - the name of obs column(s) in the associated `AnnData` table (for points, shapes and labels);
             - the name of a var(s), referring to the column(s) of the X matrix in the table (for points, shapes and
               labels).

        If nothing is passed here, it defaults to the equivalent of a column of ones.
        Defaults to `FEATURE_KEY` for points (if present).
    agg_func
        Aggregation function to apply over point values, e.g. `"mean"`, `"sum"`, `"count"`.
        Passed to :func:`pandas.DataFrame.groupby.agg` or to :func:`xrspatial.zonal_stats`
        according to the type of `values`.
    target_coordinate_system
        Coordinate system to transform to before aggregating.
    fractions
        Adjusts for partial areas overlap between regions in `values` and `by`.
        More precisely: in the case in which a region in `by` partially overlaps with a region in `values`, this setting
        specifies whether the value to aggregate should be considered as it is (`fractions = False`) or it is to be
        multiplied by the following ratio: "area of the intersection between the two regions" / "area of the region in
        `values`".

        Additional details:

             - default is `fractions = False`.
             - when aggregating points this parameter must be left to `False`, as the points don't have area (otherwise
                 a table of zeros would be obtained);
             - for categorical values `"count"` and `"sum"` are equivalent when `fractions = False`, but when
                `fractions = True`, `"count"` and `"sum"` are different: `count` would give not meaningful results and
                so it's not allowed, while `"sum"` actually sums the values of the intersecting regions, and should
                therefore be used.
             - aggregating categorical values with `agg_func = "mean"` is not allowed as it give not meaningful results.

    region_key
        Name that will be given to the new region column in the returned aggregated table.
    instance_key
        Name that will be given to the new instance id column in the returned aggregated table.
    deepcopy
        Whether to deepcopy the shapes in the returned `SpatialData` object. If the shapes are large (e.g. large
        multiscale labels), you may consider disabling the deepcopy to use a lazy Dask representation.
    table_name
        The table optionally containing the `value_key` and the name of the table in the returned `SpatialData` object.
    buffer_resolution
        Resolution parameter to pass to the of the .buffer() method to convert circles to polygons. A higher value
        results in a more accurate representation of the circle, but also in a more complex polygon and computation.
    kwargs
        Additional keyword arguments to pass to :func:`xrspatial.zonal_stats`.

    Returns
    -------
    Returns a `SpatialData` object with the `by` shapes as SpatialElement and a table with the aggregated values
    annotating the shapes.

    If `value_key` refers to a categorical variable, the table in the `SpaitalData` object has shape
    (`by.shape[0]`, <n categories>).

    Notes
    -----
    This function returns a `SpatialData` object, so to access the aggregated table you can use the `table` attribute`.

    The shapes in the returned `SpatialData` objects are a reference to the original one. If you want them to be a
    different object you can do a deepcopy manually (this loads the data into memory), or you can save the `SpatialData`
    object to disk and reload it (this keeps the data lazily represented).

    When aggregation points by shapes, the current implementation loads all the points into memory and thus could lead
    to a large memory usage. This Github issue https://github.com/scverse/spatialdata/issues/210 keeps track of the
    changes required to address this behavior.
    """
    values_ = _parse_element(
        element=values, sdata=values_sdata, element_var_name="values", sdata_var_name="values_sdata"
    )
    by_ = _parse_element(element=by, sdata=by_sdata, element_var_name="by", sdata_var_name="by_sdata")

    if values_ is by_:
        # this case breaks the groupy aggregation in _aggregate_shapes(), probably a non relevant edge case so
        # skipping it for now
        raise NotImplementedError(
            "Aggregating an element by itself is not currenlty supported. If you have an use case for this please open "
            "an issue and we will implement this case."
        )

    # get schema
    by_type = get_model(by_)
    values_type = get_model(values_)

    # get transformation between coordinate systems
    by_transform: BaseTransformation = get_transformation(by_, target_coordinate_system)  # type: ignore[assignment]
    values_transform: BaseTransformation = get_transformation(
        values_,
        target_coordinate_system,  # type: ignore[assignment]
    )
    if not (by_transform == values_transform and isinstance(values_transform, Identity)):
        by_ = transform(by_, to_coordinate_system=target_coordinate_system)
        values_ = transform(values_, to_coordinate_system=target_coordinate_system)

    table_name = table_name if table_name is not None else "table"

    # dispatch
    adata = None
    if by_type is ShapesModel and values_type in [PointsModel, ShapesModel]:
        # Default value for value_key is ATTRS_KEY for values_ (if present)
        if values_type is PointsModel:
            assert isinstance(values_, DaskDataFrame)
            if value_key is None and PointsModel.ATTRS_KEY in values_.attrs:
                value_key = values_.attrs[PointsModel.ATTRS_KEY][PointsModel.FEATURE_KEY]

        # if value_key is not specified, add a columns on ones
        ONES_KEY = None
        if value_key is None:
            ONES_KEY = "__ones_column_aggregate"
            assert (
                ONES_KEY not in values_.columns
            ), f"Column {ONES_KEY} is reserved for internal use and cannot be already present in values_"
            values_[ONES_KEY] = 1
            value_key = ONES_KEY

        adata = _aggregate_shapes(
            values=values_,
            by=by_,
            values_sdata=values_sdata,
            values_element_name=values if isinstance(values, str) else None,
            value_key=value_key,
            agg_func=agg_func,
            fractions=fractions,
            table_name=table_name,
        )

        # eventually remove the colum of ones if it was added
        if ONES_KEY is not None:
            del values_[ONES_KEY]

    if by_type is Labels2DModel and values_type is Image2DModel:
        if fractions is True:
            raise NotImplementedError("fractions = True is not yet supported for raster aggregation")
        adata = _aggregate_image_by_labels(values=values_, by=by_, agg_func=agg_func, **kwargs)

    if adata is None:
        raise NotImplementedError(f"Cannot aggregate {values_type} by {by_type}")

    # create a SpatialData object with the aggregated table and the "by" shapes
    shapes_name = by if isinstance(by, str) else "by"
    return _create_sdata_from_table_and_shapes(
        table=adata,
        table_name=table_name,
        shapes_name=shapes_name,
        shapes=by_,
        region_key=region_key,
        instance_key=instance_key,
        deepcopy=deepcopy,
    )


def _create_sdata_from_table_and_shapes(
    table: ad.AnnData,
    table_name: str,
    shapes: GeoDataFrame | DataArray | DataTree,
    shapes_name: str,
    region_key: str,
    instance_key: str,
    deepcopy: bool,
) -> SpatialData:
    from spatialdata._core._deepcopy import deepcopy as _deepcopy

    shapes_index_dtype = shapes.index.dtype if isinstance(shapes, GeoDataFrame) else shapes.dtype
    try:
        table.obs[instance_key] = table.obs_names.copy().astype(shapes_index_dtype)
    except ValueError as err:
        raise TypeError(
            f"Instance key column dtype in table resulting from aggregation cannot be cast to the dtype of"
            f"element {shapes_name}.index"
        ) from err
    table.obs[region_key] = shapes_name
    table = TableModel.parse(table, region=shapes_name, region_key=region_key, instance_key=instance_key)

    # labels case, needs conversion from str to int
    if isinstance(shapes, (DataArray, DataTree)):
        table.obs[instance_key] = table.obs[instance_key].astype(int)

    if deepcopy:
        shapes = _deepcopy(shapes)

    return SpatialData.from_elements_dict({shapes_name: shapes, table_name: table})


def _aggregate_image_by_labels(
    values: SpatialImage | MultiscaleSpatialImage,
    by: SpatialImage | MultiscaleSpatialImage,
    agg_func: str | list[str] = "mean",
    **kwargs: Any,
) -> ad.AnnData:
    """
    Aggregate values by given labels.

    Parameters
    ----------
    values
        Values to aggregate.
    by
        Regions to aggregate by.
    agg_func
        Aggregation function to apply over point values, e.g. "mean", "sum", "count"
        from :func:`xrspatial.zonal_stats`.
    kwargs
        Additional keyword arguments to pass to :func:`xrspatial.zonal_stats`.

    Returns
    -------
    AnnData of shape `(by.shape[0], len(agg_func)]`.
    """
    if isinstance(by, MultiscaleSpatialImage):
        assert len(by["scale0"]) == 1
        by = next(iter(by["scale0"].values()))
    if isinstance(values, MultiscaleSpatialImage):
        assert len(values["scale0"]) == 1
        values = next(iter(values["scale0"].values()))

    agg_func = [agg_func] if isinstance(agg_func, str) else agg_func
    outs = []

    for i, c in enumerate(values.coords["c"].values):
        with warnings.catch_warnings():  # ideally fix upstream
            warnings.filterwarnings(
                "ignore",
                message=".*unknown divisions.*",
            )
            out = zonal_stats(by, values[i, ...], stats_funcs=agg_func, **kwargs).compute()
        out.columns = [f"channel_{c}_{col}" if col != "zone" else col for col in out.columns]
        out = out.loc[out["zone"] != 0].copy()
        zones: ArrayLike = out["zone"].values
        outs.append(out.drop(columns=["zone"]))  # remove the 0 (background)
    df = pd.concat(outs, axis=1)

    X = sparse.csr_matrix(df.values)

    index = kwargs.get("zone_ids", None)  # `zone_ids` allows the user to select specific labels to aggregate by
    if index is None:
        index = np.array(da.array.unique(by.data))
        assert np.array(index == np.insert(zones, 0, 0)).all(), "Index mismatch between zonal stats and labels."
    return ad.AnnData(
        X,
        obs=pd.DataFrame(index=zones.astype(str)),
        var=pd.DataFrame(index=df.columns),
        dtype=X.dtype,
    )


def _aggregate_shapes(
    values: gpd.GeoDataFrame,
    by: gpd.GeoDataFrame,
    values_sdata: SpatialData | None = None,
    values_element_name: str | None = None,
    table_name: str | None = None,
    value_key: str | list[str] | None = None,
    agg_func: str | list[str] = "count",
    fractions: bool = False,
    buffer_resolution: int = 16,
) -> ad.AnnData:
    """
    Inner function to aggregate geopandas objects.

    See docstring for `aggregate` for semantics.

    Parameters
    ----------
    values
        Geopandas dataframe to be aggregated. Must have a geometry column.
    values_sdata
        Optional SpatialData object containing the table annotating the values. Note: when values is transformed (
        because by and values are not in the same coordinate system), value_sdata will not contain the transformed
        values. This is why we can't infer the element name from values_sdata (using
        values_sdata._locate_spatial_element(values)[0]) and we need to pass it explicitly.
    values_element_name
        Name of the element in values_sdata that contains the values. If values_sdata is None, this is not needed.
    by
        Geopandas dataframe to group values by. Must have a geometry column.
    value_key
        Column in value dataframe to perform aggregation on.
    agg_func
        Aggregation function to apply over grouped values. Passed to pandas.DataFrame.groupby.agg.
    table_name
        Name of the table optionally containing the value_key column.
    """
    from spatialdata._core.operations.vectorize import to_polygons
    from spatialdata.models import points_dask_dataframe_to_geopandas

    assert value_key is not None
    assert (values_sdata is None) == (values_element_name is None)
    if values_sdata is not None:
        actual_values = get_values(
            value_key=value_key, sdata=values_sdata, element_name=values_element_name, table_name=table_name
        )
    else:
        actual_values = get_values(value_key=value_key, element=values)
    assert isinstance(actual_values, pd.DataFrame), f"Expected pd.DataFrame, got {type(actual_values)}"

    assert not isinstance(values, str)
    if isinstance(values, DaskDataFrame):
        values = points_dask_dataframe_to_geopandas(values, suppress_z_warning=True)
    elif isinstance(values, GeoDataFrame):
        values = to_polygons(values, buffer_resolution=buffer_resolution)
    else:
        raise RuntimeError(f"Unsupported type {type(values)}, this is most likely due to a bug, please report.")
    by = to_polygons(by, buffer_resolution=buffer_resolution)

    categorical = isinstance(actual_values.iloc[:, 0].dtype, pd.CategoricalDtype)

    # deal with edge cases
    if fractions:
        assert not (categorical and agg_func == "count"), (
            "Aggregating categorical values using fractions=True and agg_func='count' will most likely give "
            "not meaningful results. Please consider using a different aggregation function, for instance "
            "agg_func='sum' instead."
        )
        assert not isinstance(values.iloc[0].geometry, Point), (
            "Fractions cannot be computed when values are points. " "Please use fractions=False."
        )
    assert not (categorical and agg_func == "mean"), (
        "Incompatible choice: aggregating a categorical column with " "agg_func='mean'"
    )

    # we need to add a column of ones to the values dataframe to be able to count the number of instances in each zone
    # and we need to add a column with the area of each zone to be able to compute the fractions describing the overlaps
    # between what is being aggregated and in the "by" regions, where the denominators of these fractions are the areas
    # of the regions in "values"
    ONES_COLUMN = "__ones_column"
    AREAS_COLUMN = "__areas_column"

    e = f"Column names {ONES_COLUMN} and {AREAS_COLUMN} are reserved for internal use. Please rename your columns."
    assert ONES_COLUMN not in by.columns, e
    assert AREAS_COLUMN not in by.columns, e
    assert ONES_COLUMN not in actual_values.columns, e

    values[ONES_COLUMN] = 1
    values[AREAS_COLUMN] = values.geometry.area

    INDEX = "__index"
    assert INDEX not in by, f"{INDEX} is a reserved column name"
    assert "__index" not in values, f"{INDEX} is a reserved column name"

    if isinstance(value_key, str):
        value_key = [value_key]
    # either all the values of value_key are in the GeoDataFrame values, either none of them are (and in such a case
    # value_key refer to either obs or var of the table)
    assert not (any(vk in values.columns for vk in value_key) and not all(vk in values.columns for vk in value_key))
    # if the values of value_key are from the table, add them to values, but then remove them after the aggregation is
    # done
    to_remove = []
    for vk in value_key:
        if vk not in values.columns:
            s = actual_values[vk]
            s.index = values.index
            values[vk] = s
            to_remove.append(vk)

    # when values are points, we need to use sjoin(); when they are polygons and fractions is True, we need to use
    # overlay() also, we use sjoin() when fractions is False and values are polygons, because they are equivalent and
    # I think that sjoin() is faster
    if fractions is False or isinstance(values.iloc[0].geometry, Point):
        joined = by.sjoin(values)

        assert INDEX not in joined
        joined[INDEX] = joined.index
    else:
        by[INDEX] = by.index
        overlayed = gpd.overlay(by, values, how="intersection")
        del by[INDEX]
        joined = overlayed
    assert INDEX in joined

    fractions_of_values = None
    if fractions:
        fractions_of_values = joined.geometry.area / joined[AREAS_COLUMN]

    if categorical:
        # we only allow the aggregation of one categorical column at the time, because each categorical column would
        # give a different table as result of the aggregation, and we only support single tables
        assert len(value_key) == 1
        vk = value_key[0]
        if fractions_of_values is not None:
            joined[ONES_COLUMN] = fractions_of_values
        aggregated = joined.groupby([INDEX, vk])[ONES_COLUMN].agg(agg_func).reset_index()
        aggregated_values = aggregated[ONES_COLUMN].values
    else:
        if fractions_of_values is not None:
            joined[value_key] = joined[value_key].to_numpy() * fractions_of_values.to_numpy().reshape(-1, 1)
        aggregated = joined.groupby([INDEX])[value_key].agg(agg_func).reset_index()
        aggregated_values = aggregated[value_key].values

    # Here we prepare some variables to construct a sparse matrix in the coo format (edges + nodes)
    rows_categories = by.index.tolist()
    indices_of_aggregated_rows = np.array(aggregated[INDEX])
    # In the categorical case len(value_key) == 1 so np.repeat does nothing, in the non-categorical case len(value_key)
    # can be > 1, so the aggregated table len(value_key) columns. This table will be flattened to a vector, so when
    # constructing the sparse matrix we need to repeat each row index len(value_key) times.
    # Example: the rows indices [0, 1, 2] in the case of len(value_key) == 2, will become [0, 0, 1, 1, 2, 2]
    indices_of_aggregated_rows = np.repeat(indices_of_aggregated_rows, len(value_key))
    rows_nodes = pd.Categorical(indices_of_aggregated_rows, categories=rows_categories, ordered=True)
    if categorical:
        columns_categories = values[vk].cat.categories.tolist()
        columns_nodes = pd.Categorical(aggregated[vk], categories=columns_categories, ordered=True)
    else:
        columns_categories = value_key
        numel = np.prod(aggregated_values.shape)
        assert numel % len(columns_categories) == 0
        columns_nodes = pd.Categorical(
            columns_categories * (numel // len(columns_categories)), categories=columns_categories
        )

    X = sparse.coo_matrix(
        (
            aggregated_values.ravel(),
            (rows_nodes.codes, columns_nodes.codes),
        ),
        shape=(len(rows_categories), len(columns_categories)),
    ).tocsr()

    anndata = ad.AnnData(
        X,
        obs=pd.DataFrame(index=rows_categories),
        var=pd.DataFrame(index=columns_categories),
        dtype=X.dtype,
    )

    # cleanup: remove columns previously added
    values.drop(columns=[ONES_COLUMN, AREAS_COLUMN] + to_remove, inplace=True)

    return anndata<|MERGE_RESOLUTION|>--- conflicted
+++ resolved
@@ -9,12 +9,8 @@
 import geopandas as gpd
 import numpy as np
 import pandas as pd
-<<<<<<< HEAD
 from dask.dataframe import DataFrame as DaskDataFrame
-=======
-from dask.dataframe.core import DataFrame as DaskDataFrame
 from datatree import DataTree
->>>>>>> 3def368b
 from geopandas import GeoDataFrame
 from multiscale_spatial_image import MultiscaleSpatialImage
 from scipy import sparse
