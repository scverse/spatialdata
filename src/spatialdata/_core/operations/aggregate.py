from __future__ import annotations

import warnings
from typing import Any

import anndata as ad
import dask as da
import dask.dataframe as ddf
import geopandas as gpd
import numpy as np
import pandas as pd
from dask.dataframe.core import DataFrame as DaskDataFrame
from geopandas import GeoDataFrame
from multiscale_spatial_image import MultiscaleSpatialImage
from scipy import sparse
from shapely import Point
from spatial_image import SpatialImage
from xrspatial import zonal_stats

from spatialdata._core.operations.transform import transform
from spatialdata._core.query._utils import circles_to_polygons
from spatialdata._core.query.relational_query import get_values
from spatialdata._core.spatialdata import SpatialData
from spatialdata._types import ArrayLike
from spatialdata.models import (
    Image2DModel,
    Labels2DModel,
    PointsModel,
    ShapesModel,
    SpatialElement,
    TableModel,
    get_model,
)
from spatialdata.transformations import BaseTransformation, Identity, get_transformation

__all__ = ["aggregate"]


def _parse_element(element: str | SpatialElement, sdata: SpatialData | None, str_for_exception: str) -> SpatialElement:
    if not ((sdata is not None and isinstance(element, str)) ^ (not isinstance(element, str))):
        raise ValueError(
            f"To specify the {str_for_exception!r} SpatialElement, please do one of the following: "
            f"- either pass a SpatialElement to the {str_for_exception!r} parameter (and keep "
            f"`{str_for_exception}_sdata` = None);"
            f"- either `{str_for_exception}_sdata` needs to be a SpatialData object, and {str_for_exception!r} needs "
            f"to be the string name of the element."
        )
    if sdata is not None:
        assert isinstance(element, str)
        return sdata[element]
    assert element is not None
    return element


def aggregate(
    values: ddf.DataFrame | gpd.GeoDataFrame | SpatialImage | MultiscaleSpatialImage | str,
    by: gpd.GeoDataFrame | SpatialImage | MultiscaleSpatialImage | str,
    values_sdata: SpatialData | None = None,
    by_sdata: SpatialData | None = None,
    value_key: list[str] | str | None = None,
    agg_func: str | list[str] = "sum",
    target_coordinate_system: str = "global",
    fractions: bool = False,
    region_key: str = "region",
    instance_key: str = "instance_id",
    deepcopy: bool = True,
<<<<<<< HEAD
    table_name: str = "table",
=======
    table_name: str | None = None,
>>>>>>> 0685fb7a
    **kwargs: Any,
) -> SpatialData:
    """
    Aggregate values by given region.

    Parameters
    ----------
    values_sdata
        SpatialData object containing the values to aggregate: if `None`, `values` must be a SpatialElement; if not
        `None`, `values` must be a string.
    values
        The values to aggregate: if `values_sdata` is `None`, must be a SpatialElement, otherwise must be a string
        specifying the name of the SpatialElement in `values_sdata`
    by_sdata
        Regions to aggregate by: if `None`, `by` must be a SpatialElement; if not `None`, `by` must be a string.
    by
        The regions to aggregate by: if `by_sdata` is None, must be a SpatialElement, otherwise must be a string
        specifying the name of the SpatialElement in `by_sdata`
    value_key
        Name (or list of names) of the columns containing the values to aggregate; can refer both to numerical or
        categorical values. If the values are categorical, `value_key` can't be a list.

        The key can be:

             - the name of a column(s) in the dataframe (Dask `DataFrame` for points or `GeoDataFrame` for shapes);
             - the name of obs column(s) in the associated `AnnData` table (for shapes and labels);
             - the name of a var(s), referring to the column(s) of the X matrix in the table (for shapes and labels).

        If nothing is passed here, it defaults to the equivalent of a column of ones.
        Defaults to `FEATURE_KEY` for points (if present).
    agg_func
        Aggregation function to apply over point values, e.g. `"mean"`, `"sum"`, `"count"`.
        Passed to :func:`pandas.DataFrame.groupby.agg` or to :func:`xrspatial.zonal_stats`
        according to the type of `values`.
    target_coordinate_system
        Coordinate system to transform to before aggregating.
    fractions
        Adjusts for partial areas overlap between regions in `values` and `by`.
        More precisely: in the case in which a region in `by` partially overlaps with a region in `values`, this setting
        specifies whether the value to aggregate should be considered as it is (`fractions = False`) or it is to be
        multiplied by the following ratio: "area of the intersection between the two regions" / "area of the region in
        `values`".

        Additional details:

             - default is `fractions = False`.
             - when aggregating points this parameter must be left to `False`, as the points don't have area (otherwise
                 a table of zeros would be obtained);
             - for categorical values `"count"` and `"sum"` are equivalent when `fractions = False`, but when
                `fractions = True`, `"count"` and `"sum"` are different: `count` would give not meaningful results and
                so it's not allowed, while `"sum"` actually sums the values of the intersecting regions, and should
                therefore be used.
             - aggregating categorical values with `agg_func = "mean"` is not allowed as it give not meaningful results.

    region_key
        Name that will be given to the new region column in the returned aggregated table.
    instance_key
        Name that will be given to the new instance id column in the returned aggregated table.
    deepcopy
        Whether to deepcopy the shapes in the returned `SpatialData` object. If the shapes are large (e.g. large
        multiscale labels), you may consider disabling the deepcopy to use a lazy Dask representation.
    table_name
<<<<<<< HEAD
        The name of the table resulting from the aggregation.
=======
        The table optionally containing the value_key and the name of the table in the returned `SpatialData` object.
>>>>>>> 0685fb7a
    kwargs
        Additional keyword arguments to pass to :func:`xrspatial.zonal_stats`.

    Returns
    -------
    Returns a `SpatialData` object with the `by` shapes as SpatialElement and a table with the aggregated values
    annotating the shapes.

    If `value_key` refers to a categorical variable, the table in the `SpaitalData` object has shape
    (`by.shape[0]`, <n categories>).

    Notes
    -----
    This function returns a `SpatialData` object, so to access the aggregated table you can use the `table` attribute`.

    The shapes in the returned `SpatialData` objects are a reference to the original one. If you want them to be a
    different object you can do a deepcopy manually (this loads the data into memory), or you can save the `SpatialData`
    object to disk and reload it (this keeps the data lazily represented).

    When aggregation points by shapes, the current implementation loads all the points into memory and thus could lead
    to a large memory usage. This Github issue https://github.com/scverse/spatialdata/issues/210 keeps track of the
    changes required to address this behavior.
    """
    values_ = _parse_element(element=values, sdata=values_sdata, str_for_exception="values")
    by_ = _parse_element(element=by, sdata=by_sdata, str_for_exception="by")

    if values_ is by_:
        # this case breaks the groupy aggregation in _aggregate_shapes(), probably a non relevant edge case so
        # skipping it for now
        raise NotImplementedError(
            "Aggregating an element by itself is not currenlty supported. If you have an use case for this please open "
            "an issue and we will implement this case."
        )

    # get schema
    by_type = get_model(by_)
    values_type = get_model(values_)

    # get transformation between coordinate systems
    by_transform: BaseTransformation = get_transformation(by_, target_coordinate_system)  # type: ignore[assignment]
    values_transform: BaseTransformation = get_transformation(
        values_,
        target_coordinate_system,  # type: ignore[assignment]
    )
    if not (by_transform == values_transform and isinstance(values_transform, Identity)):
        by_ = transform(by_, to_coordinate_system=target_coordinate_system)
        values_ = transform(values_, to_coordinate_system=target_coordinate_system)

    # dispatch
    adata = None
    if by_type is ShapesModel and values_type in [PointsModel, ShapesModel]:
        # Default value for value_key is ATTRS_KEY for values_ (if present)
        if values_type is PointsModel:
            assert isinstance(values_, DaskDataFrame)
            if value_key is None and PointsModel.ATTRS_KEY in values_.attrs:
                value_key = values_.attrs[PointsModel.ATTRS_KEY][PointsModel.FEATURE_KEY]

        # if value_key is not specified, add a columns on ones
        ONES_KEY = None
        if value_key is None:
            ONES_KEY = "__ones_column_aggregate"
            assert (
                ONES_KEY not in values_.columns
            ), f"Column {ONES_KEY} is reserved for internal use and cannot be already present in values_"
            values_[ONES_KEY] = 1
            value_key = ONES_KEY

        adata = _aggregate_shapes(
            values=values_,
            by=by_,
            values_sdata=values_sdata,
            values_element_name=values if isinstance(values, str) else None,
            value_key=value_key,
            agg_func=agg_func,
            fractions=fractions,
            table_name=table_name,
        )

        # eventually remove the colum of ones if it was added
        if ONES_KEY is not None:
            del values_[ONES_KEY]

    if by_type is Labels2DModel and values_type is Image2DModel:
        if fractions is True:
            raise NotImplementedError("fractions = True is not yet supported for raster aggregation")
        adata = _aggregate_image_by_labels(values=values_, by=by_, agg_func=agg_func, **kwargs)

    if adata is None:
        raise NotImplementedError(f"Cannot aggregate {values_type} by {by_type}")

    table_name = table_name if table_name is not None else "table"
    # create a SpatialData object with the aggregated table and the "by" shapes
    shapes_name = by if isinstance(by, str) else "by"
    return _create_sdata_from_table_and_shapes(
        table=adata,
        table_name=table_name,
        shapes_name=shapes_name,
        shapes=by_,
        region_key=region_key,
        instance_key=instance_key,
        deepcopy=deepcopy,
    )


def _create_sdata_from_table_and_shapes(
    table: ad.AnnData,
    table_name: str,
    shapes: GeoDataFrame | SpatialImage | MultiscaleSpatialImage,
    shapes_name: str,
    region_key: str,
    instance_key: str,
    deepcopy: bool,
) -> SpatialData:
    from spatialdata._utils import _deepcopy_geodataframe

    table.obs[instance_key] = table.obs_names.copy()
    table.obs[region_key] = shapes_name
    table = TableModel.parse(table, region=shapes_name, region_key=region_key, instance_key=instance_key)

    # labels case, needs conversion from str to int
    if isinstance(shapes, (SpatialImage, MultiscaleSpatialImage)):
        table.obs[instance_key] = table.obs[instance_key].astype(int)

    if deepcopy:
        shapes = _deepcopy_geodataframe(shapes)

    return SpatialData.from_elements_dict({shapes_name: shapes, table_name: table})


def _aggregate_image_by_labels(
    values: SpatialImage | MultiscaleSpatialImage,
    by: SpatialImage | MultiscaleSpatialImage,
    agg_func: str | list[str] = "mean",
    **kwargs: Any,
) -> ad.AnnData:
    """
    Aggregate values by given labels.

    Parameters
    ----------
    values
        Values to aggregate.
    by
        Regions to aggregate by.
    agg_func
        Aggregation function to apply over point values, e.g. "mean", "sum", "count"
        from :func:`xrspatial.zonal_stats`.
    kwargs
        Additional keyword arguments to pass to :func:`xrspatial.zonal_stats`.

    Returns
    -------
    AnnData of shape `(by.shape[0], len(agg_func)]`.
    """
    if isinstance(by, MultiscaleSpatialImage):
        assert len(by["scale0"]) == 1
        by = next(iter(by["scale0"].values()))
    if isinstance(values, MultiscaleSpatialImage):
        assert len(values["scale0"]) == 1
        values = next(iter(values["scale0"].values()))

    agg_func = [agg_func] if isinstance(agg_func, str) else agg_func
    outs = []

    for i, c in enumerate(values.coords["c"].values):
        with warnings.catch_warnings():  # ideally fix upstream
            warnings.filterwarnings(
                "ignore",
                message=".*unknown divisions.*",
            )
            out = zonal_stats(by, values[i, ...], stats_funcs=agg_func, **kwargs).compute()
        out.columns = [f"channel_{c}_{col}" if col != "zone" else col for col in out.columns]
        out = out.loc[out["zone"] != 0].copy()
        zones: ArrayLike = out["zone"].values
        outs.append(out.drop(columns=["zone"]))  # remove the 0 (background)
    df = pd.concat(outs, axis=1)

    X = sparse.csr_matrix(df.values)

    index = kwargs.get("zone_ids", None)  # `zone_ids` allows the user to select specific labels to aggregate by
    if index is None:
        index = np.array(da.array.unique(by.data))
        assert np.array(index == np.insert(zones, 0, 0)).all(), "Index mismatch between zonal stats and labels."
    return ad.AnnData(
        X,
        obs=pd.DataFrame(index=zones.astype(str)),
        var=pd.DataFrame(index=df.columns),
        dtype=X.dtype,
    )


def _aggregate_shapes(
    values: gpd.GeoDataFrame,
    by: gpd.GeoDataFrame,
    values_sdata: SpatialData | None = None,
    values_element_name: str | None = None,
    table_name: str | None = None,
    value_key: str | list[str] | None = None,
    agg_func: str | list[str] = "count",
    fractions: bool = False,
) -> ad.AnnData:
    """
    Inner function to aggregate geopandas objects.

    See docstring for `aggregate` for semantics.

    Parameters
    ----------
    values
        Geopandas dataframe to be aggregated. Must have a geometry column.
    values_sdata
        Optional SpatialData object containing the table annotating the values. Note: when values is transformed (
        because by and values are not in the same coordinate system), value_sdata will not contain the transformed
        values. This is why we can't infer the element name from values_sdata (using
        values_sdata._locate_spatial_element(values)[0]) and we need to pass it explicitly.
    values_element_name
        Name of the element in values_sdata that contains the values. If values_sdata is None, this is not needed.
    by
        Geopandas dataframe to group values by. Must have a geometry column.
    value_key
        Column in value dataframe to perform aggregation on.
    agg_func
        Aggregation function to apply over grouped values. Passed to pandas.DataFrame.groupby.agg.
    table_name
        Name of the table optionally containing the value_key column.
    """
    from spatialdata.models import points_dask_dataframe_to_geopandas

    assert value_key is not None
    assert (values_sdata is None) == (values_element_name is None)
    if values_sdata is not None:
        actual_values = get_values(
            value_key=value_key, sdata=values_sdata, element_name=values_element_name, table_name=table_name
        )
    else:
        actual_values = get_values(value_key=value_key, element=values)
    assert isinstance(actual_values, pd.DataFrame), f"Expected pd.DataFrame, got {type(actual_values)}"

    assert not isinstance(values, str)
    if isinstance(values, DaskDataFrame):
        values = points_dask_dataframe_to_geopandas(values, suppress_z_warning=True)
    elif isinstance(values, GeoDataFrame):
        values = circles_to_polygons(values)
    else:
        raise RuntimeError(f"Unsupported type {type(values)}, this is most likely due to a bug, please report.")
    by = circles_to_polygons(by)

    categorical = pd.api.types.is_categorical_dtype(actual_values.iloc[:, 0])

    # deal with edge cases
    if fractions:
        assert not (categorical and agg_func == "count"), (
            "Aggregating categorical values using fractions=True and agg_func='count' will most likely give "
            "not meaningful results. Please consider using a different aggregation function, for instance "
            "agg_func='sum' instead."
        )
        assert not isinstance(values.iloc[0].geometry, Point), (
            "Fractions cannot be computed when values are points. " "Please use fractions=False."
        )
    assert not (categorical and agg_func == "mean"), (
        "Incompatible choice: aggregating a categorical column with " "agg_func='mean'"
    )

    # we need to add a column of ones to the values dataframe to be able to count the number of instances in each zone
    # and we need to add a column with the area of each zone to be able to compute the fractions describing the overlaps
    # between what is being aggregated and in the "by" regions, where the denominators of these fractions are the areas
    # of the regions in "values"
    ONES_COLUMN = "__ones_column"
    AREAS_COLUMN = "__areas_column"

    e = f"Column names {ONES_COLUMN} and {AREAS_COLUMN} are reserved for internal use. Please rename your columns."
    assert ONES_COLUMN not in by.columns, e
    assert AREAS_COLUMN not in by.columns, e
    assert ONES_COLUMN not in actual_values.columns, e

    values[ONES_COLUMN] = 1
    values[AREAS_COLUMN] = values.geometry.area

    INDEX = "__index"
    assert INDEX not in by, f"{INDEX} is a reserved column name"
    assert "__index" not in values, f"{INDEX} is a reserved column name"

    if isinstance(value_key, str):
        value_key = [value_key]
    # either all the values of value_key are in the GeoDataFrame values, either none of them are (and in such a case
    # value_key refer to either obs or var of the table)
    assert not (any(vk in values.columns for vk in value_key) and not all(vk in values.columns for vk in value_key))
    # if the values of value_key are from the table, add them to values, but then remove them after the aggregation is
    # done
    to_remove = []
    for vk in value_key:
        if vk not in values.columns:
            s = actual_values[vk]
            s.index = values.index
            values[vk] = s
            to_remove.append(vk)

    # when values are points, we need to use sjoin(); when they are polygons and fractions is True, we need to use
    # overlay() also, we use sjoin() when fractions is False and values are polygons, because they are equivalent and
    # I think that sjoin() is faster
    if fractions is False or isinstance(values.iloc[0].geometry, Point):
        joined = by.sjoin(values)

        assert INDEX not in joined
        joined[INDEX] = joined.index
    else:
        by[INDEX] = by.index
        overlayed = gpd.overlay(by, values, how="intersection")
        del by[INDEX]
        joined = overlayed
    assert INDEX in joined

    fractions_of_values = None
    if fractions:
        fractions_of_values = joined.geometry.area / joined[AREAS_COLUMN]

    if categorical:
        # we only allow the aggregation of one categorical column at the time, because each categorical column would
        # give a different table as result of the aggregation, and we only support single tables
        assert len(value_key) == 1
        vk = value_key[0]
        if fractions_of_values is not None:
            joined[ONES_COLUMN] = fractions_of_values
        aggregated = joined.groupby([INDEX, vk])[ONES_COLUMN].agg(agg_func).reset_index()
        aggregated_values = aggregated[ONES_COLUMN].values
    else:
        if fractions_of_values is not None:
            joined[value_key] = joined[value_key].to_numpy() * fractions_of_values.to_numpy().reshape(-1, 1)
        aggregated = joined.groupby([INDEX])[value_key].agg(agg_func).reset_index()
        aggregated_values = aggregated[value_key].values

    # Here we prepare some variables to construct a sparse matrix in the coo format (edges + nodes)
    rows_categories = by.index.tolist()
    indices_of_aggregated_rows = np.array(aggregated[INDEX])
    # In the categorical case len(value_key) == 1 so np.repeat does nothing, in the non-categorical case len(value_key)
    # can be > 1, so the aggregated table len(value_key) columns. This table will be flattened to a vector, so when
    # constructing the sparse matrix we need to repeat each row index len(value_key) times.
    # Example: the rows indices [0, 1, 2] in the case of len(value_key) == 2, will become [0, 0, 1, 1, 2, 2]
    indices_of_aggregated_rows = np.repeat(indices_of_aggregated_rows, len(value_key))
    rows_nodes = pd.Categorical(indices_of_aggregated_rows, categories=rows_categories, ordered=True)
    if categorical:
        columns_categories = values[vk].cat.categories.tolist()
        columns_nodes = pd.Categorical(aggregated[vk], categories=columns_categories, ordered=True)
    else:
        columns_categories = value_key
        numel = np.prod(aggregated_values.shape)
        assert numel % len(columns_categories) == 0
        columns_nodes = pd.Categorical(
            columns_categories * (numel // len(columns_categories)), categories=columns_categories
        )

    X = sparse.coo_matrix(
        (
            aggregated_values.ravel(),
            (rows_nodes.codes, columns_nodes.codes),
        ),
        shape=(len(rows_categories), len(columns_categories)),
    ).tocsr()

    anndata = ad.AnnData(
        X,
        obs=pd.DataFrame(index=rows_categories),
        var=pd.DataFrame(index=columns_categories),
        dtype=X.dtype,
    )

    # cleanup: remove columns previously added
    values.drop(columns=[ONES_COLUMN, AREAS_COLUMN] + to_remove, inplace=True)

    return anndata<|MERGE_RESOLUTION|>--- conflicted
+++ resolved
@@ -64,11 +64,7 @@
     region_key: str = "region",
     instance_key: str = "instance_id",
     deepcopy: bool = True,
-<<<<<<< HEAD
-    table_name: str = "table",
-=======
     table_name: str | None = None,
->>>>>>> 0685fb7a
     **kwargs: Any,
 ) -> SpatialData:
     """
@@ -131,11 +127,7 @@
         Whether to deepcopy the shapes in the returned `SpatialData` object. If the shapes are large (e.g. large
         multiscale labels), you may consider disabling the deepcopy to use a lazy Dask representation.
     table_name
-<<<<<<< HEAD
-        The name of the table resulting from the aggregation.
-=======
         The table optionally containing the value_key and the name of the table in the returned `SpatialData` object.
->>>>>>> 0685fb7a
     kwargs
         Additional keyword arguments to pass to :func:`xrspatial.zonal_stats`.
 
