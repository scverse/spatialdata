from __future__ import annotations

import dask_image.ndinterp
import datashader as ds
import numpy as np
from dask.array.core import Array as DaskArray
<<<<<<< HEAD
from dask.dataframe import DataFrame as DaskDataFrame
=======
from dask.dataframe.core import DataFrame as DaskDataFrame
from datatree import DataTree
>>>>>>> 3def368b
from geopandas import GeoDataFrame
from multiscale_spatial_image import MultiscaleSpatialImage
from shapely import Point
from spatial_image import SpatialImage
from xarray import DataArray

from spatialdata._core.operations._utils import _parse_element
from spatialdata._core.operations.transform import transform
from spatialdata._core.operations.vectorize import to_polygons
from spatialdata._core.query.relational_query import get_values
from spatialdata._core.spatialdata import SpatialData
from spatialdata._types import ArrayLike
from spatialdata._utils import Number, _parse_list_into_array
from spatialdata.models import (
    Image2DModel,
    Image3DModel,
    Labels2DModel,
    Labels3DModel,
    PointsModel,
    ShapesModel,
    SpatialElement,
    get_axes_names,
    get_model,
)
from spatialdata.models._utils import get_spatial_axes
from spatialdata.transformations._utils import _get_scale, compute_coordinates
from spatialdata.transformations.operations import get_transformation, remove_transformation, set_transformation
from spatialdata.transformations.transformations import (
    Affine,
    BaseTransformation,
    Identity,
    Scale,
    Sequence,
    Translation,
    _get_affine_for_element,
)

VALUES_COLUMN = "__values_column"


def _compute_target_dimensions(
    spatial_axes: tuple[str, ...],
    min_coordinate: list[Number] | ArrayLike,
    max_coordinate: list[Number] | ArrayLike,
    target_unit_to_pixels: float | None,
    target_width: float | None,
    target_height: float | None,
    target_depth: float | None,
) -> tuple[float, float, float | None]:
    """
    Compute the pixel sizes (width, height, depth) of the image that will be produced by the rasterization.

    Parameters
    ----------
    spatial_axes
        The axes that min_coordinate and max_coordinate refer to.
    min_coordinate
        The minimum coordinates of the bounding box.
    max_coordinate
        The maximum coordinates of the bounding box.
    target_unit_to_pixels
        The number of pixels per unit that the target image should have. It is mandatory to specify precisely one of
        the following options: target_unit_to_pixels, target_width, target_height, target_depth.
    target_width
        The width of the target image in units. It is mandatory to specify precisely one of the following options:
        target_unit_to_pixels, target_width, target_height, target_depth.
    target_height
        The height of the target image in units. It is mandatory to specify precisely one of the following options:
        target_unit_to_pixels, target_width, target_height, target_depth.
    target_depth
        The depth of the target image in units. It is mandatory to specify precisely one of the following options:
        target_unit_to_pixels, target_width, target_height, target_depth.

    Returns
    -------
    target_width, target_height, target_depth
        The pixel sizes (width, height, depth) of the image that will be produced by the rasterization.
        If spatial_axes does not contain "z", target_depth will be None.
    """
    if isinstance(target_width, int):
        target_width = float(target_width)
    if isinstance(target_height, int):
        target_height = float(target_height)
    if isinstance(target_depth, int):
        target_depth = float(target_depth)
    assert (
        np.sum(
            [
                target_unit_to_pixels is not None,
                target_width is not None,
                target_height is not None,
                target_depth is not None,
            ]
        )
        == 1
    ), "you must specify only one of: target_unit_to_pixels, target_width, target_height, target_depth"
    assert set(spatial_axes) == {"x", "y"} or set(spatial_axes) == {"x", "y", "z"}
    if "z" not in spatial_axes:
        assert target_depth is None, "you cannot specify a target depth for 2D data"

    x_index = spatial_axes.index("x")
    y_index = spatial_axes.index("y")
    w_bb = max_coordinate[x_index] - min_coordinate[x_index]
    h_bb = max_coordinate[y_index] - min_coordinate[y_index]
    assert w_bb > 0, "all max_coordinate values must be greater than all min_coordinate values"
    assert h_bb > 0, "all max_coordinate values must be greater than all min_coordinate values"
    w_to_h_bb = w_bb / h_bb

    d_bb = None
    d_to_h_bb = None
    if "z" in spatial_axes:
        z_index = spatial_axes.index("z")
        d_bb = max_coordinate[z_index] - min_coordinate[z_index]
        assert d_bb > 0, "all max_coordinate values must be greater than all min_coordinate values"
        d_to_h_bb = d_bb / h_bb

    if target_unit_to_pixels is not None:
        target_width = w_bb * target_unit_to_pixels
        target_height = h_bb * target_unit_to_pixels
        if "z" in spatial_axes:
            assert d_bb is not None
            target_depth = d_bb * target_unit_to_pixels
    elif target_width is not None:
        target_height = target_width / w_to_h_bb
        if "z" in spatial_axes:
            assert d_to_h_bb is not None
            target_depth = target_height * d_to_h_bb
    elif target_height is not None:
        target_width = target_height * w_to_h_bb
        if "z" in spatial_axes:
            assert d_to_h_bb is not None
            target_depth = target_height * d_to_h_bb
    elif target_depth is not None:
        assert d_to_h_bb is not None
        target_height = target_depth / d_to_h_bb
        target_width = target_height * w_to_h_bb
    else:
        raise RuntimeError("Should not reach here")
    assert target_width is not None
    assert isinstance(target_width, float)
    assert target_height is not None
    assert isinstance(target_height, float)
    return np.round(target_width), np.round(target_height), np.round(target_depth) if target_depth is not None else None


def rasterize(
    # required arguments
    data: SpatialData | SpatialElement | str,
    axes: tuple[str, ...],
    min_coordinate: list[Number] | ArrayLike,
    max_coordinate: list[Number] | ArrayLike,
    target_coordinate_system: str,
    target_unit_to_pixels: float | None = None,
    target_width: float | None = None,
    target_height: float | None = None,
    target_depth: float | None = None,
    # extra arguments
    sdata: SpatialData | None = None,
    value_key: str | None = None,
    table_name: str | None = None,
    return_regions_as_labels: bool = False,
    # extra arguments only for shapes and points
    agg_func: str | ds.reductions.Reduction | None = None,
    return_single_channel: bool | None = None,
) -> SpatialData | DataArray:
    """
    Rasterize a `SpatialData` object or a `SpatialElement` (image, labels, points, shapes).

    Parameters
    ----------
    data
        The `SpatialData` object or `SpatialElement` to rasterize. In alternative, the name of the `SpatialElement` in
        the `SpatialData` object, when the `SpatialData` object is passed to `values_sdata`.
    axes
        The axes that `min_coordinate` and `max_coordinate` refer to.
    min_coordinate
        The minimum coordinates of the bounding box.
    max_coordinate
        The maximum coordinates of the bounding box.
    target_coordinate_system
        The coordinate system in which we define the bounding box. This will also be the coordinate system of the
        produced rasterized image.
    target_unit_to_pixels
        The number of pixels per unit that the target image should have. It is mandatory to specify precisely one of
        the following options: `target_unit_to_pixels`, `target_width`, `target_height`, `target_depth`.
    target_width
        The width of the target image in units. It is mandatory to specify precisely one of the following options:
        `target_unit_to_pixels`, `target_width`, `target_height`, `target_depth`.
    target_height
        The height of the target image in units. It is mandatory to specify precisely one of the following options:
        `target_unit_to_pixels`, `target_width`, `target_height`, `target_depth`.
    target_depth
        The depth of the target image in units. It is mandatory to specify precisely one of the following options:
        `target_unit_to_pixels`, `target_width`, `target_height`, `target_depth`.
    sdata
        `SpatialData` object containing the values to aggregate if `value_key` refers to values from a table. Must
        be `None` when `data` is a `SpatialData` object.
    value_key
        Name of the column containing the values to aggregate; can refer both to numerical or
        categorical values.

        The key can be:

        - the name of a column(s) in the dataframe (Dask `DataFrame` for points or `GeoDataFrame` for shapes);
        - the name of obs column(s) in the associated `AnnData` table (for points, shapes, and labels);
        - the name of a var(s), referring to the column(s) of the X matrix in the table (for points, shapes, and
          labels).

        See the notes for more details on the default behavior.
        Must be `None` when `data` is a `SpatialData` object.
    table_name
        The table optionally containing the `value_key` and the name of the table in the returned `SpatialData` object.
        Must be `None` when `data` is a `SpatialData` object, otherwise it assumes the default value of `'table'`.
    return_regions_as_labels
        By default, single-scale images of shape `(c, y, x)` are returned. If `True`, returns labels and shapes as
        labels of shape `(y, x)` as opposed to an image of shape `(c, y, x)`. Points and images are always returned
        as images, and multiscale raster data is always returned as single-scale data.
    agg_func
        Available only when rasterizing points and shapes. A reduction function from datashader (its name, or a
        `Callable`). See the notes for more details on the default behavior.
        Must be `None` when `data` is a `SpatialData` object.
    return_single_channel
        Only used when rasterizing points and shapes and when `value_key` refers to a categorical column. If `False`,
        each category will be rasterized in a separate channel.

    Returns
    -------
    The rasterized `SpatialData` object or `SpatialImage`. Each `SpatialElement` will be rasterized into a
    `SpatialImage` (not a `MultiscaleSpatialImage`). So if a `SpatialData` object with elements is passed,
    a `SpatialData` object with single-scale images and labels will be returned.

    Notes
    -----
    For images and labels, the parameters `value_key`, `table_name`, `agg_func`, and `return_single_channel` are not
    used.

    Instead, when rasterizing shapes and points, the following table clarifies the default datashader reduction used
    for various combinations of parameters.

    In particular, the first two rows refer to the default behavior when the parameters (`value_key`, 'table_name',
    `returned_single_channel`, `agg_func`) are kept to their default values.

    +------------+----------------------------+---------------------+---------------------+------------+
    | value_key  | Shapes or Points           | return_single_chan  | datashader reduct.  | table_name |
    +============+============================+=====================+=====================+============+
    | None*      | Point (default)            | NA                  | count               | 'table'    |
    +------------+----------------------------+---------------------+---------------------+------------+
    | None**     | Shapes (default)           | True                | first               | 'table'    |
    +------------+----------------------------+---------------------+---------------------+------------+
    | None**     | Shapes                     | False               | count_cat           | 'table'    |
    +------------+----------------------------+---------------------+---------------------+------------+
    | category   | NA                         | True                | first               | 'table'    |
    +------------+----------------------------+---------------------+---------------------+------------+
    | category   | NA                         | False               | count_cat           | 'table'    |
    +------------+----------------------------+---------------------+---------------------+------------+
    | int/float  | NA                         | NA                  | sum                 | 'table'    |
    +------------+----------------------------+---------------------+---------------------+------------+

    Explicitly, the default behaviors are as follows.

    - for points, each pixel counts the number of points belonging to it, (the `count` function is applied to an
      artificial column of ones);
    - for shapes, each pixel gets a single index among the ones of the shapes that intersect it (the index of the
      shapes is interpreted as a categorical column and then the `first` function is used).
    """
    if isinstance(data, SpatialData):
        if sdata is not None:
            raise ValueError("When data is a SpatialData object, sdata must be None.")
        if value_key is not None:
            raise ValueError("When data is a SpatialData object, value_key must be None.")
        if table_name is not None:
            raise ValueError("When data is a SpatialData object, table_name must be None.")
        if agg_func is not None:
            raise ValueError("When data is a SpatialData object, agg_func must be None.")
        new_images = {}
        new_labels = {}
        for element_type in ["points", "images", "labels", "shapes"]:
            elements = getattr(data, element_type)
            for name in elements:
                rasterized = rasterize(
                    data=name,
                    axes=axes,
                    min_coordinate=min_coordinate,
                    max_coordinate=max_coordinate,
                    target_coordinate_system=target_coordinate_system,
                    target_unit_to_pixels=target_unit_to_pixels,
                    target_width=target_width,
                    target_height=target_height,
                    target_depth=target_depth,
                    sdata=data,
                    return_regions_as_labels=return_regions_as_labels,
                    return_single_channel=return_single_channel if element_type in ("points", "shapes") else None,
                )
                new_name = f"{name}_rasterized_{element_type}"
                model = get_model(rasterized)
                if model in (Image2DModel, Image3DModel):
                    new_images[new_name] = rasterized
                elif model in (Labels2DModel, Labels3DModel):
                    new_labels[new_name] = rasterized
                else:
                    raise RuntimeError(f"Unsupported model {model} detected as return type of rasterize().")
        return SpatialData(images=new_images, labels=new_labels, tables=data.tables)

    parsed_data = _parse_element(element=data, sdata=sdata, element_var_name="data", sdata_var_name="sdata")
    model = get_model(parsed_data)
    if model in (Image2DModel, Image3DModel, Labels2DModel, Labels3DModel):
        if agg_func is not None:
            raise ValueError("agg_func must be None when data is an image or labels.")
        if return_single_channel is not None:
            raise ValueError("return_single_channel must be None when data is an image or labels.")
        rasterized = rasterize_images_labels(
            data=parsed_data,
            axes=axes,
            min_coordinate=min_coordinate,
            max_coordinate=max_coordinate,
            target_coordinate_system=target_coordinate_system,
            target_unit_to_pixels=target_unit_to_pixels,
            target_width=target_width,
            target_height=target_height,
            target_depth=target_depth,
        )
        transformations = get_transformation(rasterized, get_all=True)
        assert isinstance(transformations, dict)
        # adjust the return type
        if model in (Labels2DModel, Labels3DModel) and not return_regions_as_labels:
            model = Image2DModel if model == Labels2DModel else Image3DModel
            rasterized = model.parse(rasterized.expand_dims("c", axis=0))
        # eventually color the raster data by the specified value column
        if value_key is not None:
            element_name = data if isinstance(data, str) else None
            kwargs = {"sdata": sdata, "element_name": element_name} if element_name is not None else {"element": data}
            values = get_values(value_key, table_name=table_name, **kwargs).iloc[:, 0]  # type: ignore[arg-type, union-attr]
            max_index = np.max(values.index)
            assigner = np.zeros(max_index + 1, dtype=values.dtype)
            assigner[values.index] = values
            # call-arg is ignored because model is never TableModel (the error is that the transformation param is not
            # accepted by TableModel.parse)
            rasterized = model.parse(assigner[rasterized], transformations=transformations)  # type: ignore[call-arg]
        return rasterized
    if model in (PointsModel, ShapesModel):
        return rasterize_shapes_points(
            data=parsed_data,
            axes=axes,
            min_coordinate=min_coordinate,
            max_coordinate=max_coordinate,
            target_coordinate_system=target_coordinate_system,
            target_unit_to_pixels=target_unit_to_pixels,
            target_width=target_width,
            target_height=target_height,
            target_depth=target_depth,
            element_name=data if isinstance(data, str) else None,
            sdata=sdata,
            value_key=value_key,
            table_name=table_name,
            return_regions_as_labels=return_regions_as_labels,
            agg_func=agg_func,
            return_single_channel=return_single_channel,
        )
    raise ValueError(f"Unsupported model {model}.")


def _get_xarray_data_to_rasterize(
    data: DataArray | DataTree,
    axes: tuple[str, ...],
    min_coordinate: list[Number] | ArrayLike,
    max_coordinate: list[Number] | ArrayLike,
    target_sizes: dict[str, float | None],
    target_coordinate_system: str,
) -> tuple[DataArray, Scale | None]:
    """Make the DataArray to rasterize from either a SpatialImage or a MultiscaleSpatialImage.

    If from a pyramid level, computes scale factor.

    Parameters
    ----------
    data
        The input data to be rasterized.
    axes
       The axes that min_coordinate and max_coordinate refer to.
    min_coordinate
        The minimum coordinates of the bounding box for the data to be rasterized.
    max_coordinate
        The maximum coordinates of the bounding box for the data to be rasterized.
    target_sizes
        A dictionary containing the target size (in pixels) of each axis after rasterization.

    Returns
    -------
    A tuple containing the DataArray to be rasterized and its scale, if the selected DataArray comes from a pyramid
    level that is not the full resolution but has been scaled.
    """
    min_coordinate = _parse_list_into_array(min_coordinate)
    max_coordinate = _parse_list_into_array(max_coordinate)
    if isinstance(data, DataArray):
        xdata = data
        pyramid_scale = None
    elif isinstance(data, DataTree):
        latest_scale: str | None = None
        for scale in reversed(list(data.keys())):
            data_tree = data[scale]
            latest_scale = scale
            v = data_tree.values()
            assert len(v) == 1
            xdata = next(iter(v))
            assert set(get_spatial_axes(tuple(xdata.sizes.keys()))) == set(axes)

            corrected_affine, _ = _get_corrected_affine_matrix(
                data=SpatialImage(xdata),
                axes=axes,
                target_coordinate_system=target_coordinate_system,
            )
            m = corrected_affine.inverse().matrix  # type: ignore[attr-defined]
            m_linear = m[:-1, :-1]
            m_translation = m[:-1, -1]
            from spatialdata._core.query._utils import get_bounding_box_corners

            bb_corners = get_bounding_box_corners(
                min_coordinate=min_coordinate, max_coordinate=max_coordinate, axes=axes
            )
            assert tuple(bb_corners.axis.data.tolist()) == axes
            bb_in_xdata = bb_corners.data @ m_linear + m_translation
            bb_in_xdata_sizes = {
                ax: bb_in_xdata[:, axes.index(ax)].max() - bb_in_xdata[:, axes.index(ax)].min() for ax in axes
            }
            for ax in axes:
                # TLDR; the sqrt selects a pyramid level in which the requested bounding box is a bit larger than the
                # size of the data we want to obtain
                #
                # Intuition: the sqrt is to account for the fact that the bounding box could be rotated in the
                # intrinsic space, so bb_in_xdata_sizes is actually measuring the size of the bounding box of the
                # inverse-transformed bounding box. The sqrt comes from the ratio of the side of a square,
                # and the maximum diagonal of a square containing the original square, if the original square is
                # rotated.
                if bb_in_xdata_sizes[ax] < target_sizes[ax] * np.sqrt(len(axes)):
                    break
            else:
                # when this code is reached, latest_scale is selected
                break
        assert latest_scale is not None
        xdata = next(iter(data[latest_scale].values()))
        if latest_scale != "scale0":
            transformations = xdata.attrs["transform"]
            pyramid_scale = _get_scale(transformations)
        else:
            pyramid_scale = None
    else:
        raise RuntimeError("Should not reach here")
    return xdata, pyramid_scale


def _get_corrected_affine_matrix(
    data: SpatialImage | MultiscaleSpatialImage,
    axes: tuple[str, ...],
    target_coordinate_system: str,
) -> tuple[Affine, tuple[str, ...]]:
    """Get the affine matrix that maps the intrinsic coordinates of the data to the target_coordinate_system.

    In addition:

        - restricting the domain to the axes specified in axes (i.e. the axes for which the bounding box is specified),
            in particular axes never contains c;
        - restricting the codomain to the spatial axes of the target coordinate system (i.e. excluding c).

    We do this because:

        - we don't need to consider c
        - when we create the target rasterized object, we need to have axes in the order that is requires by the schema

    """
    transformation = get_transformation(data, target_coordinate_system)
    assert isinstance(transformation, BaseTransformation)
    affine = _get_affine_for_element(data, transformation)
    target_axes_unordered = affine.output_axes
    assert set(target_axes_unordered) in [{"x", "y", "z"}, {"x", "y"}, {"c", "x", "y", "z"}, {"c", "x", "y"}]
    target_axes: tuple[str, ...]
    if "z" in target_axes_unordered:
        target_axes = ("c", "z", "y", "x") if "c" in target_axes_unordered else ("z", "y", "x")
    else:
        target_axes = ("c", "y", "x") if "c" in target_axes_unordered else ("y", "x")
    target_spatial_axes = get_spatial_axes(target_axes)
    assert len(target_spatial_axes) == len(axes)
    assert len(target_spatial_axes) == len(axes)
    corrected_affine = affine.to_affine(input_axes=axes, output_axes=target_spatial_axes)
    return corrected_affine, target_axes


# TODO: rename this function to an internatl function and invoke this function from a function that has arguments
#  values, values_sdata
def rasterize_images_labels(
    data: SpatialElement,
    axes: tuple[str, ...],
    min_coordinate: list[Number] | ArrayLike,
    max_coordinate: list[Number] | ArrayLike,
    target_coordinate_system: str,
    target_unit_to_pixels: float | None = None,
    target_width: float | None = None,
    target_height: float | None = None,
    target_depth: float | None = None,
) -> SpatialImage:
    min_coordinate = _parse_list_into_array(min_coordinate)
    max_coordinate = _parse_list_into_array(max_coordinate)
    # get dimensions of the target image
    spatial_axes = get_spatial_axes(axes)
    target_width, target_height, target_depth = _compute_target_dimensions(
        spatial_axes=spatial_axes,
        min_coordinate=min_coordinate,
        max_coordinate=max_coordinate,
        target_unit_to_pixels=target_unit_to_pixels,
        target_width=target_width,
        target_height=target_height,
        target_depth=target_depth,
    )
    target_sizes = {
        "x": target_width,
        "y": target_height,
        "z": target_depth,
    }

    bb_sizes = {ax: max_coordinate[axes.index(ax)] - min_coordinate[axes.index(ax)] for ax in axes}
    scale_vector = [bb_sizes[ax] / target_sizes[ax] for ax in axes]
    scale = Scale(scale_vector, axes=axes)

    offset = [min_coordinate[axes.index(ax)] for ax in axes]
    translation = Translation(offset, axes=axes)

    xdata, pyramid_scale = _get_xarray_data_to_rasterize(
        data=data,
        axes=axes,
        min_coordinate=min_coordinate,
        max_coordinate=max_coordinate,
        target_sizes=target_sizes,
        target_coordinate_system=target_coordinate_system,
    )

    extra = [pyramid_scale.inverse()] if pyramid_scale is not None else []

    # get inverse transformation
    corrected_affine, target_axes = _get_corrected_affine_matrix(
        data=data,
        axes=axes,
        target_coordinate_system=target_coordinate_system,
    )

    half_pixel_offset = Translation([0.5, 0.5, 0.5], axes=("z", "y", "x"))
    sequence = Sequence(
        [
            # half_pixel_offset.inverse(),
            scale,
            translation,
            corrected_affine.inverse(),
            # half_pixel_offset,
        ]
        + extra
    )
    dims = get_axes_names(data)
    matrix = sequence.to_affine_matrix(input_axes=target_axes, output_axes=dims)

    # get output shape
    output_shape_ = []
    for ax in dims:
        f = xdata.sizes[ax] if ax == "c" else target_sizes[ax]
        if f is not None:
            output_shape_.append(int(f))
    output_shape = tuple(output_shape_)

    # get kwargs and schema
    schema = get_model(data)
    # labels need to be preserved after the resizing of the image
    if schema in (Labels2DModel, Labels3DModel):
        kwargs = {"prefilter": False, "order": 0}
    elif schema in (Image2DModel, Image3DModel):
        kwargs = {"order": 0}
    else:
        raise ValueError(f"Unsupported schema {schema}")

    # resample the image
    transformed_dask = dask_image.ndinterp.affine_transform(
        xdata.data,
        matrix=matrix,
        output_shape=output_shape,
        **kwargs,
    )
    assert isinstance(transformed_dask, DaskArray)
    channels = xdata.coords["c"].values if schema in (Image2DModel, Image3DModel) else None
    transformed_data = schema.parse(transformed_dask, dims=xdata.dims, c_coords=channels)  # type: ignore[call-arg,arg-type]

    if target_coordinate_system != "global":
        remove_transformation(transformed_data, "global")

    sequence = Sequence([half_pixel_offset.inverse(), scale, translation, half_pixel_offset])
    set_transformation(transformed_data, sequence, target_coordinate_system)

    transformed_data = compute_coordinates(transformed_data)
    schema().validate(transformed_data)
    return transformed_data


def rasterize_shapes_points(
    data: DaskDataFrame | GeoDataFrame,
    axes: tuple[str, ...],
    min_coordinate: list[Number] | ArrayLike,
    max_coordinate: list[Number] | ArrayLike,
    target_coordinate_system: str,
    target_unit_to_pixels: float | None = None,
    target_width: float | None = None,
    target_height: float | None = None,
    target_depth: float | None = None,
    element_name: str | None = None,
    sdata: SpatialData | None = None,
    value_key: str | None = None,
    table_name: str | None = None,
    return_regions_as_labels: bool = False,
    agg_func: str | ds.reductions.Reduction | None = None,
    return_single_channel: bool | None = None,
) -> SpatialImage:
    min_coordinate = _parse_list_into_array(min_coordinate)
    max_coordinate = _parse_list_into_array(max_coordinate)
    target_width, target_height, target_depth = _compute_target_dimensions(
        spatial_axes=axes,
        min_coordinate=min_coordinate,
        max_coordinate=max_coordinate,
        target_unit_to_pixels=target_unit_to_pixels,
        target_width=target_width,
        target_height=target_height,
        target_depth=target_depth,
    )

    GEOMETRY_COLUMNS = ["x", "y"] if isinstance(data, DaskDataFrame) else ["geometry"]
    columns = GEOMETRY_COLUMNS + [value_key] if value_key in data else GEOMETRY_COLUMNS
    if isinstance(data, GeoDataFrame) and isinstance(data.iloc[0].geometry, Point):
        assert isinstance(columns, list)
        columns += ["radius"]
    data = data[columns]

    plot_width, plot_height = int(target_width), int(target_height)
    y_range = [min_coordinate[axes.index("y")], max_coordinate[axes.index("y")]]
    x_range = [min_coordinate[axes.index("x")], max_coordinate[axes.index("x")]]

    t = get_transformation(data, target_coordinate_system)
    if not isinstance(t, Identity):
        data = transform(data, to_coordinate_system=target_coordinate_system)

    table_name = table_name if table_name is not None else "table"

    if value_key is not None:
        kwargs = {"sdata": sdata, "element_name": element_name} if element_name is not None else {"element": data}
        data[VALUES_COLUMN] = get_values(value_key, table_name=table_name, **kwargs).iloc[:, 0]  # type: ignore[arg-type, union-attr]
    elif isinstance(data, GeoDataFrame):
        value_key = VALUES_COLUMN
        data[VALUES_COLUMN] = data.index.astype("category")
    else:
        value_key = VALUES_COLUMN
        data[VALUES_COLUMN] = 1

    label_index_to_category = None
    if VALUES_COLUMN in data and data[VALUES_COLUMN].dtype == "category":
        if isinstance(data, DaskDataFrame):
            data[VALUES_COLUMN] = data[VALUES_COLUMN].cat.as_known()
        label_index_to_category = dict(enumerate(data[VALUES_COLUMN].cat.categories, start=1))

    if return_single_channel is None:
        return_single_channel = True
    if agg_func is None:
        agg_func = _default_agg_func(data, value_key, return_single_channel)
    elif isinstance(agg_func, str):
        AGGREGATIONS = ["sum", "count", "count_cat", "first"]

        assert np.isin(
            agg_func, AGGREGATIONS
        ), f"Aggregation function must be one of {', '.join(AGGREGATIONS)}. Found {agg_func}"

        assert agg_func == "count" or value_key is not None, f"value_key cannot be done for agg_func={agg_func}"

        agg_func = getattr(ds, agg_func)(column=value_key)

    cnv = ds.Canvas(plot_height=plot_height, plot_width=plot_width, x_range=x_range, y_range=y_range)

    if isinstance(data, GeoDataFrame):
        data = to_polygons(data)
        agg = cnv.polygons(data, "geometry", agg=agg_func)
    else:
        agg = cnv.points(data, x="x", y="y", agg=agg_func)

    if label_index_to_category is not None and isinstance(agg_func, ds.first):
        agg.attrs["label_index_to_category"] = label_index_to_category

    scale = Scale([(y_range[1] - y_range[0]) / plot_height, (x_range[1] - x_range[0]) / plot_width], axes=("y", "x"))
    translation = Translation([y_range[0], x_range[0]], axes=("y", "x"))
    transformations: dict[str, BaseTransformation] = {target_coordinate_system: Sequence([scale, translation])}

    if isinstance(agg_func, ds.count_cat):
        if return_single_channel:
            raise ValueError("Cannot return single channel when using count_cat aggregation")
        if return_regions_as_labels:
            raise ValueError("Cannot return labels when using count_cat aggregation")

        agg = agg.rename({VALUES_COLUMN: "c"}).transpose("c", "y", "x")

        return Image2DModel.parse(agg, transformations=transformations)

    agg = agg.fillna(0)

    if return_regions_as_labels:
        return Labels2DModel.parse(agg, transformations=transformations)

    agg = agg.expand_dims(dim={"c": 1}).transpose("c", "y", "x")
    return Image2DModel.parse(agg, transformations=transformations)


def _default_agg_func(
    data: DaskDataFrame | GeoDataFrame, value_key: str | None, return_single_channel: bool
) -> ds.reductions.Reduction:
    if value_key is None:
        return ds.count()

    if data[VALUES_COLUMN].dtype != "category":
        return ds.sum(VALUES_COLUMN)

    if return_single_channel:
        data[VALUES_COLUMN] = data[VALUES_COLUMN].cat.codes + 1
        return ds.first(VALUES_COLUMN)

    return ds.count_cat(VALUES_COLUMN)<|MERGE_RESOLUTION|>--- conflicted
+++ resolved
@@ -3,13 +3,9 @@
 import dask_image.ndinterp
 import datashader as ds
 import numpy as np
-from dask.array.core import Array as DaskArray
-<<<<<<< HEAD
+from dask.array import Array as DaskArray
 from dask.dataframe import DataFrame as DaskDataFrame
-=======
-from dask.dataframe.core import DataFrame as DaskDataFrame
 from datatree import DataTree
->>>>>>> 3def368b
 from geopandas import GeoDataFrame
 from multiscale_spatial_image import MultiscaleSpatialImage
 from shapely import Point
