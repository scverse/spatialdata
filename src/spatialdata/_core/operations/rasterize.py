from __future__ import annotations

import dask_image.ndinterp
import datashader as ds
import numpy as np
from dask.array.core import Array as DaskArray
from dask.dataframe.core import DataFrame as DaskDataFrame
from geopandas import GeoDataFrame
from multiscale_spatial_image import MultiscaleSpatialImage
from spatial_image import SpatialImage
from xarray import DataArray

from spatialdata._core.operations._utils import _parse_element
from spatialdata._core.operations.transform import transform
from spatialdata._core.operations.vectorize import to_polygons
from spatialdata._core.query.relational_query import get_values
from spatialdata._core.spatialdata import SpatialData
from spatialdata._types import ArrayLike
from spatialdata._utils import Number, _parse_list_into_array
from spatialdata.models import (
    Image2DModel,
    Image3DModel,
    Labels2DModel,
    Labels3DModel,
    PointsModel,
    ShapesModel,
    SpatialElement,
    get_axes_names,
    get_model,
)
from spatialdata.models._utils import get_spatial_axes
from spatialdata.transformations._utils import _get_scale, compute_coordinates
from spatialdata.transformations.operations import get_transformation, remove_transformation, set_transformation
from spatialdata.transformations.transformations import (
    Affine,
    BaseTransformation,
    Identity,
    Scale,
    Sequence,
    Translation,
    _get_affine_for_element,
)

VALUES_COLUMN = "__values_column"


def _compute_target_dimensions(
    spatial_axes: tuple[str, ...],
    min_coordinate: list[Number] | ArrayLike,
    max_coordinate: list[Number] | ArrayLike,
    target_unit_to_pixels: float | None,
    target_width: float | None,
    target_height: float | None,
    target_depth: float | None,
) -> tuple[float, float, float | None]:
    """
    Compute the pixel sizes (width, height, depth) of the image that will be produced by the rasterization.

    Parameters
    ----------
    spatial_axes
        The axes that min_coordinate and max_coordinate refer to.
    min_coordinate
        The minimum coordinates of the bounding box.
    max_coordinate
        The maximum coordinates of the bounding box.
    target_unit_to_pixels
        The number of pixels per unit that the target image should have. It is mandatory to specify precisely one of
        the following options: target_unit_to_pixels, target_width, target_height, target_depth.
    target_width
        The width of the target image in units. It is mandatory to specify precisely one of the following options:
        target_unit_to_pixels, target_width, target_height, target_depth.
    target_height
        The height of the target image in units. It is mandatory to specify precisely one of the following options:
        target_unit_to_pixels, target_width, target_height, target_depth.
    target_depth
        The depth of the target image in units. It is mandatory to specify precisely one of the following options:
        target_unit_to_pixels, target_width, target_height, target_depth.

    Returns
    -------
    target_width, target_height, target_depth
        The pixel sizes (width, height, depth) of the image that will be produced by the rasterization.
        If spatial_axes does not contain "z", target_depth will be None.
    """
    if isinstance(target_width, int):
        target_width = float(target_width)
    if isinstance(target_height, int):
        target_height = float(target_height)
    if isinstance(target_depth, int):
        target_depth = float(target_depth)
    assert (
        np.sum(
            [
                target_unit_to_pixels is not None,
                target_width is not None,
                target_height is not None,
                target_depth is not None,
            ]
        )
        == 1
    ), "you must specify only one of: target_unit_to_pixels, target_width, target_height, target_depth"
    assert set(spatial_axes) == {"x", "y"} or set(spatial_axes) == {"x", "y", "z"}
    if "z" not in spatial_axes:
        assert target_depth is None, "you cannot specify a target depth for 2D data"

    x_index = spatial_axes.index("x")
    y_index = spatial_axes.index("y")
    w_bb = max_coordinate[x_index] - min_coordinate[x_index]
    h_bb = max_coordinate[y_index] - min_coordinate[y_index]
    assert w_bb > 0, "all max_coordinate values must be greater than all min_coordinate values"
    assert h_bb > 0, "all max_coordinate values must be greater than all min_coordinate values"
    w_to_h_bb = w_bb / h_bb

    d_bb = None
    d_to_h_bb = None
    if "z" in spatial_axes:
        z_index = spatial_axes.index("z")
        d_bb = max_coordinate[z_index] - min_coordinate[z_index]
        assert d_bb > 0, "all max_coordinate values must be greater than all min_coordinate values"
        d_to_h_bb = d_bb / h_bb

    if target_unit_to_pixels is not None:
        target_width = w_bb * target_unit_to_pixels
        target_height = h_bb * target_unit_to_pixels
        if "z" in spatial_axes:
            assert d_bb is not None
            target_depth = d_bb * target_unit_to_pixels
    elif target_width is not None:
        target_height = target_width / w_to_h_bb
        if "z" in spatial_axes:
            assert d_to_h_bb is not None
            target_depth = target_height * d_to_h_bb
    elif target_height is not None:
        target_width = target_height * w_to_h_bb
        if "z" in spatial_axes:
            assert d_to_h_bb is not None
            target_depth = target_height * d_to_h_bb
    elif target_depth is not None:
        assert d_to_h_bb is not None
        target_height = target_depth / d_to_h_bb
        target_width = target_height * w_to_h_bb
    else:
        raise RuntimeError("Should not reach here")
    assert target_width is not None
    assert isinstance(target_width, float)
    assert target_height is not None
    assert isinstance(target_height, float)
    return np.round(target_width), np.round(target_height), np.round(target_depth) if target_depth is not None else None


def rasterize(
    # required arguments
    data: SpatialData | SpatialElement | str,
    axes: tuple[str, ...],
    min_coordinate: list[Number] | ArrayLike,
    max_coordinate: list[Number] | ArrayLike,
    target_coordinate_system: str,
    target_unit_to_pixels: float | None = None,
    target_width: float | None = None,
    target_height: float | None = None,
    target_depth: float | None = None,
    # extra arguments
    sdata: SpatialData | None = None,
    value_key: str | None = None,
    table_name: str | None = None,
    return_regions_as_labels: bool = False,
    # extra arguments only for shapes and points
    agg_func: str | ds.reductions.Reduction | None = None,
    return_single_channel: bool | None = None,
) -> SpatialData | SpatialImage:
    """
    Rasterize a `SpatialData` object or a `SpatialElement` (image, labels, points, shapes).

    Parameters
    ----------
    data
        The `SpatialData` object or `SpatialElement` to rasterize. In alternative, the name of the `SpatialElement` in
        the `SpatialData` object, when the `SpatialData` object is passed to `values_sdata`.
    axes
        The axes that `min_coordinate` and `max_coordinate` refer to.
    min_coordinate
        The minimum coordinates of the bounding box.
    max_coordinate
        The maximum coordinates of the bounding box.
    target_coordinate_system
        The coordinate system in which we define the bounding box. This will also be the coordinate system of the
        produced rasterized image.
    target_unit_to_pixels
        The number of pixels per unit that the target image should have. It is mandatory to specify precisely one of
        the following options: `target_unit_to_pixels`, `target_width`, `target_height`, `target_depth`.
    target_width
        The width of the target image in units. It is mandatory to specify precisely one of the following options:
        `target_unit_to_pixels`, `target_width`, `target_height`, `target_depth`.
    target_height
        The height of the target image in units. It is mandatory to specify precisely one of the following options:
        `target_unit_to_pixels`, `target_width`, `target_height`, `target_depth`.
    target_depth
        The depth of the target image in units. It is mandatory to specify precisely one of the following options:
        `target_unit_to_pixels`, `target_width`, `target_height`, `target_depth`.
    sdata
        `SpatialData` object containing the values to aggregate if `value_key` refers to values from a table. Must
        be `None` when `data` is a `SpatialData` object.
    value_key
        Name of the column containing the values to aggregate; can refer both to numerical or
        categorical values.

        The key can be:

        - the name of a column(s) in the dataframe (Dask `DataFrame` for points or `GeoDataFrame` for shapes);
        - the name of obs column(s) in the associated `AnnData` table (for points, shapes, and labels);
        - the name of a var(s), referring to the column(s) of the X matrix in the table (for points, shapes, and
          labels).

        See the notes for more details on the default behavior.
        Must be `None` when `data` is a `SpatialData` object.
    table_name
        The table optionally containing the `value_key` and the name of the table in the returned `SpatialData` object.
        Must be `None` when `data` is a `SpatialData` object, otherwise it assumes the default value of `'table'`.
    return_regions_as_labels
        By default, single-scale images of shape `(c, y, x)` are returned. If `True`, returns labels and shapes as
        labels of shape `(y, x)` as opposed to an image of shape `(c, y, x)`. Points and images are always returned
        as images, and multiscale raster data is always returned as single-scale data.
    agg_func
        Available only when rasterizing points and shapes. A reduction function from datashader (its name, or a
        `Callable`). See the notes for more details on the default behavior.
        Must be `None` when `data` is a `SpatialData` object.
    return_single_channel
        Only used when rasterizing points and shapes and when `value_key` refers to a categorical column. If `False`,
        each category will be rasterized in a separate channel.

    Returns
    -------
    The rasterized `SpatialData` object or `SpatialImage`. Each `SpatialElement` will be rasterized into a
    `SpatialImage` (not a `MultiscaleSpatialImage`). So if a `SpatialData` object with elements is passed,
    a `SpatialData` object with single-scale images and labels will be returned.

    Notes
    -----
    For images and labels, the parameters `value_key`, `table_name`, `agg_func`, and `return_single_channel` are not
    used.

    Instead, when rasterizing shapes and points, the following table clarifies the default datashader reduction used
    for various combinations of parameters.

    In particular, the first two rows refer to the default behavior when the parameters (`value_key`, 'table_name',
    `returned_single_channel`, `agg_func`) are kept to their default values.

    +------------+----------------------------+---------------------+---------------------+------------+
    | value_key  | Shapes or Points           | return_single_chan  | datashader reduct.  | table_name |
    +============+============================+=====================+=====================+============+
    | None*      | Point (default)            | NA                  | count               | 'table'    |
    +------------+----------------------------+---------------------+---------------------+------------+
    | None**     | Shapes (default)           | True                | first               | 'table'    |
    +------------+----------------------------+---------------------+---------------------+------------+
    | None**     | Shapes                     | False               | count_cat           | 'table'    |
    +------------+----------------------------+---------------------+---------------------+------------+
    | category   | NA                         | True                | first               | 'table'    |
    +------------+----------------------------+---------------------+---------------------+------------+
    | category   | NA                         | False               | count_cat           | 'table'    |
    +------------+----------------------------+---------------------+---------------------+------------+
    | int/float  | NA                         | NA                  | sum                 | 'table'    |
    +------------+----------------------------+---------------------+---------------------+------------+

    Explicitly, the default behaviors are as follows.

    - for points, each pixel counts the number of points belonging to it, (the `count` function is applied to an
      artificial column of ones);
    - for shapes, each pixel gets a single index among the ones of the shapes that intersect it (the index of the
      shapes is interpreted as a categorical column and then the `first` function is used).
    """
    if isinstance(data, SpatialData):
        if sdata is not None:
            raise ValueError("When data is a SpatialData object, sdata must be None.")
        if value_key is not None:
            raise ValueError("When data is a SpatialData object, value_key must be None.")
        if table_name is not None:
            raise ValueError("When data is a SpatialData object, table_name must be None.")
        if agg_func is not None:
            raise ValueError("When data is a SpatialData object, agg_func must be None.")
        new_images = {}
        new_labels = {}
        for element_type in ["points", "images", "labels", "shapes"]:
            elements = getattr(data, element_type)
            for name, element in elements.items():
                rasterized = rasterize(
                    data=name,
                    axes=axes,
                    min_coordinate=min_coordinate,
                    max_coordinate=max_coordinate,
                    target_coordinate_system=target_coordinate_system,
                    target_unit_to_pixels=target_unit_to_pixels,
                    target_width=target_width,
                    target_height=target_height,
                    target_depth=target_depth,
                    sdata=data,
                    return_regions_as_labels=return_regions_as_labels,
                    return_single_channel=return_single_channel if element in ("points", "shapes") else None,
                )
                new_name = f"{name}_rasterized_{element_type}"
                model = get_model(rasterized)
                if model in (Image2DModel, Image3DModel):
                    new_images[new_name] = rasterized
                elif model in (Labels2DModel, Labels3DModel):
                    new_labels[new_name] = rasterized
                else:
                    raise RuntimeError(f"Unsupported model {model} detected as return type of rasterize().")
        return SpatialData(images=new_images, labels=new_labels, tables=data.tables)

    parsed_data = _parse_element(element=data, sdata=sdata, element_var_name="data", sdata_var_name="sdata")
    model = get_model(parsed_data)
    if model in (Image2DModel, Image3DModel, Labels2DModel, Labels3DModel):
        if agg_func is not None:
            raise ValueError("agg_func must be None when data is an image or labels.")
        if return_single_channel is not None:
            raise ValueError("return_single_channel must be None when data is an image or labels.")
        rasterized = rasterize_images_labels(
            data=parsed_data,
            axes=axes,
            min_coordinate=min_coordinate,
            max_coordinate=max_coordinate,
            target_coordinate_system=target_coordinate_system,
            target_unit_to_pixels=target_unit_to_pixels,
            target_width=target_width,
            target_height=target_height,
            target_depth=target_depth,
        )
        if model in (Labels2DModel, Labels3DModel) and not return_regions_as_labels:
            rasterized = rasterized.expand_dims("c", axis=0)
            # TODO: check transformations are passed
            pass
            # TODO: color labels using value_keys
            pass
        else:
            if value_key is not None:
                raise ValueError("value_key must be None when data is an image.")
            if table_name is not None:
                raise ValueError("table_name must be None when data is an image.")
        return rasterized
    if model in (PointsModel, ShapesModel):
        return rasterize_shapes_points(
            data=parsed_data,
            axes=axes,
            min_coordinate=min_coordinate,
            max_coordinate=max_coordinate,
            target_coordinate_system=target_coordinate_system,
            target_unit_to_pixels=target_unit_to_pixels,
            target_width=target_width,
            target_height=target_height,
            target_depth=target_depth,
            value_key=value_key,
            element_name=data if isinstance(data, str) else None,
            sdata=sdata,
            agg_func=agg_func,
            return_single_channel=return_single_channel,
            table_name=table_name,
            return_regions_as_labels=return_regions_as_labels,
        )
    raise ValueError(f"Unsupported model {model}.")


def _get_xarray_data_to_rasterize(
    data: SpatialImage | MultiscaleSpatialImage,
    axes: tuple[str, ...],
    min_coordinate: list[Number] | ArrayLike,
    max_coordinate: list[Number] | ArrayLike,
    target_sizes: dict[str, float | None],
    target_coordinate_system: str,
) -> tuple[DataArray, Scale | None]:
    """Make the DataArray to rasterize from either a SpatialImage or a MultiscaleSpatialImage.

    If from a pyramid level, computes scale factor.

    Parameters
    ----------
    data
        The input data to be rasterized.
    axes
       The axes that min_coordinate and max_coordinate refer to.
    min_coordinate
        The minimum coordinates of the bounding box for the data to be rasterized.
    max_coordinate
        The maximum coordinates of the bounding box for the data to be rasterized.
    target_sizes
        A dictionary containing the target size (in pixels) of each axis after rasterization.

    Returns
    -------
    A tuple containing the DataArray to be rasterized and its scale, if the selected DataArray comes from a pyramid
    level that is not the full resolution but has been scaled.
    """
    min_coordinate = _parse_list_into_array(min_coordinate)
    max_coordinate = _parse_list_into_array(max_coordinate)
    if isinstance(data, SpatialImage):
        xdata = data
        pyramid_scale = None
    elif isinstance(data, MultiscaleSpatialImage):
        latest_scale: str | None = None
        for scale in reversed(list(data.keys())):
            data_tree = data[scale]
            latest_scale = scale
            v = data_tree.values()
            assert len(v) == 1
            xdata = next(iter(v))
            assert set(get_spatial_axes(tuple(xdata.sizes.keys()))) == set(axes)

            corrected_affine, _ = _get_corrected_affine_matrix(
                data=SpatialImage(xdata),
                axes=axes,
                target_coordinate_system=target_coordinate_system,
            )
            m = corrected_affine.inverse().matrix  # type: ignore[attr-defined]
            m_linear = m[:-1, :-1]
            m_translation = m[:-1, -1]
            from spatialdata._core.query._utils import get_bounding_box_corners

            bb_corners = get_bounding_box_corners(
                min_coordinate=min_coordinate, max_coordinate=max_coordinate, axes=axes
            )
            assert tuple(bb_corners.axis.data.tolist()) == axes
            bb_in_xdata = bb_corners.data @ m_linear + m_translation
            bb_in_xdata_sizes = {
                ax: bb_in_xdata[:, axes.index(ax)].max() - bb_in_xdata[:, axes.index(ax)].min() for ax in axes
            }
            for ax in axes:
                # TLDR; the sqrt selects a pyramid level in which the requested bounding box is a bit larger than the
                # size of the data we want to obtain
                #
                # Intuition: the sqrt is to account for the fact that the bounding box could be rotated in the
                # intrinsic space, so bb_in_xdata_sizes is actually measuring the size of the bounding box of the
                # inverse-transformed bounding box. The sqrt comes from the ratio of the side of a square,
                # and the maximum diagonal of a square containing the original square, if the original square is
                # rotated.
                if bb_in_xdata_sizes[ax] < target_sizes[ax] * np.sqrt(len(axes)):
                    break
            else:
                # when this code is reached, latest_scale is selected
                break
        assert latest_scale is not None
        xdata = next(iter(data[latest_scale].values()))
        if latest_scale != "scale0":
            transformations = xdata.attrs["transform"]
            pyramid_scale = _get_scale(transformations)
        else:
            pyramid_scale = None
    else:
        raise RuntimeError("Should not reach here")
    return xdata, pyramid_scale


def _get_corrected_affine_matrix(
    data: SpatialImage | MultiscaleSpatialImage,
    axes: tuple[str, ...],
    target_coordinate_system: str,
) -> tuple[Affine, tuple[str, ...]]:
    """Get the affine matrix that maps the intrinsic coordinates of the data to the target_coordinate_system.

    In addition:

        - restricting the domain to the axes specified in axes (i.e. the axes for which the bounding box is specified),
            in particular axes never contains c;
        - restricting the codomain to the spatial axes of the target coordinate system (i.e. excluding c).

    We do this because:

        - we don't need to consider c
        - when we create the target rasterized object, we need to have axes in the order that is requires by the schema

    """
    transformation = get_transformation(data, target_coordinate_system)
    assert isinstance(transformation, BaseTransformation)
    affine = _get_affine_for_element(data, transformation)
    target_axes_unordered = affine.output_axes
    assert set(target_axes_unordered) in [{"x", "y", "z"}, {"x", "y"}, {"c", "x", "y", "z"}, {"c", "x", "y"}]
    target_axes: tuple[str, ...]
    if "z" in target_axes_unordered:
        target_axes = ("c", "z", "y", "x") if "c" in target_axes_unordered else ("z", "y", "x")
    else:
        target_axes = ("c", "y", "x") if "c" in target_axes_unordered else ("y", "x")
    target_spatial_axes = get_spatial_axes(target_axes)
    assert len(target_spatial_axes) == len(axes)
    assert len(target_spatial_axes) == len(axes)
    corrected_affine = affine.to_affine(input_axes=axes, output_axes=target_spatial_axes)
    return corrected_affine, target_axes


# TODO: rename this function to an internatl function and invoke this function from a function that has arguments
#  values, values_sdata
def rasterize_images_labels(
    data: SpatialElement,
    axes: tuple[str, ...],
    min_coordinate: list[Number] | ArrayLike,
    max_coordinate: list[Number] | ArrayLike,
    target_coordinate_system: str,
    target_unit_to_pixels: float | None = None,
    target_width: float | None = None,
    target_height: float | None = None,
    target_depth: float | None = None,
) -> SpatialImage:
    min_coordinate = _parse_list_into_array(min_coordinate)
    max_coordinate = _parse_list_into_array(max_coordinate)
    # get dimensions of the target image
    spatial_axes = get_spatial_axes(axes)
    target_width, target_height, target_depth = _compute_target_dimensions(
        spatial_axes=spatial_axes,
        min_coordinate=min_coordinate,
        max_coordinate=max_coordinate,
        target_unit_to_pixels=target_unit_to_pixels,
        target_width=target_width,
        target_height=target_height,
        target_depth=target_depth,
    )
    target_sizes = {
        "x": target_width,
        "y": target_height,
        "z": target_depth,
    }

    bb_sizes = {ax: max_coordinate[axes.index(ax)] - min_coordinate[axes.index(ax)] for ax in axes}
    scale_vector = [bb_sizes[ax] / target_sizes[ax] for ax in axes]
    scale = Scale(scale_vector, axes=axes)

    offset = [min_coordinate[axes.index(ax)] for ax in axes]
    translation = Translation(offset, axes=axes)

    xdata, pyramid_scale = _get_xarray_data_to_rasterize(
        data=data,
        axes=axes,
        min_coordinate=min_coordinate,
        max_coordinate=max_coordinate,
        target_sizes=target_sizes,
        target_coordinate_system=target_coordinate_system,
    )

    extra = [pyramid_scale.inverse()] if pyramid_scale is not None else []

    # get inverse transformation
    corrected_affine, target_axes = _get_corrected_affine_matrix(
        data=data,
        axes=axes,
        target_coordinate_system=target_coordinate_system,
    )

    half_pixel_offset = Translation([0.5, 0.5, 0.5], axes=("z", "y", "x"))
    sequence = Sequence(
        [
            # half_pixel_offset.inverse(),
            scale,
            translation,
            corrected_affine.inverse(),
            # half_pixel_offset,
        ]
        + extra
    )
    dims = get_axes_names(data)
    matrix = sequence.to_affine_matrix(input_axes=target_axes, output_axes=dims)

    # get output shape
    output_shape_ = []
    for ax in dims:
        f = xdata.sizes[ax] if ax == "c" else target_sizes[ax]
        if f is not None:
            output_shape_.append(int(f))
    output_shape = tuple(output_shape_)

    # get kwargs and schema
    schema = get_model(data)
    # labels need to be preserved after the resizing of the image
    if schema in (Labels2DModel, Labels3DModel):
        kwargs = {"prefilter": False, "order": 0}
    elif schema in (Image2DModel, Image3DModel):
        kwargs = {"order": 0}
    else:
        raise ValueError(f"Unsupported schema {schema}")

    # resample the image
    transformed_dask = dask_image.ndinterp.affine_transform(
        xdata.data,
        matrix=matrix,
        output_shape=output_shape,
        **kwargs,
    )
    assert isinstance(transformed_dask, DaskArray)
    channels = xdata.coords["c"].values if schema in (Image2DModel, Image3DModel) else None
    transformed_data = schema.parse(transformed_dask, dims=xdata.dims, c_coords=channels)  # type: ignore[call-arg,arg-type]

    if target_coordinate_system != "global":
        remove_transformation(transformed_data, "global")

    sequence = Sequence([half_pixel_offset.inverse(), scale, translation, half_pixel_offset])
    set_transformation(transformed_data, sequence, target_coordinate_system)

    transformed_data = compute_coordinates(transformed_data)
    schema().validate(transformed_data)
    return transformed_data


def rasterize_shapes_points(
    data: DaskDataFrame | GeoDataFrame,
    axes: tuple[str, ...],
    min_coordinate: list[Number] | ArrayLike,
    max_coordinate: list[Number] | ArrayLike,
    target_coordinate_system: str,
    target_unit_to_pixels: float | None = None,
    target_width: float | None = None,
    target_height: float | None = None,
    target_depth: float | None = None,
<<<<<<< HEAD
) -> SpatialImage:
=======
    element_name: str | None = None,
    sdata: SpatialData | None = None,
    value_key: str | None = None,
    table_name: str | None = None,
    return_regions_as_labels: bool = False,
    agg_func: str | ds.reductions.Reduction | None = None,
    return_single_channel: bool | None = None,
) -> SpatialImage | Image2DModel:
>>>>>>> 8b415ceb
    min_coordinate = _parse_list_into_array(min_coordinate)
    max_coordinate = _parse_list_into_array(max_coordinate)
    target_width, target_height, target_depth = _compute_target_dimensions(
        spatial_axes=axes,
        min_coordinate=min_coordinate,
        max_coordinate=max_coordinate,
        target_unit_to_pixels=target_unit_to_pixels,
        target_width=target_width,
        target_height=target_height,
        target_depth=target_depth,
    )

    GEOMETRY_COLUMNS = ["x", "y"] if isinstance(data, DaskDataFrame) else ["geometry"]
    data = data[GEOMETRY_COLUMNS + [value_key] if value_key in data else GEOMETRY_COLUMNS]

    plot_width, plot_height = int(target_width), int(target_height)
    y_range = [min_coordinate[axes.index("y")], max_coordinate[axes.index("y")]]
    x_range = [min_coordinate[axes.index("x")], max_coordinate[axes.index("x")]]

    t = get_transformation(data, target_coordinate_system)
    if not isinstance(t, Identity):
        data = transform(data, to_coordinate_system=target_coordinate_system)

    table_name = table_name if table_name is not None else "table"

    if value_key is not None:
        kwargs = {"sdata": sdata, "element_name": element_name} if element_name is not None else {"element": data}
        data[VALUES_COLUMN] = get_values(value_key, table_name=table_name, **kwargs).iloc[:, 0]  # type: ignore[arg-type]
    elif isinstance(data, GeoDataFrame):
        value_key = VALUES_COLUMN
        data[VALUES_COLUMN] = data.index.astype("category")
    else:
        value_key = VALUES_COLUMN
        data[VALUES_COLUMN] = 1

    label_index_to_category = None
    if VALUES_COLUMN in data and data[VALUES_COLUMN].dtype == "category":
        if isinstance(data, DaskDataFrame):
            data[VALUES_COLUMN] = data[VALUES_COLUMN].cat.as_known()
        label_index_to_category = dict(enumerate(data[VALUES_COLUMN].cat.categories, start=1))

    if return_single_channel is None:
        return_single_channel = True
    if agg_func is None:
        agg_func = _default_agg_func(data, value_key, return_single_channel)
    elif isinstance(agg_func, str):
        AGGREGATIONS = ["sum", "count", "count_cat", "first"]

        assert np.isin(
            agg_func, AGGREGATIONS
        ), f"Aggregation function must be one of {', '.join(AGGREGATIONS)}. Found {agg_func}"

        assert agg_func == "count" or value_key is not None, f"value_key cannot be done for agg_func={agg_func}"

        agg_func = getattr(ds, agg_func)(column=value_key)

    cnv = ds.Canvas(plot_height=plot_height, plot_width=plot_width, x_range=x_range, y_range=y_range)

    if isinstance(data, GeoDataFrame):
        data = to_polygons(data)
        agg = cnv.polygons(data, "geometry", agg=agg_func)
    else:
        agg = cnv.points(data, x="x", y="y", agg=agg_func)

    if label_index_to_category is not None and isinstance(agg_func, ds.first):
        agg.attrs["label_index_to_category"] = label_index_to_category

    scale = Scale([(y_range[1] - y_range[0]) / plot_height, (x_range[1] - x_range[0]) / plot_width], axes=("y", "x"))
    translation = Translation([y_range[0], x_range[0]], axes=("y", "x"))
    transformations: dict[str, BaseTransformation] = {target_coordinate_system: Sequence([scale, translation])}

    if isinstance(agg_func, ds.count_cat):
        if return_single_channel:
            raise ValueError("Cannot return single channel when using count_cat aggregation")
        if return_regions_as_labels:
            raise ValueError("Cannot return labels when using count_cat aggregation")

        agg = agg.rename({VALUES_COLUMN: "c"}).transpose("c", "y", "x")

        return Image2DModel.parse(agg, transformations=transformations)

    agg = agg.fillna(0)

    if return_regions_as_labels:
        return Labels2DModel.parse(agg, transformations=transformations)

    agg = agg.expand_dims(dim={"c": 1}).transpose("c", "y", "x")
    return Image2DModel.parse(agg, transformations=transformations)


def _default_agg_func(
    data: DaskDataFrame | GeoDataFrame, value_key: str | None, return_single_channel: bool
) -> ds.reductions.Reduction:
    if value_key is None:
        return ds.count()

    if data[VALUES_COLUMN].dtype != "category":
        return ds.sum(VALUES_COLUMN)

    if return_single_channel:
        data[VALUES_COLUMN] = data[VALUES_COLUMN].cat.codes + 1
        return ds.first(VALUES_COLUMN)

    return ds.count_cat(VALUES_COLUMN)<|MERGE_RESOLUTION|>--- conflicted
+++ resolved
@@ -605,9 +605,6 @@
     target_width: float | None = None,
     target_height: float | None = None,
     target_depth: float | None = None,
-<<<<<<< HEAD
-) -> SpatialImage:
-=======
     element_name: str | None = None,
     sdata: SpatialData | None = None,
     value_key: str | None = None,
@@ -615,8 +612,7 @@
     return_regions_as_labels: bool = False,
     agg_func: str | ds.reductions.Reduction | None = None,
     return_single_channel: bool | None = None,
-) -> SpatialImage | Image2DModel:
->>>>>>> 8b415ceb
+) -> SpatialImage:
     min_coordinate = _parse_list_into_array(min_coordinate)
     max_coordinate = _parse_list_into_array(max_coordinate)
     target_width, target_height, target_depth = _compute_target_dimensions(
