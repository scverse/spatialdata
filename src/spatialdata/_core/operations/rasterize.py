from __future__ import annotations

import dask_image.ndinterp
import datashader as ds
import numpy as np
from dask.array.core import Array as DaskArray
from dask.dataframe.core import DataFrame as DaskDataFrame
from geopandas import GeoDataFrame
from multiscale_spatial_image import MultiscaleSpatialImage
from shapely import Point
from spatial_image import SpatialImage
from xarray import DataArray

from spatialdata._core.operations._utils import _parse_element
from spatialdata._core.operations.transform import transform
from spatialdata._core.operations.vectorize import to_polygons
from spatialdata._core.query.relational_query import get_values
from spatialdata._core.spatialdata import SpatialData
from spatialdata._types import ArrayLike
from spatialdata._utils import Number, _parse_list_into_array
from spatialdata.models import (
    Image2DModel,
    Image3DModel,
    Labels2DModel,
    Labels3DModel,
    PointsModel,
    ShapesModel,
    SpatialElement,
    get_axes_names,
    get_model,
)
from spatialdata.models._utils import get_spatial_axes
from spatialdata.transformations._utils import _get_scale, compute_coordinates
from spatialdata.transformations.operations import get_transformation, remove_transformation, set_transformation
from spatialdata.transformations.transformations import (
    Affine,
    BaseTransformation,
    Identity,
    Scale,
    Sequence,
    Translation,
    _get_affine_for_element,
)

VALUES_COLUMN = "__values_column"


def _compute_target_dimensions(
    spatial_axes: tuple[str, ...],
    min_coordinate: list[Number] | ArrayLike,
    max_coordinate: list[Number] | ArrayLike,
    target_unit_to_pixels: float | None,
    target_width: float | None,
    target_height: float | None,
    target_depth: float | None,
) -> tuple[float, float, float | None]:
    """
    Compute the pixel sizes (width, height, depth) of the image that will be produced by the rasterization.

    Parameters
    ----------
    spatial_axes
        The axes that min_coordinate and max_coordinate refer to.
    min_coordinate
        The minimum coordinates of the bounding box.
    max_coordinate
        The maximum coordinates of the bounding box.
    target_unit_to_pixels
        The number of pixels per unit that the target image should have. It is mandatory to specify precisely one of
        the following options: target_unit_to_pixels, target_width, target_height, target_depth.
    target_width
        The width of the target image in units. It is mandatory to specify precisely one of the following options:
        target_unit_to_pixels, target_width, target_height, target_depth.
    target_height
        The height of the target image in units. It is mandatory to specify precisely one of the following options:
        target_unit_to_pixels, target_width, target_height, target_depth.
    target_depth
        The depth of the target image in units. It is mandatory to specify precisely one of the following options:
        target_unit_to_pixels, target_width, target_height, target_depth.

    Returns
    -------
    target_width, target_height, target_depth
        The pixel sizes (width, height, depth) of the image that will be produced by the rasterization.
        If spatial_axes does not contain "z", target_depth will be None.
    """
    if isinstance(target_width, int):
        target_width = float(target_width)
    if isinstance(target_height, int):
        target_height = float(target_height)
    if isinstance(target_depth, int):
        target_depth = float(target_depth)
    assert (
        np.sum(
            [
                target_unit_to_pixels is not None,
                target_width is not None,
                target_height is not None,
                target_depth is not None,
            ]
        )
        == 1
    ), "you must specify only one of: target_unit_to_pixels, target_width, target_height, target_depth"
    assert set(spatial_axes) == {"x", "y"} or set(spatial_axes) == {"x", "y", "z"}
    if "z" not in spatial_axes:
        assert target_depth is None, "you cannot specify a target depth for 2D data"

    x_index = spatial_axes.index("x")
    y_index = spatial_axes.index("y")
    w_bb = max_coordinate[x_index] - min_coordinate[x_index]
    h_bb = max_coordinate[y_index] - min_coordinate[y_index]
    assert w_bb > 0, "all max_coordinate values must be greater than all min_coordinate values"
    assert h_bb > 0, "all max_coordinate values must be greater than all min_coordinate values"
    w_to_h_bb = w_bb / h_bb

    d_bb = None
    d_to_h_bb = None
    if "z" in spatial_axes:
        z_index = spatial_axes.index("z")
        d_bb = max_coordinate[z_index] - min_coordinate[z_index]
        assert d_bb > 0, "all max_coordinate values must be greater than all min_coordinate values"
        d_to_h_bb = d_bb / h_bb

    if target_unit_to_pixels is not None:
        target_width = w_bb * target_unit_to_pixels
        target_height = h_bb * target_unit_to_pixels
        if "z" in spatial_axes:
            assert d_bb is not None
            target_depth = d_bb * target_unit_to_pixels
    elif target_width is not None:
        target_height = target_width / w_to_h_bb
        if "z" in spatial_axes:
            assert d_to_h_bb is not None
            target_depth = target_height * d_to_h_bb
    elif target_height is not None:
        target_width = target_height * w_to_h_bb
        if "z" in spatial_axes:
            assert d_to_h_bb is not None
            target_depth = target_height * d_to_h_bb
    elif target_depth is not None:
        assert d_to_h_bb is not None
        target_height = target_depth / d_to_h_bb
        target_width = target_height * w_to_h_bb
    else:
        raise RuntimeError("Should not reach here")
    assert target_width is not None
    assert isinstance(target_width, float)
    assert target_height is not None
    assert isinstance(target_height, float)
    return np.round(target_width), np.round(target_height), np.round(target_depth) if target_depth is not None else None


def rasterize(
    # required arguments
    data: SpatialData | SpatialElement | str,
    axes: tuple[str, ...],
    min_coordinate: list[Number] | ArrayLike,
    max_coordinate: list[Number] | ArrayLike,
    target_coordinate_system: str,
    target_unit_to_pixels: float | None = None,
    target_width: float | None = None,
    target_height: float | None = None,
    target_depth: float | None = None,
    # extra arguments
    sdata: SpatialData | None = None,
    value_key: str | None = None,
    table_name: str | None = None,
    return_regions_as_labels: bool = False,
    # extra arguments only for shapes and points
    agg_func: str | ds.reductions.Reduction | None = None,
    return_single_channel: bool | None = None,
) -> SpatialData | SpatialImage:
    """
    Rasterize a `SpatialData` object or a `SpatialElement` (image, labels, points, shapes).

    Parameters
    ----------
    data
        The `SpatialData` object or `SpatialElement` to rasterize. In alternative, the name of the `SpatialElement` in
        the `SpatialData` object, when the `SpatialData` object is passed to `values_sdata`.
    axes
        The axes that `min_coordinate` and `max_coordinate` refer to.
    min_coordinate
        The minimum coordinates of the bounding box.
    max_coordinate
        The maximum coordinates of the bounding box.
    target_coordinate_system
        The coordinate system in which we define the bounding box. This will also be the coordinate system of the
        produced rasterized image.
    target_unit_to_pixels
        The number of pixels per unit that the target image should have. It is mandatory to specify precisely one of
        the following options: `target_unit_to_pixels`, `target_width`, `target_height`, `target_depth`.
    target_width
        The width of the target image in units. It is mandatory to specify precisely one of the following options:
        `target_unit_to_pixels`, `target_width`, `target_height`, `target_depth`.
    target_height
        The height of the target image in units. It is mandatory to specify precisely one of the following options:
        `target_unit_to_pixels`, `target_width`, `target_height`, `target_depth`.
    target_depth
        The depth of the target image in units. It is mandatory to specify precisely one of the following options:
        `target_unit_to_pixels`, `target_width`, `target_height`, `target_depth`.
    sdata
        `SpatialData` object containing the values to aggregate if `value_key` refers to values from a table. Must
        be `None` when `data` is a `SpatialData` object.
    value_key
        Name of the column containing the values to aggregate; can refer both to numerical or
        categorical values.

        The key can be:

        - the name of a column(s) in the dataframe (Dask `DataFrame` for points or `GeoDataFrame` for shapes);
        - the name of obs column(s) in the associated `AnnData` table (for points, shapes, and labels);
        - the name of a var(s), referring to the column(s) of the X matrix in the table (for points, shapes, and
          labels).

        See the notes for more details on the default behavior.
        Must be `None` when `data` is a `SpatialData` object.
    table_name
        The table optionally containing the `value_key` and the name of the table in the returned `SpatialData` object.
        Must be `None` when `data` is a `SpatialData` object, otherwise it assumes the default value of `'table'`.
    return_regions_as_labels
        By default, single-scale images of shape `(c, y, x)` are returned. If `True`, returns labels and shapes as
        labels of shape `(y, x)` as opposed to an image of shape `(c, y, x)`. Points and images are always returned
        as images, and multiscale raster data is always returned as single-scale data.
    agg_func
        Available only when rasterizing points and shapes. A reduction function from datashader (its name, or a
        `Callable`). See the notes for more details on the default behavior.
        Must be `None` when `data` is a `SpatialData` object.
    return_single_channel
        Only used when rasterizing points and shapes and when `value_key` refers to a categorical column. If `False`,
        each category will be rasterized in a separate channel.

    Returns
    -------
    The rasterized `SpatialData` object or `SpatialImage`. Each `SpatialElement` will be rasterized into a
    `SpatialImage` (not a `MultiscaleSpatialImage`). So if a `SpatialData` object with elements is passed,
    a `SpatialData` object with single-scale images and labels will be returned.

    Notes
    -----
    For images and labels, the parameters `value_key`, `table_name`, `agg_func`, and `return_single_channel` are not
    used.

    Instead, when rasterizing shapes and points, the following table clarifies the default datashader reduction used
    for various combinations of parameters.

    In particular, the first two rows refer to the default behavior when the parameters (`value_key`, 'table_name',
    `returned_single_channel`, `agg_func`) are kept to their default values.

    +------------+----------------------------+---------------------+---------------------+------------+
    | value_key  | Shapes or Points           | return_single_chan  | datashader reduct.  | table_name |
    +============+============================+=====================+=====================+============+
    | None*      | Point (default)            | NA                  | count               | 'table'    |
    +------------+----------------------------+---------------------+---------------------+------------+
    | None**     | Shapes (default)           | True                | first               | 'table'    |
    +------------+----------------------------+---------------------+---------------------+------------+
    | None**     | Shapes                     | False               | count_cat           | 'table'    |
    +------------+----------------------------+---------------------+---------------------+------------+
    | category   | NA                         | True                | first               | 'table'    |
    +------------+----------------------------+---------------------+---------------------+------------+
    | category   | NA                         | False               | count_cat           | 'table'    |
    +------------+----------------------------+---------------------+---------------------+------------+
    | int/float  | NA                         | NA                  | sum                 | 'table'    |
    +------------+----------------------------+---------------------+---------------------+------------+

    Explicitly, the default behaviors are as follows.

    - for points, each pixel counts the number of points belonging to it, (the `count` function is applied to an
      artificial column of ones);
    - for shapes, each pixel gets a single index among the ones of the shapes that intersect it (the index of the
      shapes is interpreted as a categorical column and then the `first` function is used).
    """
    if isinstance(data, SpatialData):
        if sdata is not None:
            raise ValueError("When data is a SpatialData object, sdata must be None.")
        if value_key is not None:
            raise ValueError("When data is a SpatialData object, value_key must be None.")
        if table_name is not None:
            raise ValueError("When data is a SpatialData object, table_name must be None.")
        if agg_func is not None:
            raise ValueError("When data is a SpatialData object, agg_func must be None.")
        new_images = {}
        new_labels = {}
        for element_type in ["points", "images", "labels", "shapes"]:
            elements = getattr(data, element_type)
            for name in elements:
                rasterized = rasterize(
                    data=name,
                    axes=axes,
                    min_coordinate=min_coordinate,
                    max_coordinate=max_coordinate,
                    target_coordinate_system=target_coordinate_system,
                    target_unit_to_pixels=target_unit_to_pixels,
                    target_width=target_width,
                    target_height=target_height,
                    target_depth=target_depth,
                    sdata=data,
                    return_regions_as_labels=return_regions_as_labels,
                    return_single_channel=return_single_channel if element_type in ("points", "shapes") else None,
                )
                new_name = f"{name}_rasterized_{element_type}"
                model = get_model(rasterized)
                if model in (Image2DModel, Image3DModel):
                    new_images[new_name] = rasterized
                elif model in (Labels2DModel, Labels3DModel):
                    new_labels[new_name] = rasterized
                else:
                    raise RuntimeError(f"Unsupported model {model} detected as return type of rasterize().")
        return SpatialData(images=new_images, labels=new_labels, tables=data.tables)

    parsed_data = _parse_element(element=data, sdata=sdata, element_var_name="data", sdata_var_name="sdata")
    model = get_model(parsed_data)
    if model in (Image2DModel, Image3DModel, Labels2DModel, Labels3DModel):
        if agg_func is not None:
            raise ValueError("agg_func must be None when data is an image or labels.")
        if return_single_channel is not None:
            raise ValueError("return_single_channel must be None when data is an image or labels.")
        rasterized = rasterize_images_labels(
            data=parsed_data,
            axes=axes,
            min_coordinate=min_coordinate,
            max_coordinate=max_coordinate,
            target_coordinate_system=target_coordinate_system,
            target_unit_to_pixels=target_unit_to_pixels,
            target_width=target_width,
            target_height=target_height,
            target_depth=target_depth,
        )
        transformations = get_transformation(rasterized, get_all=True)
        assert isinstance(transformations, dict)
        # adjust the return type
        if model in (Labels2DModel, Labels3DModel) and not return_regions_as_labels:
            model = Image2DModel if model == Labels2DModel else Image3DModel
            rasterized = model.parse(rasterized.expand_dims("c", axis=0))
        # eventually color the raster data by the specified value column
        if value_key is not None:
            element_name = data if isinstance(data, str) else None
            kwargs = {"sdata": sdata, "element_name": element_name} if element_name is not None else {"element": data}
<<<<<<< HEAD
            values = get_values(value_key, table_name=table_name, **kwargs).iloc[:, 0]  # type: ignore[arg-type]
=======
            values = get_values(value_key, table_name=table_name, **kwargs).iloc[:, 0]  # type: ignore[arg-type, union-attr]
>>>>>>> 50349339
            max_index = np.max(values.index)
            assigner = np.zeros(max_index + 1, dtype=values.dtype)
            assigner[values.index] = values
            # call-arg is ignored because model is never TableModel (the error is that the transformation param is not
            # accepted by TableModel.parse)
            rasterized = model.parse(assigner[rasterized], transformations=transformations)  # type: ignore[call-arg]
        return rasterized
    if model in (PointsModel, ShapesModel):
        return rasterize_shapes_points(
            data=parsed_data,
            axes=axes,
            min_coordinate=min_coordinate,
            max_coordinate=max_coordinate,
            target_coordinate_system=target_coordinate_system,
            target_unit_to_pixels=target_unit_to_pixels,
            target_width=target_width,
            target_height=target_height,
            target_depth=target_depth,
            element_name=data if isinstance(data, str) else None,
            sdata=sdata,
            value_key=value_key,
            table_name=table_name,
            return_regions_as_labels=return_regions_as_labels,
            agg_func=agg_func,
            return_single_channel=return_single_channel,
        )
    raise ValueError(f"Unsupported model {model}.")


def _get_xarray_data_to_rasterize(
    data: SpatialImage | MultiscaleSpatialImage,
    axes: tuple[str, ...],
    min_coordinate: list[Number] | ArrayLike,
    max_coordinate: list[Number] | ArrayLike,
    target_sizes: dict[str, float | None],
    target_coordinate_system: str,
) -> tuple[DataArray, Scale | None]:
    """Make the DataArray to rasterize from either a SpatialImage or a MultiscaleSpatialImage.

    If from a pyramid level, computes scale factor.

    Parameters
    ----------
    data
        The input data to be rasterized.
    axes
       The axes that min_coordinate and max_coordinate refer to.
    min_coordinate
        The minimum coordinates of the bounding box for the data to be rasterized.
    max_coordinate
        The maximum coordinates of the bounding box for the data to be rasterized.
    target_sizes
        A dictionary containing the target size (in pixels) of each axis after rasterization.

    Returns
    -------
    A tuple containing the DataArray to be rasterized and its scale, if the selected DataArray comes from a pyramid
    level that is not the full resolution but has been scaled.
    """
    min_coordinate = _parse_list_into_array(min_coordinate)
    max_coordinate = _parse_list_into_array(max_coordinate)
    if isinstance(data, SpatialImage):
        xdata = data
        pyramid_scale = None
    elif isinstance(data, MultiscaleSpatialImage):
        latest_scale: str | None = None
        for scale in reversed(list(data.keys())):
            data_tree = data[scale]
            latest_scale = scale
            v = data_tree.values()
            assert len(v) == 1
            xdata = next(iter(v))
            assert set(get_spatial_axes(tuple(xdata.sizes.keys()))) == set(axes)

            corrected_affine, _ = _get_corrected_affine_matrix(
                data=SpatialImage(xdata),
                axes=axes,
                target_coordinate_system=target_coordinate_system,
            )
            m = corrected_affine.inverse().matrix  # type: ignore[attr-defined]
            m_linear = m[:-1, :-1]
            m_translation = m[:-1, -1]
            from spatialdata._core.query._utils import get_bounding_box_corners

            bb_corners = get_bounding_box_corners(
                min_coordinate=min_coordinate, max_coordinate=max_coordinate, axes=axes
            )
            assert tuple(bb_corners.axis.data.tolist()) == axes
            bb_in_xdata = bb_corners.data @ m_linear + m_translation
            bb_in_xdata_sizes = {
                ax: bb_in_xdata[:, axes.index(ax)].max() - bb_in_xdata[:, axes.index(ax)].min() for ax in axes
            }
            for ax in axes:
                # TLDR; the sqrt selects a pyramid level in which the requested bounding box is a bit larger than the
                # size of the data we want to obtain
                #
                # Intuition: the sqrt is to account for the fact that the bounding box could be rotated in the
                # intrinsic space, so bb_in_xdata_sizes is actually measuring the size of the bounding box of the
                # inverse-transformed bounding box. The sqrt comes from the ratio of the side of a square,
                # and the maximum diagonal of a square containing the original square, if the original square is
                # rotated.
                if bb_in_xdata_sizes[ax] < target_sizes[ax] * np.sqrt(len(axes)):
                    break
            else:
                # when this code is reached, latest_scale is selected
                break
        assert latest_scale is not None
        xdata = next(iter(data[latest_scale].values()))
        if latest_scale != "scale0":
            transformations = xdata.attrs["transform"]
            pyramid_scale = _get_scale(transformations)
        else:
            pyramid_scale = None
    else:
        raise RuntimeError("Should not reach here")
    return xdata, pyramid_scale


def _get_corrected_affine_matrix(
    data: SpatialImage | MultiscaleSpatialImage,
    axes: tuple[str, ...],
    target_coordinate_system: str,
) -> tuple[Affine, tuple[str, ...]]:
    """Get the affine matrix that maps the intrinsic coordinates of the data to the target_coordinate_system.

    In addition:

        - restricting the domain to the axes specified in axes (i.e. the axes for which the bounding box is specified),
            in particular axes never contains c;
        - restricting the codomain to the spatial axes of the target coordinate system (i.e. excluding c).

    We do this because:

        - we don't need to consider c
        - when we create the target rasterized object, we need to have axes in the order that is requires by the schema

    """
    transformation = get_transformation(data, target_coordinate_system)
    assert isinstance(transformation, BaseTransformation)
    affine = _get_affine_for_element(data, transformation)
    target_axes_unordered = affine.output_axes
    assert set(target_axes_unordered) in [{"x", "y", "z"}, {"x", "y"}, {"c", "x", "y", "z"}, {"c", "x", "y"}]
    target_axes: tuple[str, ...]
    if "z" in target_axes_unordered:
        target_axes = ("c", "z", "y", "x") if "c" in target_axes_unordered else ("z", "y", "x")
    else:
        target_axes = ("c", "y", "x") if "c" in target_axes_unordered else ("y", "x")
    target_spatial_axes = get_spatial_axes(target_axes)
    assert len(target_spatial_axes) == len(axes)
    assert len(target_spatial_axes) == len(axes)
    corrected_affine = affine.to_affine(input_axes=axes, output_axes=target_spatial_axes)
    return corrected_affine, target_axes


# TODO: rename this function to an internatl function and invoke this function from a function that has arguments
#  values, values_sdata
def rasterize_images_labels(
    data: SpatialElement,
    axes: tuple[str, ...],
    min_coordinate: list[Number] | ArrayLike,
    max_coordinate: list[Number] | ArrayLike,
    target_coordinate_system: str,
    target_unit_to_pixels: float | None = None,
    target_width: float | None = None,
    target_height: float | None = None,
    target_depth: float | None = None,
) -> SpatialImage:
    min_coordinate = _parse_list_into_array(min_coordinate)
    max_coordinate = _parse_list_into_array(max_coordinate)
    # get dimensions of the target image
    spatial_axes = get_spatial_axes(axes)
    target_width, target_height, target_depth = _compute_target_dimensions(
        spatial_axes=spatial_axes,
        min_coordinate=min_coordinate,
        max_coordinate=max_coordinate,
        target_unit_to_pixels=target_unit_to_pixels,
        target_width=target_width,
        target_height=target_height,
        target_depth=target_depth,
    )
    target_sizes = {
        "x": target_width,
        "y": target_height,
        "z": target_depth,
    }

    bb_sizes = {ax: max_coordinate[axes.index(ax)] - min_coordinate[axes.index(ax)] for ax in axes}
    scale_vector = [bb_sizes[ax] / target_sizes[ax] for ax in axes]
    scale = Scale(scale_vector, axes=axes)

    offset = [min_coordinate[axes.index(ax)] for ax in axes]
    translation = Translation(offset, axes=axes)

    xdata, pyramid_scale = _get_xarray_data_to_rasterize(
        data=data,
        axes=axes,
        min_coordinate=min_coordinate,
        max_coordinate=max_coordinate,
        target_sizes=target_sizes,
        target_coordinate_system=target_coordinate_system,
    )

    extra = [pyramid_scale.inverse()] if pyramid_scale is not None else []

    # get inverse transformation
    corrected_affine, target_axes = _get_corrected_affine_matrix(
        data=data,
        axes=axes,
        target_coordinate_system=target_coordinate_system,
    )

    half_pixel_offset = Translation([0.5, 0.5, 0.5], axes=("z", "y", "x"))
    sequence = Sequence(
        [
            # half_pixel_offset.inverse(),
            scale,
            translation,
            corrected_affine.inverse(),
            # half_pixel_offset,
        ]
        + extra
    )
    dims = get_axes_names(data)
    matrix = sequence.to_affine_matrix(input_axes=target_axes, output_axes=dims)

    # get output shape
    output_shape_ = []
    for ax in dims:
        f = xdata.sizes[ax] if ax == "c" else target_sizes[ax]
        if f is not None:
            output_shape_.append(int(f))
    output_shape = tuple(output_shape_)

    # get kwargs and schema
    schema = get_model(data)
    # labels need to be preserved after the resizing of the image
    if schema in (Labels2DModel, Labels3DModel):
        kwargs = {"prefilter": False, "order": 0}
    elif schema in (Image2DModel, Image3DModel):
        kwargs = {"order": 0}
    else:
        raise ValueError(f"Unsupported schema {schema}")

    # resample the image
    transformed_dask = dask_image.ndinterp.affine_transform(
        xdata.data,
        matrix=matrix,
        output_shape=output_shape,
        **kwargs,
    )
    assert isinstance(transformed_dask, DaskArray)
    channels = xdata.coords["c"].values if schema in (Image2DModel, Image3DModel) else None
    transformed_data = schema.parse(transformed_dask, dims=xdata.dims, c_coords=channels)  # type: ignore[call-arg,arg-type]

    if target_coordinate_system != "global":
        remove_transformation(transformed_data, "global")

    sequence = Sequence([half_pixel_offset.inverse(), scale, translation, half_pixel_offset])
    set_transformation(transformed_data, sequence, target_coordinate_system)

    transformed_data = compute_coordinates(transformed_data)
    schema().validate(transformed_data)
    return transformed_data


def rasterize_shapes_points(
    data: DaskDataFrame | GeoDataFrame,
    axes: tuple[str, ...],
    min_coordinate: list[Number] | ArrayLike,
    max_coordinate: list[Number] | ArrayLike,
    target_coordinate_system: str,
    target_unit_to_pixels: float | None = None,
    target_width: float | None = None,
    target_height: float | None = None,
    target_depth: float | None = None,
    element_name: str | None = None,
    sdata: SpatialData | None = None,
    value_key: str | None = None,
    table_name: str | None = None,
    return_regions_as_labels: bool = False,
    agg_func: str | ds.reductions.Reduction | None = None,
    return_single_channel: bool | None = None,
) -> SpatialImage:
    min_coordinate = _parse_list_into_array(min_coordinate)
    max_coordinate = _parse_list_into_array(max_coordinate)
    target_width, target_height, target_depth = _compute_target_dimensions(
        spatial_axes=axes,
        min_coordinate=min_coordinate,
        max_coordinate=max_coordinate,
        target_unit_to_pixels=target_unit_to_pixels,
        target_width=target_width,
        target_height=target_height,
        target_depth=target_depth,
    )

    GEOMETRY_COLUMNS = ["x", "y"] if isinstance(data, DaskDataFrame) else ["geometry"]
    columns = GEOMETRY_COLUMNS + [value_key] if value_key in data else GEOMETRY_COLUMNS
    if isinstance(data, GeoDataFrame) and isinstance(data.iloc[0].geometry, Point):
        assert isinstance(columns, list)
        columns += ["radius"]
    data = data[columns]

    plot_width, plot_height = int(target_width), int(target_height)
    y_range = [min_coordinate[axes.index("y")], max_coordinate[axes.index("y")]]
    x_range = [min_coordinate[axes.index("x")], max_coordinate[axes.index("x")]]

    t = get_transformation(data, target_coordinate_system)
    if not isinstance(t, Identity):
        data = transform(data, to_coordinate_system=target_coordinate_system)

    table_name = table_name if table_name is not None else "table"

    if value_key is not None:
        kwargs = {"sdata": sdata, "element_name": element_name} if element_name is not None else {"element": data}
<<<<<<< HEAD
        data[VALUES_COLUMN] = get_values(value_key, table_name=table_name, **kwargs).iloc[:, 0]  # type: ignore[arg-type]
=======
        data[VALUES_COLUMN] = get_values(value_key, table_name=table_name, **kwargs).iloc[:, 0]  # type: ignore[arg-type, union-attr]
>>>>>>> 50349339
    elif isinstance(data, GeoDataFrame):
        value_key = VALUES_COLUMN
        data[VALUES_COLUMN] = data.index.astype("category")
    else:
        value_key = VALUES_COLUMN
        data[VALUES_COLUMN] = 1

    label_index_to_category = None
    if VALUES_COLUMN in data and data[VALUES_COLUMN].dtype == "category":
        if isinstance(data, DaskDataFrame):
            data[VALUES_COLUMN] = data[VALUES_COLUMN].cat.as_known()
        label_index_to_category = dict(enumerate(data[VALUES_COLUMN].cat.categories, start=1))

    if return_single_channel is None:
        return_single_channel = True
    if agg_func is None:
        agg_func = _default_agg_func(data, value_key, return_single_channel)
    elif isinstance(agg_func, str):
        AGGREGATIONS = ["sum", "count", "count_cat", "first"]

        assert np.isin(
            agg_func, AGGREGATIONS
        ), f"Aggregation function must be one of {', '.join(AGGREGATIONS)}. Found {agg_func}"

        assert agg_func == "count" or value_key is not None, f"value_key cannot be done for agg_func={agg_func}"

        agg_func = getattr(ds, agg_func)(column=value_key)

    cnv = ds.Canvas(plot_height=plot_height, plot_width=plot_width, x_range=x_range, y_range=y_range)

    if isinstance(data, GeoDataFrame):
        data = to_polygons(data)
        agg = cnv.polygons(data, "geometry", agg=agg_func)
    else:
        agg = cnv.points(data, x="x", y="y", agg=agg_func)

    if label_index_to_category is not None and isinstance(agg_func, ds.first):
        agg.attrs["label_index_to_category"] = label_index_to_category

    scale = Scale([(y_range[1] - y_range[0]) / plot_height, (x_range[1] - x_range[0]) / plot_width], axes=("y", "x"))
    translation = Translation([y_range[0], x_range[0]], axes=("y", "x"))
    transformations: dict[str, BaseTransformation] = {target_coordinate_system: Sequence([scale, translation])}

    if isinstance(agg_func, ds.count_cat):
        if return_single_channel:
            raise ValueError("Cannot return single channel when using count_cat aggregation")
        if return_regions_as_labels:
            raise ValueError("Cannot return labels when using count_cat aggregation")

        agg = agg.rename({VALUES_COLUMN: "c"}).transpose("c", "y", "x")

        return Image2DModel.parse(agg, transformations=transformations)

    agg = agg.fillna(0)

    if return_regions_as_labels:
        return Labels2DModel.parse(agg, transformations=transformations)

    agg = agg.expand_dims(dim={"c": 1}).transpose("c", "y", "x")
    return Image2DModel.parse(agg, transformations=transformations)


def _default_agg_func(
    data: DaskDataFrame | GeoDataFrame, value_key: str | None, return_single_channel: bool
) -> ds.reductions.Reduction:
    if value_key is None:
        return ds.count()

    if data[VALUES_COLUMN].dtype != "category":
        return ds.sum(VALUES_COLUMN)

    if return_single_channel:
        data[VALUES_COLUMN] = data[VALUES_COLUMN].cat.codes + 1
        return ds.first(VALUES_COLUMN)

    return ds.count_cat(VALUES_COLUMN)<|MERGE_RESOLUTION|>--- conflicted
+++ resolved
@@ -336,11 +336,7 @@
         if value_key is not None:
             element_name = data if isinstance(data, str) else None
             kwargs = {"sdata": sdata, "element_name": element_name} if element_name is not None else {"element": data}
-<<<<<<< HEAD
-            values = get_values(value_key, table_name=table_name, **kwargs).iloc[:, 0]  # type: ignore[arg-type]
-=======
             values = get_values(value_key, table_name=table_name, **kwargs).iloc[:, 0]  # type: ignore[arg-type, union-attr]
->>>>>>> 50349339
             max_index = np.max(values.index)
             assigner = np.zeros(max_index + 1, dtype=values.dtype)
             assigner[values.index] = values
@@ -655,11 +651,7 @@
 
     if value_key is not None:
         kwargs = {"sdata": sdata, "element_name": element_name} if element_name is not None else {"element": data}
-<<<<<<< HEAD
-        data[VALUES_COLUMN] = get_values(value_key, table_name=table_name, **kwargs).iloc[:, 0]  # type: ignore[arg-type]
-=======
         data[VALUES_COLUMN] = get_values(value_key, table_name=table_name, **kwargs).iloc[:, 0]  # type: ignore[arg-type, union-attr]
->>>>>>> 50349339
     elif isinstance(data, GeoDataFrame):
         value_key = VALUES_COLUMN
         data[VALUES_COLUMN] = data.index.astype("category")
