--- conflicted
+++ resolved
@@ -5,7 +5,7 @@
 from collections.abc import Generator
 from pathlib import Path
 from types import MappingProxyType
-from typing import TYPE_CHECKING, Optional, Union
+from typing import TYPE_CHECKING, Any, Optional, Union
 
 import zarr
 from anndata import AnnData
@@ -240,16 +240,9 @@
         self._validate_unique_element_names(
             list(self.labels.keys()) + list(self.points.keys()) + list(self.shapes.keys()) + [name]
         )
-<<<<<<< HEAD
-        if name in self._images:
-            if not overwrite:
-                raise KeyError(f"Image {name} already exists in the dataset.")
-        ndim = len(get_axes_names(image))
-=======
         if name in self._images and not overwrite:
             raise KeyError(f"Image {name} already exists in the dataset.")
-        ndim = len(get_axis_names(image))
->>>>>>> 2b2b3987
+        ndim = len(get_axes_names(image))
         if ndim == 3:
             Image2D_s.validate(image)
             self._images[name] = image
@@ -277,16 +270,9 @@
         self._validate_unique_element_names(
             list(self.images.keys()) + list(self.points.keys()) + list(self.shapes.keys()) + [name]
         )
-<<<<<<< HEAD
-        if name in self._labels:
-            if not overwrite:
-                raise KeyError(f"Labels {name} already exists in the dataset.")
-        ndim = len(get_axes_names(labels))
-=======
         if name in self._labels and not overwrite:
             raise KeyError(f"Labels {name} already exists in the dataset.")
-        ndim = len(get_axis_names(labels))
->>>>>>> 2b2b3987
+        ndim = len(get_axes_names(labels))
         if ndim == 2:
             Label2D_s.validate(labels)
             self._labels[name] = labels
@@ -480,13 +466,8 @@
 
         if self.path is not None:
             group = self._get_group_for_element(name=found_element_name, element_type=found_element_type)
-<<<<<<< HEAD
             axes = get_axes_names(element)
-            if isinstance(element, SpatialImage) or isinstance(element, MultiscaleSpatialImage):
-=======
-            axes = get_axis_names(element)
             if isinstance(element, (SpatialImage, MultiscaleSpatialImage)):
->>>>>>> 2b2b3987
                 from spatialdata._io._utils import (
                     overwrite_coordinate_transformations_raster,
                 )
@@ -1410,30 +1391,24 @@
     def __call__(self, request: BaseSpatialRequest, **kwargs) -> SpatialData:  # type: ignore[no-untyped-def]
         from spatialdata._core.query.spatial_query import BoundingBoxRequest
 
-<<<<<<< HEAD
-        if isinstance(request, BoundingBoxRequest):
-            # TODO: request doesn't contain filter_table. If the user doesn't specify this in kwargs, it will be set
-            #  to it's default value. This could be a bit unintuitive and we may want to change make things more explicit.
-            return self.bounding_box(**request.to_dict(), **kwargs)
-        else:
-            raise TypeError("unknown request type")
-
-class AggregateManager:
-    """Perform aggregation on SpatialData objects"""
-
-    def __init__(self, sdata: SpatialData):
-        self._sdata = sdata
-
-    def aggregate(self,)
-        return
-
-    def __call__(self, , **kwargs) -> SpatialData:
-        from spatialdata._core.operations.aggregate import aggregate
-=======
         if not isinstance(request, BoundingBoxRequest):
             raise TypeError("unknown request type")
         # TODO: request doesn't contain filter_table. If the user doesn't specify this in kwargs, it will be set
         #  to it's default value. This could be a bit unintuitive and
         #  we may want to change make things more explicit.
         return self.bounding_box(**request.to_dict(), **kwargs)
->>>>>>> 2b2b3987
+
+
+class AggregateManager:
+    """Perform aggregation on SpatialData objects."""
+
+    def __init__(self, sdata: SpatialData):
+        self._sdata = sdata
+
+    def aggregate(
+        self,
+    ) -> Any:
+        return
+
+    def __call__(self, *args: Any, **kwargs: Any) -> Any:
+        return