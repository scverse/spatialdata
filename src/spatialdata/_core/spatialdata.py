from __future__ import annotations

import hashlib
import os
import warnings
from collections.abc import Generator
from pathlib import Path
from types import MappingProxyType
from typing import TYPE_CHECKING, Any, Union

import pandas as pd
import zarr
from anndata import AnnData
from dask.dataframe import read_parquet
from dask.dataframe.core import DataFrame as DaskDataFrame
from dask.delayed import Delayed
from geopandas import GeoDataFrame
from multiscale_spatial_image.multiscale_spatial_image import MultiscaleSpatialImage
from ome_zarr.io import parse_url
from ome_zarr.types import JSONDict
from spatial_image import SpatialImage

from spatialdata._logging import logger
from spatialdata._types import ArrayLike
<<<<<<< HEAD
from spatialdata._utils import _natural_keys, deprecation_alias
from spatialdata.models import (
=======
from spatialdata.models._utils import SpatialElement, get_axes_names
from spatialdata.models.models import (
>>>>>>> c9e7d99e
    Image2DModel,
    Image3DModel,
    Labels2DModel,
    Labels3DModel,
    PointsModel,
    ShapesModel,
    TableModel,
    get_model,
)
from spatialdata.models.models import check_target_region_column_symmetry, get_table_keys

if TYPE_CHECKING:
    from spatialdata._core.query.spatial_query import BaseSpatialRequest

# schema for elements
Label2D_s = Labels2DModel()
Label3D_s = Labels3DModel()
Image2D_s = Image2DModel()
Image3D_s = Image3DModel()
Shape_s = ShapesModel()
Point_s = PointsModel()
Table_s = TableModel()

# create a shorthand for raster image types
Raster_T = Union[SpatialImage, MultiscaleSpatialImage]


class SpatialData:
    """
    The SpatialData object.

    The SpatialData object is a modular container for arbitrary combinations of SpatialElements. The elements
    can be accesses separately and are stored as standard types (:class:`anndata.AnnData`,
    :class:`geopandas.GeoDataFrame`, :class:`xarray.DataArray`).


    Parameters
    ----------
    images
        Dict of 2D and 3D image elements. The following parsers are available: :class:`~spatialdata.Image2DModel`,
        :class:`~spatialdata.Image3DModel`.
    labels
        Dict of 2D and 3D labels elements. Labels are regions, they can't contain annotation, but they can be
        annotated by a table. The following parsers are available: :class:`~spatialdata.Labels2DModel`,
        :class:`~spatialdata.Labels3DModel`.
    points
        Dict of points elements. Points can contain annotations. The following parsers is available:
        :class:`~spatialdata.PointsModel`.
    shapes
        Dict of 2D shapes elements (circles, polygons, multipolygons).
        Shapes are regions, they can't contain annotation, but they can be annotated by a table.
        The following parsers are available: :class:`~spatialdata.ShapesModel`.
    table
        AnnData table containing annotations for regions (labels and shapes). The following parsers is
        available: :class:`~spatialdata.TableModel`.

    Notes
    -----
    The SpatialElements are stored with standard types:

        - images and labels are stored as :class:`spatial_image.SpatialImage` or
            :class:`multiscale_spatial_image.MultiscaleSpatialImage` objects, which are respectively equivalent to
            :class:`xarray.DataArray` and to a :class:`datatree.DataTree` of :class:`xarray.DataArray` objects.
        - points are stored as :class:`dask.dataframe.DataFrame` objects.
        - shapes are stored as :class:`geopandas.GeoDataFrame`.
        - the table are stored as :class:`anndata.AnnData` objects,  with the spatial coordinates stored in the obsm
            slot.

    The table can annotate regions (shapesor labels) and can be used to store additional information.
    Points are not regions but 0-dimensional locations. They can't be annotated by a table, but they can store
    annotation directly.

    The elements need to pass a validation step. To construct valid elements you can use the parsers that we
    provide:

        - :class:`~spatialdata.Image2DModel`,
        - :class:`~spatialdata.Image3DModel`,
        - :class:`~spatialdata.Labels2DModel`,
        - :class:`~spatialdata.Labels3DModel`,
        - :class:`~spatialdata.PointsModel`,
        - :class:`~spatialdata.ShapesModel`,
        - :class:`~spatialdata.TableModel`

    """

    _images: dict[str, Raster_T] = MappingProxyType({})  # type: ignore[assignment]
    _labels: dict[str, Raster_T] = MappingProxyType({})  # type: ignore[assignment]
    _points: dict[str, DaskDataFrame] = MappingProxyType({})  # type: ignore[assignment]
    _shapes: dict[str, GeoDataFrame] = MappingProxyType({})  # type: ignore[assignment]
    _tables: dict[str, AnnData] = MappingProxyType({})  # type: ignore[assignment]
    path: str | None = None

    @deprecation_alias(table="tables")
    def __init__(
        self,
        images: dict[str, Raster_T] = MappingProxyType({}),  # type: ignore[assignment]
        labels: dict[str, Raster_T] = MappingProxyType({}),  # type: ignore[assignment]
        points: dict[str, DaskDataFrame] = MappingProxyType({}),  # type: ignore[assignment]
        shapes: dict[str, GeoDataFrame] = MappingProxyType({}),  # type: ignore[assignment]
        tables: AnnData | dict[str, AnnData] = MappingProxyType({}),  # type: ignore[assignment]
    ) -> None:
        self.path = None

        # Work around to allow for backward compatibility
        if isinstance(tables, AnnData):
            tables = {"table": tables}

        self._validate_unique_element_names(
            list(images.keys())
            + list(labels.keys())
            + list(points.keys())
            + list(shapes.keys())
            + (list(tables.keys() if tables else []))
        )

        if images is not None:
            self._images: dict[str, SpatialImage | MultiscaleSpatialImage] = {}
            for k, v in images.items():
                self._add_image_in_memory(name=k, image=v)

        if labels is not None:
            self._labels: dict[str, SpatialImage | MultiscaleSpatialImage] = {}
            for k, v in labels.items():
                self._add_labels_in_memory(name=k, labels=v)

        if shapes is not None:
            self._shapes: dict[str, GeoDataFrame] = {}
            for k, v in shapes.items():
                self._add_shapes_in_memory(name=k, shapes=v)

        if points is not None:
            self._points: dict[str, DaskDataFrame] = {}
            for k, v in points.items():
                self._add_points_in_memory(name=k, points=v)

        if tables is not None:
            self._tables: dict[str, AnnData] = {}

            self._add_tables(table_mapping=tables)

        self._query = QueryManager(self)

    def validate_table_in_spatialdata(self, data: AnnData) -> None:
        """
        Validates the presence of the annotation target of a SpatialData table in the SpatialData object.

        This method validates a table in the SpatialData object to ensure that if annotation metadata is present, the
        annotation target (SpatialElement) is present in the SpatialData object. Otherwise, a warning is raised.

        Parameters
        ----------
        data : AnnData
            The table potentially annotating a SpatialElement

        Returns
        -------
        None

        Raises
        ------
        UserWarning
            If the table is annotating elements not present in the SpatialData object.
        """
        TableModel().validate(data)
        element_names = [
            element_name for element_type, element_name, _ in self._gen_elements() if element_type != "tables"
        ]
        if TableModel.ATTRS_KEY in data.uns:
            attrs = data.uns[TableModel.ATTRS_KEY]
            regions = (
                attrs[TableModel.REGION_KEY]
                if isinstance(attrs[TableModel.REGION_KEY], list)
                else [attrs[TableModel.REGION_KEY]]
            )
            if not all(element_name in element_names for element_name in regions):
                warnings.warn(
                    "The table is annotating elements not present in the SpatialData object", UserWarning, stacklevel=2
                )

    @staticmethod
    def from_elements_dict(elements_dict: dict[str, SpatialElement | AnnData]) -> SpatialData:
        """
        Create a SpatialData object from a dict of elements.

        Parameters
        ----------
        elements_dict
            Dict of elements. The keys are the names of the elements and the values are the elements.
            A table can be present in the dict, but only at most one; its name is not used and can be anything.

        Returns
        -------
        The SpatialData object.
        """
        d: dict[str, dict[str, SpatialElement] | AnnData | None] = {
            "images": {},
            "labels": {},
            "points": {},
            "shapes": {},
            "tables": {},
        }
        for k, e in elements_dict.items():
            schema = get_model(e)
            if schema in (Image2DModel, Image3DModel):
                assert isinstance(d["images"], dict)
                d["images"][k] = e
            elif schema in (Labels2DModel, Labels3DModel):
                assert isinstance(d["labels"], dict)
                d["labels"][k] = e
            elif schema == PointsModel:
                assert isinstance(d["points"], dict)
                d["points"][k] = e
            elif schema == ShapesModel:
                assert isinstance(d["shapes"], dict)
                d["shapes"][k] = e
            elif schema == TableModel:
                assert isinstance(d["tables"], dict)
                d["tables"][k] = e
            else:
                raise ValueError(f"Unknown schema {schema}")
        return SpatialData(**d)  # type: ignore[arg-type]

    @staticmethod
    def get_annotated_regions(table: AnnData) -> str | list[str]:
        regions, _, _ = get_table_keys(table)
        return regions

    @staticmethod
    def get_region_key_column(table: AnnData) -> pd.Series:
        _, region_key, _ = get_table_keys(table)
        if table.obs.get(region_key):
            return table.obs[region_key]
        raise KeyError(f"{region_key} is set as region key column. However the column is not found in table.obs.")

    @staticmethod
    def get_instance_key_column(table: AnnData) -> pd.Series:
        _, _, instance_key = get_table_keys(table)
        if table.obs.get(instance_key):
            return table.obs[instance_key]
        raise KeyError(f"{instance_key} is set as instance key column. However the column is not found in table.obs.")

    @staticmethod
    def _set_table_annotation_target(
        table: AnnData,
        target_element_name: str | pd.Series,
        region_key: str,
        instance_key: str,
    ) -> None:
        """
        Set the SpatialElement annotation target of an AnnData table.

        This method sets the target element for the table annotation in the provided `table` object based on the
        specified parameters. It updates the creates the `attrs` dictionary for `table.uns` and only after validation
        that the regions are present in the region_key column of table.obs updates the annotation metadata of the table.

        Parameters
        ----------
        table : AnnData
            The AnnData object containing the data table.
        target_element_name : str or pd.Series
            The name of the target element for the table annotation.
        region_key : str
            The key for the region annotation column in `table.obs`.
        instance_key : str
            The key for the instance annotation column in `table.obs`.

        Raises
        ------
        ValueError
            If `region_key` is not present in the `table.obs` columns.
        ValueError
            If `instance_key` is not present in the `table.obs` columns.
        """
        if region_key not in table.obs:
            raise ValueError(f"Specified region_key, {region_key}, not in table.obs")
        if instance_key not in table.obs:
            raise ValueError(f"Specified instance_key, {instance_key}, not in table.obs")
        attrs = {
            TableModel.REGION_KEY: target_element_name,
            TableModel.REGION_KEY_KEY: region_key,
            TableModel.INSTANCE_KEY: instance_key,
        }
        check_target_region_column_symmetry(table, region_key, target_element_name)
        table.uns[TableModel.ATTRS_KEY] = attrs

    @staticmethod
    def _change_table_annotation_target(
        table: AnnData,
        target_element_name: str | pd.Series,
        region_key: None | str = None,
        instance_key: None | str = None,
    ) -> None:
        """ Change the annotation target of a table currently having annotation metadata already
        Parameters
        ----------
        table : AnnData
            The table already annotating a SpatialElement.
        target_element_name : str | pd.Series
            The name of the target SpatialElement for which the table annotation will be changed.
        region_key : None | str, optional
            The name of the region key column in the table. If not provided, it will be extracted from the table's uns
            attribute.
        instance_key : None | str, optional
            The name of the instance key column in the table. If not provided, it will be extracted from the table's uns
            attribute.

        Raises
        ------
        ValueError
            If region_key is not given, but is already present in uns['spatialdata_attrs'] but instance_key is not
            provided and not in both table.uns['spatialdata_attrs'] and table.obs.
        ValueError
            If instance_key is provided but not present in table.obs.
        ValueError
            If no region_key is provided and it is not present in both table.uns['spatialdata_attrs'] and table.obs.
        ValueError
            If provided region_key is not present in table.obs.
        """
        attrs = table.uns[TableModel.ATTRS_KEY]
        if not region_key:
            if attrs.get(TableModel.REGION_KEY_KEY) and table.obs.get(attrs[TableModel.REGION_KEY_KEY]) is not None:
                if not instance_key and (
                    not attrs.get(TableModel.INSTANCE_KEY) or attrs[TableModel.INSTANCE_KEY] not in table.obs
                ):
                    raise ValueError(
                        "Instance key and/or instance key column not found in table.obs. Please pass instance_key as "
                        "parameter."
                    )
                if instance_key:
                    if instance_key in table.obs:
                        attrs[TableModel.INSTANCE_KEY] = instance_key
                    else:
                        raise ValueError(f"Instance key {instance_key} not found in table.obs.")
                check_target_region_column_symmetry(table, attrs[TableModel.REGION_KEY_KEY], target_element_name)
                attrs[TableModel.REGION_KEY] = target_element_name
            else:
                raise ValueError(
                    "Region key and/or region key column not found in table. Please pass region_key as a parameter"
                )
        else:
            if region_key not in table.obs:
                raise ValueError(f"{region_key} not present in table.obs")

            if not instance_key and (
                not attrs.get(TableModel.INSTANCE_KEY) or attrs[TableModel.INSTANCE_KEY] not in table.obs
            ):
                raise ValueError(
                    "Instance key and/or instance key column not found in table.obs. Please pass instance_key as "
                    "parameter."
                )
            if instance_key:
                if instance_key in table.obs:
                    attrs[TableModel.INSTANCE_KEY] = instance_key
                else:
                    raise ValueError(f"Instance key {instance_key} not found in table.obs.")
            check_target_region_column_symmetry(table, attrs[TableModel.REGION_KEY_KEY], target_element_name)
            attrs[TableModel.REGION_KEY] = target_element_name

    def set_table_annotation_target(
        self,
        table_name: str,
        target_element_name: str | pd.Series,
        region_key: None | str = None,
        instance_key: None | str = None,
    ) -> None:
        """
        Sets the SpatialElement annotation target of a given AnnData table.

        Parameters
        ----------
        table_name : str
            The name of the table to set the annotation target for.
        target_element_name : str | pd.Series
            The name of the target element for the annotation. This can either be a string or a pandas Series object.
        region_key : None | str, optional
            The region key for the annotation. If not specified, defaults to None.
        instance_key : None | str, optional
            The instance key for the annotation. If not specified, defaults to None.

        Raises
        ------
        ValueError
            If the annotation SpatialElement target is not present in the SpatialData object.
        TypeError
            If no current annotation metadata is found and both region_key and instance_key are not specified.
        """
        table = self._tables[table_name]
        element_names = {element[1] for element in self._gen_elements()}
        if target_element_name not in element_names:
            raise ValueError(f"Annotation target {target_element_name} not present in SpatialData object.")

        if table.uns.get(TableModel.ATTRS_KEY):
            self._change_table_annotation_target(table, target_element_name, region_key, instance_key)
        elif isinstance(region_key, str) and isinstance(instance_key, str):
            self._set_table_annotation_target(table, target_element_name, region_key, instance_key)
        else:
            raise TypeError("No current annotation metadata found. Please specify both region_key and instance_key.")

    @property
    def query(self) -> QueryManager:
        return self._query

    def aggregate(
        self,
        values_sdata: SpatialData | None = None,
        values: DaskDataFrame | GeoDataFrame | SpatialImage | MultiscaleSpatialImage | str | None = None,
        by_sdata: SpatialData | None = None,
        by: GeoDataFrame | SpatialImage | MultiscaleSpatialImage | str | None = None,
        value_key: list[str] | str | None = None,
        agg_func: str | list[str] = "sum",
        target_coordinate_system: str = "global",
        fractions: bool = False,
        region_key: str = "region",
        instance_key: str = "instance_id",
        deepcopy: bool = True,
        **kwargs: Any,
    ) -> SpatialData:
        """
        Aggregate values by given region.

        Notes
        -----
        This function calls :func:`spatialdata.aggregate` with the convenience that values and by can be string
        without having to specify the values_sdata and by_sdata, which in that case will be replaced by `self`.

        Please see
        :func:`spatialdata.aggregate` for the complete docstring.
        """
        from spatialdata._core.operations.aggregate import aggregate

        if isinstance(values, str) and values_sdata is None:
            values_sdata = self
        if isinstance(by, str) and by_sdata is None:
            by_sdata = self

        return aggregate(
            values_sdata=values_sdata,
            values=values,
            by_sdata=by_sdata,
            by=by,
            value_key=value_key,
            agg_func=agg_func,
            target_coordinate_system=target_coordinate_system,
            fractions=fractions,
            region_key=region_key,
            instance_key=instance_key,
            deepcopy=deepcopy,
            **kwargs,
        )

    @staticmethod
    def _validate_unique_element_names(element_names: list[str]) -> None:
        if len(element_names) != len(set(element_names)):
            duplicates = {x for x in element_names if element_names.count(x) > 1}
            raise ValueError(
                f"Element names must be unique. The following element names are used multiple times: {duplicates}"
            )

    def _add_image_in_memory(
        self, name: str, image: SpatialImage | MultiscaleSpatialImage, overwrite: bool = False
    ) -> None:
        """Add an image element to the SpatialData object.

        Parameters
        ----------
        name
            name of the image
        image
            the image element to be added
        overwrite
            whether to overwrite the image if the name already exists.
        """
        self._validate_unique_element_names(
            list(self.labels.keys()) + list(self.points.keys()) + list(self.shapes.keys()) + [name]
        )
        if name in self._images and not overwrite:
            raise KeyError(f"Image {name} already exists in the dataset.")
        ndim = len(get_axes_names(image))
        if ndim == 3:
            Image2D_s.validate(image)
            self._images[name] = image
        elif ndim == 4:
            Image3D_s.validate(image)
            self._images[name] = image
        else:
            raise ValueError("Only czyx and cyx images supported")

    def _add_labels_in_memory(
        self, name: str, labels: SpatialImage | MultiscaleSpatialImage, overwrite: bool = False
    ) -> None:
        """
        Add a labels element to the SpatialData object.

        Parameters
        ----------
        name
            name of the labels
        labels
            the labels element to be added
        overwrite
            whether to overwrite the labels if the name already exists.
        """
        self._validate_unique_element_names(
            list(self.images.keys()) + list(self.points.keys()) + list(self.shapes.keys()) + [name]
        )
        if name in self._labels and not overwrite:
            raise KeyError(f"Labels {name} already exists in the dataset.")
        ndim = len(get_axes_names(labels))
        if ndim == 2:
            Label2D_s.validate(labels)
            self._labels[name] = labels
        elif ndim == 3:
            Label3D_s.validate(labels)
            self._labels[name] = labels
        else:
            raise ValueError(f"Only yx and zyx labels supported, got {ndim} dimensions")

    def _add_shapes_in_memory(self, name: str, shapes: GeoDataFrame, overwrite: bool = False) -> None:
        """
        Add a shapes element to the SpatialData object.

        Parameters
        ----------
        name
            name of the shapes
        shapes
            the shapes element to be added
        overwrite
            whether to overwrite the shapes if the name already exists.
        """
        self._validate_unique_element_names(
            list(self.images.keys()) + list(self.points.keys()) + list(self.labels.keys()) + [name]
        )
        if name in self._shapes and not overwrite:
            raise KeyError(f"Shapes {name} already exists in the dataset.")
        Shape_s.validate(shapes)
        self._shapes[name] = shapes

    def _add_points_in_memory(self, name: str, points: DaskDataFrame, overwrite: bool = False) -> None:
        """
        Add a points element to the SpatialData object.

        Parameters
        ----------
        name
            name of the points element
        points
            the points to be added
        overwrite
            whether to overwrite the points if the name already exists.
        """
        self._validate_unique_element_names(
            list(self.images.keys()) + list(self.labels.keys()) + list(self.shapes.keys()) + [name]
        )
        if name in self._points and not overwrite:
            raise KeyError(f"Points {name} already exists in the dataset.")
        Point_s.validate(points)
        self._points[name] = points

    def is_backed(self) -> bool:
        """Check if the data is backed by a Zarr storage or if it is in-memory."""
        return self.path is not None

    # TODO: from a commennt from Giovanni: consolite somewhere in
    #  a future PR (luca: also _init_add_element could be cleaned)
    def _get_group_for_element(self, name: str, element_type: str) -> zarr.Group:
        """
        Get the group for an element, creates a new one if the element doesn't exist.

        Parameters
        ----------
        name
            name of the element
        element_type
            type of the element. Should be in ["images", "labels", "points", "polygons", "shapes"].

        Returns
        -------
        either the existing Zarr sub-group or a new one
        """
        store = parse_url(self.path, mode="r+").store
        root = zarr.group(store=store)
        assert element_type in ["images", "labels", "points", "polygons", "shapes"]
        element_type_group = root.require_group(element_type)
        return element_type_group.require_group(name)

    def _init_add_element(self, name: str, element_type: str, overwrite: bool) -> zarr.Group:
        if self.path is None:
            # in the future we can relax this, but this ensures that we don't have objects that are partially backed
            # and partially in memory
            raise RuntimeError(
                "The data is not backed by a Zarr storage. In order to add new elements after "
                "initializing a SpatialData object you need to call SpatialData.write() first"
            )
        store = parse_url(self.path, mode="r+").store
        root = zarr.group(store=store)
        assert element_type in ["images", "labels", "points", "shapes"]
        # not need to create the group for labels as it is already handled by ome-zarr-py
        if element_type != "labels":
            elem_group = root.create_group(name=element_type) if element_type not in root else root[element_type]
        if overwrite:
            if element_type == "labels" and element_type in root:
                elem_group = root[element_type]
            if name in elem_group:
                del elem_group[name]
        else:
            # bypass is to ensure that elem_group is defined. I don't want to define it as None but either having it
            # or not having it, so if the code tries to access it and it should not be there, it will raise an error
            bypass = False
            if element_type == "labels":
                if element_type in root:
                    elem_group = root[element_type]
                else:
                    bypass = True
            if not bypass and name in elem_group:
                raise ValueError(f"Element {name} already exists, use overwrite=True to overwrite it")

        if element_type != "labels":
            return elem_group
        return root

    def _locate_spatial_element(self, element: SpatialElement) -> tuple[str, str]:
        """
        Find the SpatialElement within the SpatialData object.

        Parameters
        ----------
        element
            The queried SpatialElement


        Returns
        -------
        name and type of the element

        Raises
        ------
        ValueError
            the element is not found or found multiple times in the SpatialData object
        """
        found: list[SpatialElement] = []
        found_element_type: list[str] = []
        found_element_name: list[str] = []
        for element_type in ["images", "labels", "points", "shapes"]:
            for element_name, element_value in getattr(self, element_type).items():
                if id(element_value) == id(element):
                    found.append(element_value)
                    found_element_type.append(element_type)
                    found_element_name.append(element_name)
        if len(found) == 0:
            raise ValueError("Element not found in the SpatialData object.")
        if len(found) > 1:
            raise ValueError(
                f"Element found multiple times in the SpatialData object."
                f"Found {len(found)} elements with names: {found_element_name},"
                f" and types: {found_element_type}"
            )
        assert len(found_element_name) == 1
        assert len(found_element_type) == 1
        return found_element_name[0], found_element_type[0]

    def contains_element(self, element: SpatialElement, raise_exception: bool = False) -> bool:
        """
        Check if the SpatialElement is contained in the SpatialData object.

        Parameters
        ----------
        element
            The SpatialElement to check
        raise_exception
            If True, raise an exception if the element is not found. If False, return False if the element is not found.

        Returns
        -------
        True if the element is found; False otherwise (if raise_exception is False).
        """
        try:
            self._locate_spatial_element(element)
            return True
        except ValueError as e:
            if raise_exception:
                raise e
            return False

    def _write_transformations_to_disk(self, element: SpatialElement) -> None:
        """
        Write transformations to disk for an element.

        Parameters
        ----------
        element
            The SpatialElement object for which the transformations to be written
        """
        from spatialdata.transformations.operations import get_transformation

        transformations = get_transformation(element, get_all=True)
        assert isinstance(transformations, dict)
        found_element_name, found_element_type = self._locate_spatial_element(element)

        if self.path is not None:
            group = self._get_group_for_element(name=found_element_name, element_type=found_element_type)
            axes = get_axes_names(element)
            if isinstance(element, (SpatialImage, MultiscaleSpatialImage)):
                from spatialdata._io._utils import (
                    overwrite_coordinate_transformations_raster,
                )

                overwrite_coordinate_transformations_raster(group=group, axes=axes, transformations=transformations)
            elif isinstance(element, (DaskDataFrame, GeoDataFrame, AnnData)):
                from spatialdata._io._utils import (
                    overwrite_coordinate_transformations_non_raster,
                )

                overwrite_coordinate_transformations_non_raster(group=group, axes=axes, transformations=transformations)
            else:
                raise ValueError("Unknown element type")

    @deprecation_alias(filter_table="filter_tables")
    def filter_by_coordinate_system(
        self, coordinate_system: str | list[str], filter_tables: bool = True
    ) -> SpatialData:
        """
        Filter the SpatialData by one (or a list of) coordinate system.

        This returns a SpatialData object with the elements containing a transformation mapping to the specified
        coordinate system(s).

        Parameters
        ----------
        coordinate_system
            The coordinate system(s) to filter by.
        filter_table
            If True (default), the table will be filtered to only contain regions
            of an element belonging to the specified coordinate system(s).

        Returns
        -------
        The filtered SpatialData.
        """
        # TODO: decide whether to add parameter to filter only specific table.
        from spatialdata._core.query.relational_query import _filter_table_by_coordinate_system
        from spatialdata.transformations.operations import get_transformation

        elements: dict[str, dict[str, SpatialElement]] = {}
        element_paths_in_coordinate_system = []
        if isinstance(coordinate_system, str):
            coordinate_system = [coordinate_system]
        for element_type, element_name, element in self._gen_elements():
            if element_type != "tables":
                transformations = get_transformation(element, get_all=True)
                assert isinstance(transformations, dict)
                for cs in coordinate_system:
                    if cs in transformations:
                        if element_type not in elements:
                            elements[element_type] = {}
                        elements[element_type][element_name] = element
                        element_paths_in_coordinate_system.append(element_name)

        # TODO: check whether full table dict should be returned or only those which annotate elements. Also check
        # filtering with tables having potentially different keys.
        if filter_tables:
            tables = {}
            for table_name, table in self._tables.items():
                tables[table_name] = _filter_table_by_coordinate_system(table, element_paths_in_coordinate_system)
        else:
            tables = self._tables

        return SpatialData(**elements, tables=tables)

    def rename_coordinate_systems(self, rename_dict: dict[str, str]) -> None:
        """
        Rename coordinate systems.

        Parameters
        ----------
        rename_dict
            A dictionary mapping old coordinate system names to new coordinate system names.

        Notes
        -----
        The method does not allow to rename a coordinate system into an existing one, unless the existing one is also
        renamed in the same call.
        """
        from spatialdata.transformations.operations import get_transformation, set_transformation

        # check that the rename_dict is valid
        old_names = self.coordinate_systems
        new_names = list(set(old_names).difference(set(rename_dict.keys())))
        for old_cs, new_cs in rename_dict.items():
            if old_cs not in old_names:
                raise ValueError(f"Coordinate system {old_cs} does not exist.")
            if new_cs in new_names:
                raise ValueError(
                    "It is not allowed to rename a coordinate system if the new name already exists and "
                    "if it is not renamed in the same call."
                )
            new_names.append(new_cs)

        # rename the coordinate systems
        for element in self._gen_elements_values():
            # get the transformations
            transformations = get_transformation(element, get_all=True)
            assert isinstance(transformations, dict)

            # appends a random suffix to the coordinate system name to avoid collisions
            suffixes_to_replace = set()
            for old_cs, new_cs in rename_dict.items():
                if old_cs in transformations:
                    random_suffix = hashlib.sha1(os.urandom(128)).hexdigest()[:8]
                    transformations[new_cs + random_suffix] = transformations.pop(old_cs)
                    suffixes_to_replace.add(new_cs + random_suffix)

            # remove the random suffixes
            new_transformations = {}
            for cs_with_suffix in transformations:
                if cs_with_suffix in suffixes_to_replace:
                    cs = cs_with_suffix[:-8]
                    new_transformations[cs] = transformations[cs_with_suffix]
                    suffixes_to_replace.remove(cs_with_suffix)
                else:
                    new_transformations[cs_with_suffix] = transformations[cs_with_suffix]

            # set the new transformations
            set_transformation(element=element, transformation=new_transformations, set_all=True)

    def transform_element_to_coordinate_system(
        self, element: SpatialElement, target_coordinate_system: str
    ) -> SpatialElement:
        """
        Transform an element to a given coordinate system.

        Parameters
        ----------
        element
            The element to transform.
        target_coordinate_system
            The target coordinate system.

        Returns
        -------
        The transformed element.
        """
        from spatialdata import transform
        from spatialdata.transformations import Identity
        from spatialdata.transformations.operations import (
            get_transformation_between_coordinate_systems,
            remove_transformation,
            set_transformation,
        )

        t = get_transformation_between_coordinate_systems(self, element, target_coordinate_system)
        transformed = transform(element, t, maintain_positioning=False)
        remove_transformation(transformed, remove_all=True)
        set_transformation(transformed, Identity(), target_coordinate_system)

        return transformed

    def transform_to_coordinate_system(
        self,
        target_coordinate_system: str,
    ) -> SpatialData:
        """
        Transform the SpatialData to a given coordinate system.

        Parameters
        ----------
        target_coordinate_system
            The target coordinate system.

        Returns
        -------
        The transformed SpatialData.
        """
        sdata = self.filter_by_coordinate_system(target_coordinate_system, filter_tables=False)
        elements: dict[str, dict[str, SpatialElement]] = {}
        for element_type, element_name, element in sdata._gen_elements():
            if element_type != "tables":
                transformed = sdata.transform_element_to_coordinate_system(element, target_coordinate_system)
                if element_type not in elements:
                    elements[element_type] = {}
                elements[element_type][element_name] = transformed
        return SpatialData(**elements, tables=sdata.tables)

    def add_image(
        self,
        name: str,
        image: SpatialImage | MultiscaleSpatialImage,
        storage_options: JSONDict | list[JSONDict] | None = None,
        overwrite: bool = False,
    ) -> None:
        """
        Add an image to the SpatialData object.

        Parameters
        ----------
        name
            Key to the element inside the SpatialData object.
        image
            The image to add, the object needs to pass validation
            (see :class:`~spatialdata.Image2DModel` and :class:`~spatialdata.Image3DModel`).
        storage_options
            Storage options for the Zarr storage.
            See https://zarr.readthedocs.io/en/stable/api/storage.html for more details.
        overwrite
            If True, overwrite the element if it already exists.

        Notes
        -----
        If the SpatialData object is backed by a Zarr storage, the image will be written to the Zarr storage.
        """
        from spatialdata._io._utils import get_backing_files
        from spatialdata._io.io_raster import write_image

        if self.is_backed():
            files = get_backing_files(image)
            assert self.path is not None
            target_path = os.path.realpath(os.path.join(self.path, "images", name))
            if target_path in files:
                raise ValueError(
                    "Cannot add the image to the SpatialData object because it would overwrite an element that it is"
                    "using for backing. See more here: https://github.com/scverse/spatialdata/pull/138"
                )
            self._add_image_in_memory(name=name, image=image, overwrite=overwrite)
            # old code to support overwriting the backing file
            # with tempfile.TemporaryDirectory() as tmpdir:
            #     store = parse_url(Path(tmpdir) / "data.zarr", mode="w").store
            #     root = zarr.group(store=store)
            #     write_image(
            #         image=self.images[name],
            #         group=root,
            #         name=name,
            #         storage_options=storage_options,
            #     )
            #     src_element_path = Path(store.path) / name
            #     assert isinstance(self.path, str)
            #     tgt_element_path = Path(self.path) / "images" / name
            #     if os.path.isdir(tgt_element_path) and overwrite:
            #         element_store = parse_url(tgt_element_path, mode="w").store
            #         _ = zarr.group(store=element_store, overwrite=True)
            #         element_store.close()
            #     pathlib.Path(tgt_element_path).mkdir(parents=True, exist_ok=True)
            #     for file in os.listdir(str(src_element_path)):
            #         src_file = src_element_path / file
            #         tgt_file = tgt_element_path / file
            #         os.rename(src_file, tgt_file)
            # from spatialdata._io.read import _read_multiscale
            #
            # # reload the image from the Zarr storage so that now the element is lazy loaded, and most importantly,
            # # from the correct storage
            # image = _read_multiscale(str(tgt_element_path), raster_type="image")
            # self._add_image_in_memory(name=name, image=image, overwrite=True)
            elem_group = self._init_add_element(name=name, element_type="images", overwrite=overwrite)
            write_image(
                image=self.images[name],
                group=elem_group,
                name=name,
                storage_options=storage_options,
            )
            from spatialdata._io.io_raster import _read_multiscale

            # reload the image from the Zarr storage so that now the element is lazy loaded, and most importantly,
            # from the correct storage
            assert elem_group.path == "images"
            path = Path(elem_group.store.path) / "images" / name
            image = _read_multiscale(path, raster_type="image")
            self._add_image_in_memory(name=name, image=image, overwrite=True)
        else:
            self._add_image_in_memory(name=name, image=image, overwrite=overwrite)

    def add_labels(
        self,
        name: str,
        labels: SpatialImage | MultiscaleSpatialImage,
        storage_options: JSONDict | list[JSONDict] | None = None,
        overwrite: bool = False,
    ) -> None:
        """
        Add labels to the SpatialData object.

        Parameters
        ----------
        name
            Key to the element inside the SpatialData object.
        labels
            The labels (masks) to add, the object needs to pass validation
            (see :class:`~spatialdata.Labels2DModel` and :class:`~spatialdata.Labels3DModel`).
        storage_options
            Storage options for the Zarr storage.
            See https://zarr.readthedocs.io/en/stable/api/storage.html for more details.
        overwrite
            If True, overwrite the element if it already exists.

        Notes
        -----
        If the SpatialData object is backed by a Zarr storage, the image will be written to the Zarr storage.
        """
        from spatialdata._io._utils import get_backing_files
        from spatialdata._io.io_raster import write_labels

        if self.is_backed():
            files = get_backing_files(labels)
            assert self.path is not None
            target_path = os.path.realpath(os.path.join(self.path, "labels", name))
            if target_path in files:
                raise ValueError(
                    "Cannot add the image to the SpatialData object because it would overwrite an element that it is"
                    "using for backing. We are considering changing this behavior to allow the overwriting of "
                    "elements used for backing. If you would like to support this use case please leave a comment on "
                    "https://github.com/scverse/spatialdata/pull/138"
                )
            self._add_labels_in_memory(name=name, labels=labels, overwrite=overwrite)
            # old code to support overwriting the backing file
            # with tempfile.TemporaryDirectory() as tmpdir:
            #     store = parse_url(Path(tmpdir) / "data.zarr", mode="w").store
            #     root = zarr.group(store=store)
            #     write_labels(
            #         labels=self.labels[name],
            #         group=root,
            #         name=name,
            #         storage_options=storage_options,
            #     )
            #     src_element_path = Path(store.path) / "labels" / name
            #     assert isinstance(self.path, str)
            #     tgt_element_path = Path(self.path) / "labels" / name
            #     if os.path.isdir(tgt_element_path) and overwrite:
            #         element_store = parse_url(tgt_element_path, mode="w").store
            #         _ = zarr.group(store=element_store, overwrite=True)
            #         element_store.close()
            #     pathlib.Path(tgt_element_path).mkdir(parents=True, exist_ok=True)
            #     for file in os.listdir(str(src_element_path)):
            #         src_file = src_element_path / file
            #         tgt_file = tgt_element_path / file
            #         os.rename(src_file, tgt_file)
            # from spatialdata._io.read import _read_multiscale
            #
            # # reload the labels from the Zarr storage so that now the element is lazy loaded, and most importantly,
            # # from the correct storage
            # labels = _read_multiscale(str(tgt_element_path), raster_type="labels")
            # self._add_labels_in_memory(name=name, labels=labels, overwrite=True)
            elem_group = self._init_add_element(name=name, element_type="labels", overwrite=overwrite)
            write_labels(
                labels=self.labels[name],
                group=elem_group,
                name=name,
                storage_options=storage_options,
            )
            # reload the labels from the Zarr storage so that now the element is lazy loaded, and most importantly,
            # from the correct storage
            from spatialdata._io.io_raster import _read_multiscale

            # just a check to make sure that things go as expected
            assert elem_group.path == ""
            path = Path(elem_group.store.path) / "labels" / name
            labels = _read_multiscale(path, raster_type="labels")
            self._add_labels_in_memory(name=name, labels=labels, overwrite=True)
        else:
            self._add_labels_in_memory(name=name, labels=labels, overwrite=overwrite)

    def add_points(
        self,
        name: str,
        points: DaskDataFrame,
        overwrite: bool = False,
    ) -> None:
        """
        Add points to the SpatialData object.

        Parameters
        ----------
        name
            Key to the element inside the SpatialData object.
        points
            The points to add, the object needs to pass validation (see :class:`spatialdata.PointsModel`).
        storage_options
            Storage options for the Zarr storage.
            See https://zarr.readthedocs.io/en/stable/api/storage.html for more details.
        overwrite
            If True, overwrite the element if it already exists.

        Notes
        -----
        If the SpatialData object is backed by a Zarr storage, the image will be written to the Zarr storage.
        """
        from spatialdata._io._utils import get_backing_files
        from spatialdata._io.io_points import write_points

        if self.is_backed():
            files = get_backing_files(points)
            assert self.path is not None
            target_path = os.path.realpath(os.path.join(self.path, "points", name, "points.parquet"))
            if target_path in files:
                raise ValueError(
                    "Cannot add the image to the SpatialData object because it would overwrite an element that it is"
                    "using for backing. We are considering changing this behavior to allow the overwriting of "
                    "elements used for backing. If you would like to support this use case please leave a comment on "
                    "https://github.com/scverse/spatialdata/pull/138"
                )
            self._add_points_in_memory(name=name, points=points, overwrite=overwrite)
            # old code to support overwriting the backing file
            # with tempfile.TemporaryDirectory() as tmpdir:
            #     store = parse_url(Path(tmpdir) / "data.zarr", mode="w").store
            #     root = zarr.group(store=store)
            #     write_points(
            #         points=self.points[name],
            #         group=root,
            #         name=name,
            #     )
            #     src_element_path = Path(store.path) / name
            #     assert isinstance(self.path, str)
            #     tgt_element_path = Path(self.path) / "points" / name
            #     if os.path.isdir(tgt_element_path) and overwrite:
            #         element_store = parse_url(tgt_element_path, mode="w").store
            #         _ = zarr.group(store=element_store, overwrite=True)
            #         element_store.close()
            #     pathlib.Path(tgt_element_path).mkdir(parents=True, exist_ok=True)
            #     for file in os.listdir(str(src_element_path)):
            #         src_file = src_element_path / file
            #         tgt_file = tgt_element_path / file
            #         os.rename(src_file, tgt_file)
            # from spatialdata._io.read import _read_points
            #
            # # reload the points from the Zarr storage so that now the element is lazy loaded, and most importantly,
            # # from the correct storage
            # points = _read_points(str(tgt_element_path))
            # self._add_points_in_memory(name=name, points=points, overwrite=True)
            elem_group = self._init_add_element(name=name, element_type="points", overwrite=overwrite)
            write_points(
                points=self.points[name],
                group=elem_group,
                name=name,
            )
            # reload the points from the Zarr storage so that now the element is lazy loaded, and most importantly,
            # from the correct storage
            from spatialdata._io.io_points import _read_points

            assert elem_group.path == "points"

            path = Path(elem_group.store.path) / "points" / name
            points = _read_points(path)
            self._add_points_in_memory(name=name, points=points, overwrite=True)
        else:
            self._add_points_in_memory(name=name, points=points, overwrite=overwrite)

    def add_shapes(
        self,
        name: str,
        shapes: GeoDataFrame,
        overwrite: bool = False,
    ) -> None:
        """
        Add shapes to the SpatialData object.

        Parameters
        ----------
        name
            Key to the element inside the SpatialData object.
        shapes
            The shapes to add, the object needs to pass validation (see :class:`~spatialdata.ShapesModel`).
        storage_options
            Storage options for the Zarr storage.
            See https://zarr.readthedocs.io/en/stable/api/storage.html for more details.
        overwrite
            If True, overwrite the element if it already exists.

        Notes
        -----
        If the SpatialData object is backed by a Zarr storage, the image will be written to the Zarr storage.
        """
        from spatialdata._io.io_shapes import write_shapes

        self._add_shapes_in_memory(name=name, shapes=shapes, overwrite=overwrite)
        if self.is_backed():
            elem_group = self._init_add_element(name=name, element_type="shapes", overwrite=overwrite)
            write_shapes(
                shapes=self.shapes[name],
                group=elem_group,
                name=name,
            )
            # no reloading of the file storage since the AnnData is not lazy loaded

    def write(
        self,
        file_path: str | Path,
        storage_options: JSONDict | list[JSONDict] | None = None,
        overwrite: bool = False,
        consolidate_metadata: bool = True,
    ) -> None:
        from spatialdata._io import write_image, write_labels, write_points, write_shapes, write_table

        """Write the SpatialData object to Zarr."""
        if isinstance(file_path, str):
            file_path = Path(file_path)
        assert isinstance(file_path, Path)

        if self.is_backed() and str(self.path) != str(file_path):
            logger.info(f"The Zarr file used for backing will now change from {self.path} to {file_path}")

        # old code to support overwriting the backing file
        # target_path = None
        # tmp_zarr_file = None
        if os.path.exists(file_path):
            if parse_url(file_path, mode="r") is None:
                raise ValueError(
                    "The target file path specified already exists, and it has been detected to not be "
                    "a Zarr store. Overwriting non-Zarr stores is not supported to prevent accidental "
                    "data loss."
                )
            if not overwrite and self.path != str(file_path):
                raise ValueError("The Zarr store already exists. Use `overwrite=True` to overwrite the store.")
            raise ValueError(
                "The file path specified is the same as the one used for backing. "
                "Overwriting the backing file is not supported to prevent accidental data loss."
                "We are discussing how to support this use case in the future, if you would like us to "
                "support it please leave a comment on https://github.com/scverse/spatialdata/pull/138"
            )
            # old code to support overwriting the backing file
            # else:
            #     target_path = tempfile.TemporaryDirectory()
            #     tmp_zarr_file = Path(target_path.name) / "data.zarr"

        # old code to support overwriting the backing file
        # if target_path is None:
        #     store = parse_url(file_path, mode="w").store
        # else:
        #     store = parse_url(tmp_zarr_file, mode="w").store
        # store = parse_url(file_path, mode="w").store
        # root = zarr.group(store=store)
        store = parse_url(file_path, mode="w").store

        root = zarr.group(store=store, overwrite=overwrite)
        store.close()

        # old code to support overwriting the backing file
        # if target_path is None:
        #     self.path = str(file_path)
        # else:
        #     self.path = str(tmp_zarr_file)
        self.path = str(file_path)
        try:
            if len(self.images):
                root.create_group(name="images")
                # add_image_in_memory will delete and replace the same key in self.images,
                # so we need to make a copy of the keys. Same for the other elements
                keys = self.images.keys()
                from spatialdata._io.io_raster import _read_multiscale

                for name in keys:
                    elem_group = self._init_add_element(name=name, element_type="images", overwrite=overwrite)
                    write_image(
                        image=self.images[name],
                        group=elem_group,
                        name=name,
                        storage_options=storage_options,
                    )

                    # reload the image from the Zarr storage so that now the element is lazy loaded,
                    # and most importantly, from the correct storage
                    element_path = Path(self.path) / "images" / name
                    image = _read_multiscale(element_path, raster_type="image")
                    self._add_image_in_memory(name=name, image=image, overwrite=True)

            if len(self.labels):
                root.create_group(name="labels")
                # keys = list(self.labels.keys())
                keys = self.labels.keys()
                from spatialdata._io.io_raster import _read_multiscale

                for name in keys:
                    elem_group = self._init_add_element(name=name, element_type="labels", overwrite=overwrite)
                    write_labels(
                        labels=self.labels[name],
                        group=elem_group,
                        name=name,
                        storage_options=storage_options,
                    )

                    # reload the labels from the Zarr storage so that now the element is lazy loaded,
                    #  and most importantly, from the correct storage
                    element_path = Path(self.path) / "labels" / name
                    labels = _read_multiscale(element_path, raster_type="labels")
                    self._add_labels_in_memory(name=name, labels=labels, overwrite=True)

            if len(self.points):
                root.create_group(name="points")
                # keys = list(self.points.keys())
                keys = self.points.keys()
                from spatialdata._io.io_points import _read_points

                for name in keys:
                    elem_group = self._init_add_element(name=name, element_type="points", overwrite=overwrite)
                    write_points(
                        points=self.points[name],
                        group=elem_group,
                        name=name,
                    )
                    element_path = Path(self.path) / "points" / name

                    # reload the points from the Zarr storage so that the element is lazy loaded,
                    # and most importantly, from the correct storage
                    points = _read_points(element_path)
                    self._add_points_in_memory(name=name, points=points, overwrite=True)

            if len(self.shapes):
                root.create_group(name="shapes")
                # keys = list(self.shapes.keys())
                keys = self.shapes.keys()
                for name in keys:
                    elem_group = self._init_add_element(name=name, element_type="shapes", overwrite=overwrite)
                    write_shapes(
                        shapes=self.shapes[name],
                        group=elem_group,
                        name=name,
                    )
                    # no reloading of the file storage since the AnnData is not lazy loaded

            if len(self._tables):
                elem_group = root.create_group(name="tables")
                for key in self._tables:
                    write_table(table=self._tables[key], group=elem_group, name=key)

        except Exception as e:  # noqa: B902
            self.path = None
            raise e

        if consolidate_metadata:
            # consolidate metadata to more easily support remote reading
            # bug in zarr, 'zmetadata' is written instead of '.zmetadata'
            # see discussion https://github.com/zarr-developers/zarr-python/issues/1121
            zarr.consolidate_metadata(store, metadata_key=".zmetadata")

        # old code to support overwriting the backing file
        # if target_path is not None:
        #     if os.path.isdir(file_path):
        #         assert overwrite is True
        #         store = parse_url(file_path, mode="w").store
        #         _ = zarr.group(store=store, overwrite=overwrite)
        #         store.close()
        #     for file in os.listdir(str(tmp_zarr_file)):
        #         assert isinstance(tmp_zarr_file, Path)
        #         src_file = tmp_zarr_file / file
        #         tgt_file = file_path / file
        #         os.rename(src_file, tgt_file)
        #     target_path.cleanup()
        #
        #     self.path = str(file_path)
        #     # elements that need to be reloaded are: images, labels, points
        #     # non-backed elements don't need to be reloaded: table, shapes, polygons
        #
        #     from spatialdata._io.read import _read_multiscale, _read_points
        #
        #     for element_type in ["images", "labels", "points"]:
        #         names = list(self.__getattribute__(element_type).keys())
        #         for name in names:
        #             path = file_path / element_type / name
        #             if element_type in ["images", "labels"]:
        #                 raster_type = element_type if element_type == "labels" else "image"
        #                 element = _read_multiscale(str(path), raster_type=raster_type)  # type: ignore[arg-type]
        #             elif element_type == "points":
        #                 element = _read_points(str(path))
        #             else:
        #                 raise ValueError(f"Unknown element type {element_type}")
        #             self.__getattribute__(element_type)[name] = element
        assert isinstance(self.path, str)

    @property
    def tables(self) -> dict[str, AnnData]:
        """
        Return tables dictionary.

        Returns
        -------
        dict[str, AnnData]
            Either the empty dictionary or a dictionary with as values the strings representing the table names and
            as values the AnnData tables themselves.
        """
        return self._tables

    @property
    def table(self) -> None | AnnData:
        """
        Return the table.

        Returns
        -------
        The table.
        """
        # TODO: decide version for deprecation
        warnings.warn(
            "Table accessor will be deprecated with SpatialData version X.X, use sdata.tables instead.",
            DeprecationWarning,
            stacklevel=2,
        )
        # Isinstance will still return table if anndata has 0 rows.
        if isinstance(self._tables.get("table"), AnnData):
            return self._tables["table"]
        return None

    @table.setter
    def table(self, table: AnnData) -> None:
        warnings.warn(
            "Table setter will be deprecated with SpatialData version X.X, use tables instead.",
            DeprecationWarning,
            stacklevel=2,
        )
        TableModel().validate(table)
        if self._tables.get("table") is not None:
            raise ValueError("The table already exists. Use del sdata.tables['table'] to remove it first.")
        self._tables["table"] = table
        self._store_tables(table_name="table")

    @table.deleter
    def table(self) -> None:
        """Delete the table."""
        warnings.warn(
            "del sdata.table will be deprecated with SpatialData version X.X, use del sdata.tables['table'] instead.",
            DeprecationWarning,
            stacklevel=2,
        )
        if self._tables.get("table"):
            self._tables["table"] = None
            if self.is_backed():
                store = parse_url(self.path, mode="r+").store
                root = zarr.group(store=store)
                del root["tables/table"]
        else:
            # More informative than the error in the zarr library.
            raise KeyError("table with name 'table' not present in the SpatialData object.")

    def add_tables(
        self,
        table: None | AnnData = None,
        table_name: None | str = None,
        table_mapping: None | dict[str, AnnData] = None,
    ) -> None:
        """
        Add AnnData tables to the SpatialData object.

        Parameters
        ----------
        table : None or AnnData, optional
            The table to be added. If provided, it is added with the specified table_name.
            If not provided, the table_mapping must be provided.

        table_name : None or str, optional
            The name of the table to be added. This parameter is required if table is provided.

        table_mapping : None or dict[str, AnnData], optional
            A dictionary mapping table names to tables. If provided, the tables are added
            according to the mapping. This parameter is required if table is not provided.
        """
<<<<<<< HEAD
        self._add_tables(table=table, table_name=table_name, table_mapping=table_mapping)
=======
        from spatialdata._io.io_table import write_table

        TableModel().validate(table)
        if self.table is not None:
            raise ValueError("The table already exists. Use del sdata.table to remove it first.")
        self._table = table
        if self.is_backed():
            store = parse_url(self.path, mode="r+").store
            root = zarr.group(store=store)
            elem_group = root.require_group(name="table")
            write_table(table=self.table, group=elem_group, name="table")
>>>>>>> c9e7d99e

    def _store_tables(self, table_name: None | str = None, table_mapping: None | dict[str, AnnData] = None) -> None:
        """
        Write tables back to the SpatialData Zarr store.

        This method is used to store tables in a backed `AnnData` object. If the `AnnData` object is backed, the tables
        are stored in a Zarr store, under the "tables" group.
        attribute.

        Parameters
        ----------
        table_name : None or str, optional
            The name of the table to store. If not provided, all tables in `table_mapping` will be stored.
        table_mapping : None or dict[str, AnnData], optional
            A dictionary mapping table names to `AnnData` tables. If provided, all tables in `table_mapping` will be
            stored.

        Raises
        ------
        TypeError
            If both `table_name` and `table_mapping` are None.
        """
        if self.is_backed():
            store = parse_url(self.path, mode="r+").store
            root = zarr.group(store=store)
            elem_group = root.require_group(name="tables")
            if table_name:
                write_table(table=self._tables[table_name], group=elem_group, name=table_name)
            elif table_mapping:
                for table_name in table_mapping:
                    write_table(table=self._tables[table_name], group=elem_group, name=table_name)
            else:
                raise TypeError("Missing arguments, either table_name or table_mapping should be provided.")

    def _add_tables(
        self,
        table: None | AnnData = None,
        table_name: None | str = None,
        table_mapping: None | dict[str, AnnData] = None,
    ) -> None:
        """
        Validate and add AnnData table(s) to the SpatialData object.

        Parameters
        ----------
        table : None or AnnData, optional
            An optional AnnData table to be added.
        table_name : None or str, optional
            An optional string representing the name of the table to be added.
        table_mapping : None or dict[str, AnnData], optional
            An optional dictionary mapping table names to AnnData tables. If specified, multiple tables are added at
            once

        Raises
        ------
        ValueError
            If the specified table already exists in the SpatialData.tables.
        ValueError
            If table is given but table_name is not specified.
        """
        if table:
            if table_name:
                TableModel().validate(table)
                if self._tables.get(table_name) is not None:
                    raise ValueError("The table already exists. Use del sdata.tables[<table_name>] to remove it first.")
                self._tables[table_name] = table
                self._store_tables(table_name=table_name)
            else:
                raise ValueError("Please provide a string value for the parameter table_name.")
        elif table_mapping:
            for table in table_mapping.values():
                self.validate_table_in_spatialdata(table)
            self._tables.update(table_mapping)
            self._store_tables(table_mapping=table_mapping)

    @staticmethod
    def read(file_path: str, selection: tuple[str] | None = None) -> SpatialData:
        """
        Read a SpatialData object from a Zarr storage (on-disk or remote).

        Parameters
        ----------
        file_path
            The path or URL to the Zarr storage.
        selection
            The elements to read (images, labels, points, shapes, table). If None, all elements are read.

        Returns
        -------
        The SpatialData object.
        """
        from spatialdata import read_zarr

        return read_zarr(file_path, selection=selection)

    @property
    def images(self) -> dict[str, SpatialImage | MultiscaleSpatialImage]:
        """Return images as a Dict of name to image data."""
        return self._images

    @property
    def labels(self) -> dict[str, SpatialImage | MultiscaleSpatialImage]:
        """Return labels as a Dict of name to label data."""
        return self._labels

    @property
    def points(self) -> dict[str, DaskDataFrame]:
        """Return points as a Dict of name to point data."""
        return self._points

    @property
    def shapes(self) -> dict[str, GeoDataFrame]:
        """Return shapes as a Dict of name to shape data."""
        return self._shapes

    @property
    def coordinate_systems(self) -> list[str]:
        from spatialdata.transformations.operations import get_transformation

        all_cs = set()
        gen = self._gen_elements_values()
        for obj in gen:
            transformations = get_transformation(obj, get_all=True)
            assert isinstance(transformations, dict)
            for cs in transformations:
                all_cs.add(cs)
        return list(all_cs)

    def _non_empty_elements(self) -> list[str]:
        """Get the names of the elements that are not empty.

        Returns
        -------
        non_empty_elements
            The names of the elements that are not empty.
        """
        all_elements = ["images", "labels", "points", "shapes", "tables"]
        return [
            element
            for element in all_elements
            if (getattr(self, element) is not None) and (len(getattr(self, element)) > 0)
        ]

    def __repr__(self) -> str:
        return self._gen_repr()

    def _gen_repr(
        self,
    ) -> str:
        """
        Generate a string representation of the SpatialData object.

        Returns
        -------
            The string representation of the SpatialData object.
        """
        from spatialdata._utils import _natural_keys

        def rreplace(s: str, old: str, new: str, occurrence: int) -> str:
            li = s.rsplit(old, occurrence)
            return new.join(li)

        def h(s: str) -> str:
            return hashlib.md5(repr(s).encode()).hexdigest()

        descr = "SpatialData object with:"

        non_empty_elements = self._non_empty_elements()
        last_element_index = len(non_empty_elements) - 1
        for attr_index, attr in enumerate(non_empty_elements):
            last_attr = attr_index == last_element_index
            attribute = getattr(self, attr)

            descr += f"\n{h('level0')}{attr.capitalize()}"

            unsorted_elements = attribute.items()
            sorted_elements = sorted(unsorted_elements, key=lambda x: _natural_keys(x[0]))
            for k, v in sorted_elements:
                descr += f"{h('empty_line')}"
                descr_class = v.__class__.__name__
                if attr == "shapes":
                    descr += f"{h(attr + 'level1.1')}{k!r}: {descr_class} " f"shape: {v.shape} (2D shapes)"
                elif attr == "points":
                    length: int | None = None
                    if len(v.dask.layers) == 1:
                        name, layer = v.dask.layers.items().__iter__().__next__()
                        if "read-parquet" in name:
                            t = layer.creation_info["args"]
                            assert isinstance(t, tuple)
                            assert len(t) == 1
                            parquet_file = t[0]
                            table = read_parquet(parquet_file)
                            length = len(table)
                        else:
                            # length = len(v)
                            length = None
                    else:
                        length = None

                    n = len(get_axes_names(v))
                    dim_string = f"({n}D points)"

                    assert len(v.shape) == 2
                    if length is not None:
                        shape_str = f"({length}, {v.shape[1]})"
                    else:
                        shape_str = (
                            "("
                            + ", ".join([str(dim) if not isinstance(dim, Delayed) else "<Delayed>" for dim in v.shape])
                            + ")"
                        )
                    descr += f"{h(attr + 'level1.1')}{k!r}: {descr_class} " f"with shape: {shape_str} {dim_string}"
                elif attr == "tables":
                    descr += f"{h(attr + 'level1.1')}{k!r}: {descr_class} {v.shape}"
                else:
                    if isinstance(v, SpatialImage):
                        descr += f"{h(attr + 'level1.1')}{k!r}: {descr_class}[{''.join(v.dims)}] {v.shape}"
                    elif isinstance(v, MultiscaleSpatialImage):
                        shapes = []
                        dims: str | None = None
                        for pyramid_level in v:
                            dataset_names = list(v[pyramid_level].keys())
                            assert len(dataset_names) == 1
                            dataset_name = dataset_names[0]
                            vv = v[pyramid_level][dataset_name]
                            shape = vv.shape
                            if dims is None:
                                dims = "".join(vv.dims)
                            shapes.append(shape)
                        descr += f"{h(attr + 'level1.1')}{k!r}: {descr_class}[{dims}] " f"{', '.join(map(str, shapes))}"
                    else:
                        raise TypeError(f"Unknown type {type(v)}")
            if last_attr is True:
                descr = descr.replace(h("empty_line"), "\n  ")
            else:
                descr = descr.replace(h("empty_line"), "\n│ ")

        descr = rreplace(descr, h("level0"), "└── ", 1)
        descr = descr.replace(h("level0"), "├── ")

        for attr in ["images", "labels", "points", "tables", "shapes"]:
            descr = rreplace(descr, h(attr + "level1.1"), "    └── ", 1)
            descr = descr.replace(h(attr + "level1.1"), "    ├── ")

        from spatialdata.transformations.operations import get_transformation

        descr += "\nwith coordinate systems:\n"
        coordinate_systems = self.coordinate_systems.copy()
        coordinate_systems.sort(key=_natural_keys)
        for i, cs in enumerate(coordinate_systems):
            descr += f"▸ {cs!r}"
            gen = self._gen_elements()
            elements_in_cs: dict[str, list[str]] = {}
            for k, name, obj in gen:
                if not isinstance(obj, AnnData):
                    transformations = get_transformation(obj, get_all=True)
                    assert isinstance(transformations, dict)
                    target_css = transformations.keys()
                    if cs in target_css:
                        if k not in elements_in_cs:
                            elements_in_cs[k] = []
                        elements_in_cs[k].append(name)
            for element_names in elements_in_cs.values():
                element_names.sort(key=_natural_keys)
            if len(elements_in_cs) > 0:
                elements = ", ".join(
                    [
                        f"{element_name} ({element_type.capitalize()})"
                        for element_type, element_names in elements_in_cs.items()
                        for element_name in element_names
                    ]
                )
                descr += f", with elements:\n        {elements}"
            if i < len(coordinate_systems) - 1:
                descr += "\n"
        return descr

    def _gen_elements_values(self) -> Generator[SpatialElement, None, None]:
        for element_type in ["images", "labels", "points", "shapes"]:
            d = getattr(SpatialData, element_type).fget(self)
            yield from d.values()

    def _gen_elements(self) -> Generator[tuple[str, str, SpatialElement], None, None]:
        for element_type in ["images", "labels", "points", "shapes", "tables"]:
            d = getattr(SpatialData, element_type).fget(self)
            for k, v in d.items():
                yield element_type, k, v

    def _find_element(self, element_name: str) -> tuple[str, str, SpatialElement]:
        for element_type, element_name_, element in self._gen_elements():
            if element_name_ == element_name:
                return element_type, element_name_, element
        else:
            raise KeyError(f"Could not find element with name {element_name!r}")

    @classmethod
    @deprecation_alias(table="tables")
    def init_from_elements(
        cls, elements: dict[str, SpatialElement], tables: AnnData | dict[str, AnnData] | None = None
    ) -> SpatialData:
        """
        Create a SpatialData object from a dict of named elements and an optional table.

        Parameters
        ----------
        elements
            A dict of named elements.
        tables
            An optional table or dictionary of tables

        Returns
        -------
        The SpatialData object.
        """
        elements_dict: dict[str, SpatialElement] = {}
        for name, element in elements.items():
            model = get_model(element)
            if model in [Image2DModel, Image3DModel]:
                element_type = "images"
            elif model in [Labels2DModel, Labels3DModel]:
                element_type = "labels"
            elif model == PointsModel:
                element_type = "points"
            else:
                assert model == ShapesModel
                element_type = "shapes"
            elements_dict.setdefault(element_type, {})[name] = element
        return cls(**elements_dict, tables=tables)

    def __getitem__(self, item: str) -> SpatialElement:
        """
        Return the element with the given name.

        Parameters
        ----------
        item
            The name of the element to return.

        Returns
        -------
        The element.
        """
        _, _, element = self._find_element(item)
        return element

    def __setitem__(self, key: str, value: SpatialElement | AnnData) -> None:
        """
        Add the element to the SpatialData object.

        Parameters
        ----------
        key
            The name of the element.
        value
            The element.
        """
        schema = get_model(value)
        if schema in (Image2DModel, Image3DModel):
            self.add_image(key, value)
        elif schema in (Labels2DModel, Labels3DModel):
            self.add_labels(key, value)
        elif schema == PointsModel:
            self.add_points(key, value)
        elif schema == ShapesModel:
            self.add_shapes(key, value)
        elif schema == TableModel:
            self.add_tables(table_name=key, table=value)
        else:
            raise TypeError(f"Unknown element type with schema{schema!r}")


class QueryManager:
    """Perform queries on SpatialData objects."""

    def __init__(self, sdata: SpatialData):
        self._sdata = sdata

    def bounding_box(
        self,
        axes: tuple[str, ...],
        min_coordinate: ArrayLike,
        max_coordinate: ArrayLike,
        target_coordinate_system: str,
        filter_table: bool = True,
    ) -> SpatialData:
        """
        Perform a bounding box query on the SpatialData object.

        Parameters
        ----------
        axes
            The axes `min_coordinate` and `max_coordinate` refer to.
        min_coordinate
            The minimum coordinates of the bounding box.
        max_coordinate
            The maximum coordinates of the bounding box.
        target_coordinate_system
            The coordinate system the bounding box is defined in.
        filter_table
            If `True`, the table is filtered to only contain rows that are annotating regions
            contained within the bounding box.

        Returns
        -------
        The SpatialData object containing the requested data.
        Elements with no valid data are omitted.
        """
        from spatialdata._core.query.spatial_query import bounding_box_query

        return bounding_box_query(  # type: ignore[return-value]
            self._sdata,
            axes=axes,
            min_coordinate=min_coordinate,
            max_coordinate=max_coordinate,
            target_coordinate_system=target_coordinate_system,
            filter_table=filter_table,
        )

    def __call__(self, request: BaseSpatialRequest, **kwargs) -> SpatialData:  # type: ignore[no-untyped-def]
        from spatialdata._core.query.spatial_query import BoundingBoxRequest

        if not isinstance(request, BoundingBoxRequest):
            raise TypeError("unknown request type")
        # TODO: request doesn't contain filter_table. If the user doesn't specify this in kwargs, it will be set
        #  to it's default value. This could be a bit unintuitive and
        #  we may want to change make things more explicit.
        return self.bounding_box(**request.to_dict(), **kwargs)<|MERGE_RESOLUTION|>--- conflicted
+++ resolved
@@ -22,13 +22,9 @@
 
 from spatialdata._logging import logger
 from spatialdata._types import ArrayLike
-<<<<<<< HEAD
 from spatialdata._utils import _natural_keys, deprecation_alias
-from spatialdata.models import (
-=======
 from spatialdata.models._utils import SpatialElement, get_axes_names
 from spatialdata.models.models import (
->>>>>>> c9e7d99e
     Image2DModel,
     Image3DModel,
     Labels2DModel,
@@ -1479,21 +1475,7 @@
             A dictionary mapping table names to tables. If provided, the tables are added
             according to the mapping. This parameter is required if table is not provided.
         """
-<<<<<<< HEAD
         self._add_tables(table=table, table_name=table_name, table_mapping=table_mapping)
-=======
-        from spatialdata._io.io_table import write_table
-
-        TableModel().validate(table)
-        if self.table is not None:
-            raise ValueError("The table already exists. Use del sdata.table to remove it first.")
-        self._table = table
-        if self.is_backed():
-            store = parse_url(self.path, mode="r+").store
-            root = zarr.group(store=store)
-            elem_group = root.require_group(name="table")
-            write_table(table=self.table, group=elem_group, name="table")
->>>>>>> c9e7d99e
 
     def _store_tables(self, table_name: None | str = None, table_mapping: None | dict[str, AnnData] = None) -> None:
         """
@@ -1517,6 +1499,8 @@
             If both `table_name` and `table_mapping` are None.
         """
         if self.is_backed():
+            from spatialdata._io.io_table import write_table
+            
             store = parse_url(self.path, mode="r+").store
             root = zarr.group(store=store)
             elem_group = root.require_group(name="tables")
