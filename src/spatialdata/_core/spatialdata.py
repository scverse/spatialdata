from __future__ import annotations

import hashlib
import os
from collections.abc import Generator
from itertools import chain
from pathlib import Path
from typing import TYPE_CHECKING, Any

import zarr
from anndata import AnnData
from dask.dataframe import read_parquet
from dask.dataframe.core import DataFrame as DaskDataFrame
from dask.delayed import Delayed
from geopandas import GeoDataFrame
from multiscale_spatial_image.multiscale_spatial_image import MultiscaleSpatialImage
from ome_zarr.io import parse_url
from ome_zarr.types import JSONDict
from spatial_image import SpatialImage

<<<<<<< HEAD
from spatialdata._core._elements import Images, Labels, Points, Shapes
from spatialdata._io import (
    write_image,
    write_labels,
    write_points,
    write_shapes,
    write_table,
)
from spatialdata._logging import logger
from spatialdata._types import ArrayLike, Raster_T
from spatialdata._utils import _natural_keys
from spatialdata.models import (
=======
from spatialdata._logging import logger
from spatialdata._types import ArrayLike
from spatialdata.models._utils import SpatialElement, get_axes_names
from spatialdata.models.models import (
>>>>>>> c620c450
    Image2DModel,
    Image3DModel,
    Labels2DModel,
    Labels3DModel,
    PointsModel,
    ShapesModel,
    TableModel,
    get_model,
)

if TYPE_CHECKING:
    from spatialdata._core.query.spatial_query import BaseSpatialRequest

# schema for elements
Label2D_s = Labels2DModel()
Label3D_s = Labels3DModel()
Image2D_s = Image2DModel()
Image3D_s = Image3DModel()
Shape_s = ShapesModel()
Point_s = PointsModel()
Table_s = TableModel()


class SpatialData:
    """
    The SpatialData object.

    The SpatialData object is a modular container for arbitrary combinations of SpatialElements. The elements
    can be accesses separately and are stored as standard types (:class:`anndata.AnnData`,
    :class:`geopandas.GeoDataFrame`, :class:`xarray.DataArray`).


    Parameters
    ----------
    images
        Dict of 2D and 3D image elements. The following parsers are available: :class:`~spatialdata.Image2DModel`,
        :class:`~spatialdata.Image3DModel`.
    labels
        Dict of 2D and 3D labels elements. Labels are regions, they can't contain annotation, but they can be
        annotated by a table. The following parsers are available: :class:`~spatialdata.Labels2DModel`,
        :class:`~spatialdata.Labels3DModel`.
    points
        Dict of points elements. Points can contain annotations. The following parsers is available:
        :class:`~spatialdata.PointsModel`.
    shapes
        Dict of 2D shapes elements (circles, polygons, multipolygons).
        Shapes are regions, they can't contain annotation, but they can be annotated by a table.
        The following parsers are available: :class:`~spatialdata.ShapesModel`.
    table
        AnnData table containing annotations for regions (labels and shapes). The following parsers is
        available: :class:`~spatialdata.TableModel`.

    Notes
    -----
    The SpatialElements are stored with standard types:

        - images and labels are stored as :class:`spatial_image.SpatialImage` or
            :class:`multiscale_spatial_image.MultiscaleSpatialImage` objects, which are respectively equivalent to
            :class:`xarray.DataArray` and to a :class:`datatree.DataTree` of :class:`xarray.DataArray` objects.
        - points are stored as :class:`dask.dataframe.DataFrame` objects.
        - shapes are stored as :class:`geopandas.GeoDataFrame`.
        - the table are stored as :class:`anndata.AnnData` objects,  with the spatial coordinates stored in the obsm
            slot.

    The table can annotate regions (shapesor labels) and can be used to store additional information.
    Points are not regions but 0-dimensional locations. They can't be annotated by a table, but they can store
    annotation directly.

    The elements need to pass a validation step. To construct valid elements you can use the parsers that we
    provide:

        - :class:`~spatialdata.Image2DModel`,
        - :class:`~spatialdata.Image3DModel`,
        - :class:`~spatialdata.Labels2DModel`,
        - :class:`~spatialdata.Labels3DModel`,
        - :class:`~spatialdata.PointsModel`,
        - :class:`~spatialdata.ShapesModel`,
        - :class:`~spatialdata.TableModel`

    """

    def __init__(
        self,
        images: dict[str, Raster_T] | None = None,
        labels: dict[str, Raster_T] | None = None,
        points: dict[str, DaskDataFrame] | None = None,
        shapes: dict[str, GeoDataFrame] | None = None,
        table: AnnData | None = None,
    ) -> None:
        self.path = None

        self._shared_keys: set[str | None] = set()
        self._images: Images = Images(shared_keys=self._shared_keys)
        self._labels: Labels = Labels(shared_keys=self._shared_keys)
        self._points: Points = Points(shared_keys=self._shared_keys)
        self._shapes: Shapes = Shapes(shared_keys=self._shared_keys)
        self._table: AnnData | None = None

        self._validate_unique_element_names(
            list(chain.from_iterable([e.keys() for e in [images, labels, points, shapes] if e is not None]))
        )

        if images is not None:
            for k, v in images.items():
                self.images[k] = v

        if labels is not None:
            for k, v in labels.items():
                self.labels[k] = v

        if shapes is not None:
            for k, v in shapes.items():
                self.shapes[k] = v

        if points is not None:
            for k, v in points.items():
                self.points[k] = v

        if table is not None:
            Table_s.validate(table)
            self._table = table

        self._query = QueryManager(self)

    @staticmethod
    def from_elements_dict(elements_dict: dict[str, SpatialElement | AnnData]) -> SpatialData:
        """
        Create a SpatialData object from a dict of elements.

        Parameters
        ----------
        elements_dict
            Dict of elements. The keys are the names of the elements and the values are the elements.
            A table can be present in the dict, but only at most one; its name is not used and can be anything.

        Returns
        -------
        The SpatialData object.
        """
        d: dict[str, dict[str, SpatialElement] | AnnData | None] = {
            "images": {},
            "labels": {},
            "points": {},
            "shapes": {},
            "table": None,
        }
        for k, e in elements_dict.items():
            schema = get_model(e)
            if schema in (Image2DModel, Image3DModel):
                assert isinstance(d["images"], dict)
                d["images"][k] = e
            elif schema in (Labels2DModel, Labels3DModel):
                assert isinstance(d["labels"], dict)
                d["labels"][k] = e
            elif schema == PointsModel:
                assert isinstance(d["points"], dict)
                d["points"][k] = e
            elif schema == ShapesModel:
                assert isinstance(d["shapes"], dict)
                d["shapes"][k] = e
            elif schema == TableModel:
                if d["table"] is not None:
                    raise ValueError("Only one table can be present in the dataset.")
                d["table"] = e
            else:
                raise ValueError(f"Unknown schema {schema}")
        return SpatialData(**d)  # type: ignore[arg-type]

    @property
    def query(self) -> QueryManager:
        return self._query

    def aggregate(
        self,
        values_sdata: SpatialData | None = None,
        values: DaskDataFrame | GeoDataFrame | SpatialImage | MultiscaleSpatialImage | str | None = None,
        by_sdata: SpatialData | None = None,
        by: GeoDataFrame | SpatialImage | MultiscaleSpatialImage | str | None = None,
        value_key: list[str] | str | None = None,
        agg_func: str | list[str] = "sum",
        target_coordinate_system: str = "global",
        fractions: bool = False,
        region_key: str = "region",
        instance_key: str = "instance_id",
        deepcopy: bool = True,
        **kwargs: Any,
    ) -> SpatialData:
        """
        Aggregate values by given region.

        Notes
        -----
        This function calls :func:`spatialdata.aggregate` with the convenience that `values` and `by` can be string
        without having to specify the `values_sdata` and `by_sdata`, which in that case will be replaced by `self`.

        Please see
        :func:`spatialdata.aggregate` for the complete docstring.
        """
        from spatialdata._core.operations.aggregate import aggregate

        if isinstance(values, str) and values_sdata is None:
            values_sdata = self
        if isinstance(by, str) and by_sdata is None:
            by_sdata = self

        return aggregate(
            values_sdata=values_sdata,
            values=values,
            by_sdata=by_sdata,
            by=by,
            value_key=value_key,
            agg_func=agg_func,
            target_coordinate_system=target_coordinate_system,
            fractions=fractions,
            region_key=region_key,
            instance_key=instance_key,
            deepcopy=deepcopy,
            **kwargs,
        )

    @staticmethod
    def _validate_unique_element_names(element_names: list[str]) -> None:
        if len(element_names) != len(set(element_names)):
            duplicates = {x for x in element_names if element_names.count(x) > 1}
            raise KeyError(
                f"Element names must be unique. The following element names are used multiple times: {duplicates}"
            )

    def is_backed(self) -> bool:
        """Check if the data is backed by a Zarr storage or if it is in-memory."""
        return self.path is not None

    @property
    def path(self) -> Path | None:
        """Path to the Zarr storage."""
        return self._path

    @path.setter
    def path(self, path: Path | str | None) -> None:
        """Set the path to the Zarr storage."""
        if path is not None:
            path = Path(path)
            if not path.is_dir():
                raise ValueError(f"Path {path} is not a directory.")
            if not path.exists():
                raise ValueError(f"Path {path} does not exist.")
        self._path = path

    # TODO: from a commennt from Giovanni: consolite somewhere in
    #  a future PR (luca: also _init_add_element could be cleaned)
    def _get_group_for_element(self, name: str, element_type: str) -> zarr.Group:
        """
        Get the group for an element, creates a new one if the element doesn't exist.

        Parameters
        ----------
        name
            name of the element
        element_type
            type of the element. Should be in ["images", "labels", "points", "polygons", "shapes"].

        Returns
        -------
        either the existing Zarr sub-group or a new one.
        """
        store = parse_url(self.path, mode="r+").store
        root = zarr.group(store=store)
        assert element_type in ["images", "labels", "points", "polygons", "shapes"]
        element_type_group = root.require_group(element_type)
        return element_type_group.require_group(name)

    def _init_add_element(self, name: str, element_type: str, overwrite: bool) -> zarr.Group:
        # if self.path is None:
        #     warn("Rasterizing points and shapes is not supported yet. Skipping.", UserWarning, stacklevel=2)
        store = parse_url(self.path, mode="r+").store
        root = zarr.group(store=store)
        assert element_type in ["images", "labels", "points", "shapes"]
        # not need to create the group for labels as it is already handled by ome-zarr-py
        if element_type != "labels":
            elem_group = root.create_group(name=element_type) if element_type not in root else root[element_type]
        if overwrite:
            if element_type == "labels" and element_type in root:
                elem_group = root[element_type]
            if name in elem_group:
                del elem_group[name]
        else:
            # bypass is to ensure that elem_group is defined. I don't want to define it as None but either having it
            # or not having it, so if the code tries to access it and it should not be there, it will raise an error
            bypass = False
            if element_type == "labels":
                if element_type in root:
                    elem_group = root[element_type]
                else:
                    bypass = True
            if not bypass and name in elem_group:
                raise ValueError(f"Element {name} already exists, use overwrite=True to overwrite it")

        if element_type != "labels":
            return elem_group
        return root

    def _locate_spatial_element(self, element: SpatialElement) -> tuple[str, str]:
        """
        Find the SpatialElement within the SpatialData object.

        Parameters
        ----------
        element
            The queried SpatialElement


        Returns
        -------
        name and type of the element

        Raises
        ------
        ValueError
            the element is not found or found multiple times in the SpatialData object
        """
        found: list[SpatialElement] = []
        found_element_type: list[str] = []
        found_element_name: list[str] = []
        for element_type in ["images", "labels", "points", "shapes"]:
            for element_name, element_value in getattr(self, element_type).items():
                if id(element_value) == id(element):
                    found.append(element_value)
                    found_element_type.append(element_type)
                    found_element_name.append(element_name)
        if len(found) == 0:
            raise ValueError("Element not found in the SpatialData object.")
        if len(found) > 1:
            raise ValueError(
                f"Element found multiple times in the SpatialData object."
                f"Found {len(found)} elements with names: {found_element_name},"
                f" and types: {found_element_type}"
            )
        assert len(found_element_name) == 1
        assert len(found_element_type) == 1
        return found_element_name[0], found_element_type[0]

    def contains_element(self, element: SpatialElement, raise_exception: bool = False) -> bool:
        """
        Check if the SpatialElement is contained in the SpatialData object.

        Parameters
        ----------
        element
            The SpatialElement to check
        raise_exception
            If True, raise an exception if the element is not found. If False, return False if the element is not found.

        Returns
        -------
        True if the element is found; False otherwise (if raise_exception is False).
        """
        try:
            self._locate_spatial_element(element)
            return True
        except ValueError as e:
            if raise_exception:
                raise e
            return False

    def _write_transformations_to_disk(self, element: SpatialElement) -> None:
        """
        Write transformations to disk for an element.

        Parameters
        ----------
        element
            The SpatialElement object for which the transformations to be written
        """
        from spatialdata.transformations.operations import get_transformation

        transformations = get_transformation(element, get_all=True)
        assert isinstance(transformations, dict)
        found_element_name, found_element_type = self._locate_spatial_element(element)

        if self.path is not None:
            group = self._get_group_for_element(name=found_element_name, element_type=found_element_type)
            axes = get_axes_names(element)
            if isinstance(element, (SpatialImage, MultiscaleSpatialImage)):
                from spatialdata._io._utils import (
                    overwrite_coordinate_transformations_raster,
                )

                overwrite_coordinate_transformations_raster(group=group, axes=axes, transformations=transformations)
            elif isinstance(element, (DaskDataFrame, GeoDataFrame, AnnData)):
                from spatialdata._io._utils import (
                    overwrite_coordinate_transformations_non_raster,
                )

                overwrite_coordinate_transformations_non_raster(group=group, axes=axes, transformations=transformations)
            else:
                raise ValueError("Unknown element type")

    def filter_by_coordinate_system(self, coordinate_system: str | list[str], filter_table: bool = True) -> SpatialData:
        """
        Filter the SpatialData by one (or a list of) coordinate system.

        This returns a SpatialData object with the elements containing a transformation mapping to the specified
        coordinate system(s).

        Parameters
        ----------
        coordinate_system
            The coordinate system(s) to filter by.
        filter_table
            If True (default), the table will be filtered to only contain regions
            of an element belonging to the specified coordinate system(s).

        Returns
        -------
        The filtered SpatialData.
        """
        from spatialdata._core.query.relational_query import _filter_table_by_coordinate_system
        from spatialdata.transformations.operations import get_transformation

        elements: dict[str, dict[str, SpatialElement]] = {}
        element_paths_in_coordinate_system = []
        if isinstance(coordinate_system, str):
            coordinate_system = [coordinate_system]
        for element_type, element_name, element in self._gen_elements():
            transformations = get_transformation(element, get_all=True)
            assert isinstance(transformations, dict)
            for cs in coordinate_system:
                if cs in transformations:
                    if element_type not in elements:
                        elements[element_type] = {}
                    elements[element_type][element_name] = element
                    element_paths_in_coordinate_system.append(element_name)

        if filter_table:
            table = _filter_table_by_coordinate_system(self.table, element_paths_in_coordinate_system)
        else:
            table = self.table

        return SpatialData(**elements, table=table)

    def rename_coordinate_systems(self, rename_dict: dict[str, str]) -> None:
        """
        Rename coordinate systems.

        Parameters
        ----------
        rename_dict
            A dictionary mapping old coordinate system names to new coordinate system names.

        Notes
        -----
        The method does not allow to rename a coordinate system into an existing one, unless the existing one is also
        renamed in the same call.
        """
        from spatialdata.transformations.operations import get_transformation, set_transformation

        # check that the rename_dict is valid
        old_names = self.coordinate_systems
        new_names = list(set(old_names).difference(set(rename_dict.keys())))
        for old_cs, new_cs in rename_dict.items():
            if old_cs not in old_names:
                raise ValueError(f"Coordinate system {old_cs} does not exist.")
            if new_cs in new_names:
                raise ValueError(
                    "It is not allowed to rename a coordinate system if the new name already exists and "
                    "if it is not renamed in the same call."
                )
            new_names.append(new_cs)

        # rename the coordinate systems
        for element in self._gen_elements_values():
            # get the transformations
            transformations = get_transformation(element, get_all=True)
            assert isinstance(transformations, dict)

            # appends a random suffix to the coordinate system name to avoid collisions
            suffixes_to_replace = set()
            for old_cs, new_cs in rename_dict.items():
                if old_cs in transformations:
                    random_suffix = hashlib.sha1(os.urandom(128)).hexdigest()[:8]
                    transformations[new_cs + random_suffix] = transformations.pop(old_cs)
                    suffixes_to_replace.add(new_cs + random_suffix)

            # remove the random suffixes
            new_transformations = {}
            for cs_with_suffix in transformations:
                if cs_with_suffix in suffixes_to_replace:
                    cs = cs_with_suffix[:-8]
                    new_transformations[cs] = transformations[cs_with_suffix]
                    suffixes_to_replace.remove(cs_with_suffix)
                else:
                    new_transformations[cs_with_suffix] = transformations[cs_with_suffix]

            # set the new transformations
            set_transformation(element=element, transformation=new_transformations, set_all=True)

    def transform_element_to_coordinate_system(
        self, element: SpatialElement, target_coordinate_system: str
    ) -> SpatialElement:
        """
        Transform an element to a given coordinate system.

        Parameters
        ----------
        element
            The element to transform.
        target_coordinate_system
            The target coordinate system.

        Returns
        -------
        The transformed element.
        """
        from spatialdata import transform
        from spatialdata.transformations import Identity
        from spatialdata.transformations.operations import (
            get_transformation_between_coordinate_systems,
            remove_transformation,
            set_transformation,
        )

        t = get_transformation_between_coordinate_systems(self, element, target_coordinate_system)
        transformed = transform(element, t, maintain_positioning=False)
        remove_transformation(transformed, remove_all=True)
        set_transformation(transformed, Identity(), target_coordinate_system)

        return transformed

    def transform_to_coordinate_system(
        self,
        target_coordinate_system: str,
    ) -> SpatialData:
        """
        Transform the SpatialData to a given coordinate system.

        Parameters
        ----------
        target_coordinate_system
            The target coordinate system.

        Returns
        -------
        The transformed SpatialData.
        """
        sdata = self.filter_by_coordinate_system(target_coordinate_system, filter_table=False)
        elements: dict[str, dict[str, SpatialElement]] = {}
        for element_type, element_name, element in sdata._gen_elements():
            transformed = sdata.transform_element_to_coordinate_system(element, target_coordinate_system)
            if element_type not in elements:
                elements[element_type] = {}
            elements[element_type][element_name] = transformed
        return SpatialData(**elements, table=sdata.table)

<<<<<<< HEAD
=======
    def add_image(
        self,
        name: str,
        image: SpatialImage | MultiscaleSpatialImage,
        storage_options: JSONDict | list[JSONDict] | None = None,
        overwrite: bool = False,
    ) -> None:
        """
        Add an image to the SpatialData object.

        Parameters
        ----------
        name
            Key to the element inside the SpatialData object.
        image
            The image to add, the object needs to pass validation
            (see :class:`~spatialdata.Image2DModel` and :class:`~spatialdata.Image3DModel`).
        storage_options
            Storage options for the Zarr storage.
            See https://zarr.readthedocs.io/en/stable/api/storage.html for more details.
        overwrite
            If True, overwrite the element if it already exists.

        Notes
        -----
        If the SpatialData object is backed by a Zarr storage, the image will be written to the Zarr storage.
        """
        from spatialdata._io._utils import get_backing_files
        from spatialdata._io.io_raster import write_image

        if self.is_backed():
            files = get_backing_files(image)
            assert self.path is not None
            target_path = os.path.realpath(os.path.join(self.path, "images", name))
            if target_path in files:
                raise ValueError(
                    "Cannot add the image to the SpatialData object because it would overwrite an element that it is"
                    "using for backing. See more here: https://github.com/scverse/spatialdata/pull/138"
                )
            self._add_image_in_memory(name=name, image=image, overwrite=overwrite)
            # old code to support overwriting the backing file
            # with tempfile.TemporaryDirectory() as tmpdir:
            #     store = parse_url(Path(tmpdir) / "data.zarr", mode="w").store
            #     root = zarr.group(store=store)
            #     write_image(
            #         image=self.images[name],
            #         group=root,
            #         name=name,
            #         storage_options=storage_options,
            #     )
            #     src_element_path = Path(store.path) / name
            #     assert isinstance(self.path, str)
            #     tgt_element_path = Path(self.path) / "images" / name
            #     if os.path.isdir(tgt_element_path) and overwrite:
            #         element_store = parse_url(tgt_element_path, mode="w").store
            #         _ = zarr.group(store=element_store, overwrite=True)
            #         element_store.close()
            #     pathlib.Path(tgt_element_path).mkdir(parents=True, exist_ok=True)
            #     for file in os.listdir(str(src_element_path)):
            #         src_file = src_element_path / file
            #         tgt_file = tgt_element_path / file
            #         os.rename(src_file, tgt_file)
            # from spatialdata._io.read import _read_multiscale
            #
            # # reload the image from the Zarr storage so that now the element is lazy loaded, and most importantly,
            # # from the correct storage
            # image = _read_multiscale(str(tgt_element_path), raster_type="image")
            # self._add_image_in_memory(name=name, image=image, overwrite=True)
            elem_group = self._init_add_element(name=name, element_type="images", overwrite=overwrite)
            write_image(
                image=self.images[name],
                group=elem_group,
                name=name,
                storage_options=storage_options,
            )
            from spatialdata._io.io_raster import _read_multiscale

            # reload the image from the Zarr storage so that now the element is lazy loaded, and most importantly,
            # from the correct storage
            assert elem_group.path == "images"
            path = Path(elem_group.store.path) / "images" / name
            image = _read_multiscale(path, raster_type="image")
            self._add_image_in_memory(name=name, image=image, overwrite=True)
        else:
            self._add_image_in_memory(name=name, image=image, overwrite=overwrite)

    def add_labels(
        self,
        name: str,
        labels: SpatialImage | MultiscaleSpatialImage,
        storage_options: JSONDict | list[JSONDict] | None = None,
        overwrite: bool = False,
    ) -> None:
        """
        Add labels to the SpatialData object.

        Parameters
        ----------
        name
            Key to the element inside the SpatialData object.
        labels
            The labels (masks) to add, the object needs to pass validation
            (see :class:`~spatialdata.Labels2DModel` and :class:`~spatialdata.Labels3DModel`).
        storage_options
            Storage options for the Zarr storage.
            See https://zarr.readthedocs.io/en/stable/api/storage.html for more details.
        overwrite
            If True, overwrite the element if it already exists.

        Notes
        -----
        If the SpatialData object is backed by a Zarr storage, the image will be written to the Zarr storage.
        """
        from spatialdata._io._utils import get_backing_files
        from spatialdata._io.io_raster import write_labels

        if self.is_backed():
            files = get_backing_files(labels)
            assert self.path is not None
            target_path = os.path.realpath(os.path.join(self.path, "labels", name))
            if target_path in files:
                raise ValueError(
                    "Cannot add the image to the SpatialData object because it would overwrite an element that it is"
                    "using for backing. We are considering changing this behavior to allow the overwriting of "
                    "elements used for backing. If you would like to support this use case please leave a comment on "
                    "https://github.com/scverse/spatialdata/pull/138"
                )
            self._add_labels_in_memory(name=name, labels=labels, overwrite=overwrite)
            # old code to support overwriting the backing file
            # with tempfile.TemporaryDirectory() as tmpdir:
            #     store = parse_url(Path(tmpdir) / "data.zarr", mode="w").store
            #     root = zarr.group(store=store)
            #     write_labels(
            #         labels=self.labels[name],
            #         group=root,
            #         name=name,
            #         storage_options=storage_options,
            #     )
            #     src_element_path = Path(store.path) / "labels" / name
            #     assert isinstance(self.path, str)
            #     tgt_element_path = Path(self.path) / "labels" / name
            #     if os.path.isdir(tgt_element_path) and overwrite:
            #         element_store = parse_url(tgt_element_path, mode="w").store
            #         _ = zarr.group(store=element_store, overwrite=True)
            #         element_store.close()
            #     pathlib.Path(tgt_element_path).mkdir(parents=True, exist_ok=True)
            #     for file in os.listdir(str(src_element_path)):
            #         src_file = src_element_path / file
            #         tgt_file = tgt_element_path / file
            #         os.rename(src_file, tgt_file)
            # from spatialdata._io.read import _read_multiscale
            #
            # # reload the labels from the Zarr storage so that now the element is lazy loaded, and most importantly,
            # # from the correct storage
            # labels = _read_multiscale(str(tgt_element_path), raster_type="labels")
            # self._add_labels_in_memory(name=name, labels=labels, overwrite=True)
            elem_group = self._init_add_element(name=name, element_type="labels", overwrite=overwrite)
            write_labels(
                labels=self.labels[name],
                group=elem_group,
                name=name,
                storage_options=storage_options,
            )
            # reload the labels from the Zarr storage so that now the element is lazy loaded, and most importantly,
            # from the correct storage
            from spatialdata._io.io_raster import _read_multiscale

            # just a check to make sure that things go as expected
            assert elem_group.path == ""
            path = Path(elem_group.store.path) / "labels" / name
            labels = _read_multiscale(path, raster_type="labels")
            self._add_labels_in_memory(name=name, labels=labels, overwrite=True)
        else:
            self._add_labels_in_memory(name=name, labels=labels, overwrite=overwrite)

    def add_points(
        self,
        name: str,
        points: DaskDataFrame,
        overwrite: bool = False,
    ) -> None:
        """
        Add points to the SpatialData object.

        Parameters
        ----------
        name
            Key to the element inside the SpatialData object.
        points
            The points to add, the object needs to pass validation (see :class:`spatialdata.PointsModel`).
        storage_options
            Storage options for the Zarr storage.
            See https://zarr.readthedocs.io/en/stable/api/storage.html for more details.
        overwrite
            If True, overwrite the element if it already exists.

        Notes
        -----
        If the SpatialData object is backed by a Zarr storage, the image will be written to the Zarr storage.
        """
        from spatialdata._io._utils import get_backing_files
        from spatialdata._io.io_points import write_points

        if self.is_backed():
            files = get_backing_files(points)
            assert self.path is not None
            target_path = os.path.realpath(os.path.join(self.path, "points", name, "points.parquet"))
            if target_path in files:
                raise ValueError(
                    "Cannot add the image to the SpatialData object because it would overwrite an element that it is"
                    "using for backing. We are considering changing this behavior to allow the overwriting of "
                    "elements used for backing. If you would like to support this use case please leave a comment on "
                    "https://github.com/scverse/spatialdata/pull/138"
                )
            self._add_points_in_memory(name=name, points=points, overwrite=overwrite)
            # old code to support overwriting the backing file
            # with tempfile.TemporaryDirectory() as tmpdir:
            #     store = parse_url(Path(tmpdir) / "data.zarr", mode="w").store
            #     root = zarr.group(store=store)
            #     write_points(
            #         points=self.points[name],
            #         group=root,
            #         name=name,
            #     )
            #     src_element_path = Path(store.path) / name
            #     assert isinstance(self.path, str)
            #     tgt_element_path = Path(self.path) / "points" / name
            #     if os.path.isdir(tgt_element_path) and overwrite:
            #         element_store = parse_url(tgt_element_path, mode="w").store
            #         _ = zarr.group(store=element_store, overwrite=True)
            #         element_store.close()
            #     pathlib.Path(tgt_element_path).mkdir(parents=True, exist_ok=True)
            #     for file in os.listdir(str(src_element_path)):
            #         src_file = src_element_path / file
            #         tgt_file = tgt_element_path / file
            #         os.rename(src_file, tgt_file)
            # from spatialdata._io.read import _read_points
            #
            # # reload the points from the Zarr storage so that now the element is lazy loaded, and most importantly,
            # # from the correct storage
            # points = _read_points(str(tgt_element_path))
            # self._add_points_in_memory(name=name, points=points, overwrite=True)
            elem_group = self._init_add_element(name=name, element_type="points", overwrite=overwrite)
            write_points(
                points=self.points[name],
                group=elem_group,
                name=name,
            )
            # reload the points from the Zarr storage so that now the element is lazy loaded, and most importantly,
            # from the correct storage
            from spatialdata._io.io_points import _read_points

            assert elem_group.path == "points"

            path = Path(elem_group.store.path) / "points" / name
            points = _read_points(path)
            self._add_points_in_memory(name=name, points=points, overwrite=True)
        else:
            self._add_points_in_memory(name=name, points=points, overwrite=overwrite)

    def add_shapes(
        self,
        name: str,
        shapes: GeoDataFrame,
        overwrite: bool = False,
    ) -> None:
        """
        Add shapes to the SpatialData object.

        Parameters
        ----------
        name
            Key to the element inside the SpatialData object.
        shapes
            The shapes to add, the object needs to pass validation (see :class:`~spatialdata.ShapesModel`).
        storage_options
            Storage options for the Zarr storage.
            See https://zarr.readthedocs.io/en/stable/api/storage.html for more details.
        overwrite
            If True, overwrite the element if it already exists.

        Notes
        -----
        If the SpatialData object is backed by a Zarr storage, the image will be written to the Zarr storage.
        """
        from spatialdata._io.io_shapes import write_shapes

        self._add_shapes_in_memory(name=name, shapes=shapes, overwrite=overwrite)
        if self.is_backed():
            elem_group = self._init_add_element(name=name, element_type="shapes", overwrite=overwrite)
            write_shapes(
                shapes=self.shapes[name],
                group=elem_group,
                name=name,
            )
            # no reloading of the file storage since the AnnData is not lazy loaded

>>>>>>> c620c450
    def write(
        self,
        file_path: str | Path,
        storage_options: JSONDict | list[JSONDict] | None = None,
        overwrite: bool = False,
        consolidate_metadata: bool = True,
    ) -> None:
        from spatialdata._io import write_image, write_labels, write_points, write_shapes, write_table

        """Write the SpatialData object to Zarr."""
        if isinstance(file_path, str):
            file_path = Path(file_path)
        assert isinstance(file_path, Path)

        if self.is_backed() and str(self.path) != str(file_path):
            logger.info(f"The Zarr file used for backing will now change from {self.path} to {file_path}")

        # old code to support overwriting the backing file
        # target_path = None
        # tmp_zarr_file = None
        if os.path.exists(file_path):
            if parse_url(file_path, mode="r") is None:
                raise ValueError(
                    "The target file path specified already exists, and it has been detected to not be "
                    "a Zarr store. Overwriting non-Zarr stores is not supported to prevent accidental "
                    "data loss."
                )
            if not overwrite and str(self.path) != str(file_path):
                raise ValueError("The Zarr store already exists. Use `overwrite=True` to overwrite the store.")
            raise ValueError(
                "The file path specified is the same as the one used for backing. "
                "Overwriting the backing file is not supported to prevent accidental data loss."
                "We are discussing how to support this use case in the future, if you would like us to "
                "support it please leave a comment on https://github.com/scverse/spatialdata/pull/138"
            )
            # old code to support overwriting the backing file
            # else:
            #     target_path = tempfile.TemporaryDirectory()
            #     tmp_zarr_file = Path(target_path.name) / "data.zarr"

        # old code to support overwriting the backing file
        # if target_path is None:
        #     store = parse_url(file_path, mode="w").store
        # else:
        #     store = parse_url(tmp_zarr_file, mode="w").store
        # store = parse_url(file_path, mode="w").store
        # root = zarr.group(store=store)
        store = parse_url(file_path, mode="w").store

        root = zarr.group(store=store, overwrite=overwrite)
        store.close()

        # old code to support overwriting the backing file
        # if target_path is None:
        #     self.path = str(file_path)
        # else:
        #     self.path = str(tmp_zarr_file)
        self.path = Path(file_path)
        try:
            if len(self.images):
                root.create_group(name="images")
                # add_image_in_memory will delete and replace the same key in self.images,
                # so we need to make a copy of the keys. Same for the other elements
                keys = self.images.keys()
                from spatialdata._io.io_raster import _read_multiscale

                for name in keys:
                    elem_group = self._init_add_element(name=name, element_type="images", overwrite=overwrite)
                    write_image(
                        image=self.images[name],
                        group=elem_group,
                        name=name,
                        storage_options=storage_options,
                    )

                    # reload the image from the Zarr storage so that now the element is lazy loaded,
                    # and most importantly, from the correct storage
                    element_path = Path(self.path) / "images" / name
                    _read_multiscale(element_path, raster_type="image")

            if len(self.labels):
                root.create_group(name="labels")
                # keys = list(self.labels.keys())
                keys = self.labels.keys()
                from spatialdata._io.io_raster import _read_multiscale

                for name in keys:
                    elem_group = self._init_add_element(name=name, element_type="labels", overwrite=overwrite)
                    write_labels(
                        labels=self.labels[name],
                        group=elem_group,
                        name=name,
                        storage_options=storage_options,
                    )

                    # reload the labels from the Zarr storage so that now the element is lazy loaded,
                    #  and most importantly, from the correct storage
                    element_path = Path(self.path) / "labels" / name
                    _read_multiscale(element_path, raster_type="labels")

            if len(self.points):
                root.create_group(name="points")
                # keys = list(self.points.keys())
                keys = self.points.keys()
                from spatialdata._io.io_points import _read_points

                for name in keys:
                    elem_group = self._init_add_element(name=name, element_type="points", overwrite=overwrite)
                    write_points(
                        points=self.points[name],
                        group=elem_group,
                        name=name,
                    )
                    element_path = Path(self.path) / "points" / name

                    # reload the points from the Zarr storage so that the element is lazy loaded,
                    # and most importantly, from the correct storage
                    _read_points(element_path)

            if len(self.shapes):
                root.create_group(name="shapes")
                # keys = list(self.shapes.keys())
                keys = self.shapes.keys()
                for name in keys:
                    elem_group = self._init_add_element(name=name, element_type="shapes", overwrite=overwrite)
                    write_shapes(
                        shapes=self.shapes[name],
                        group=elem_group,
                        name=name,
                    )

            if self.table is not None:
                elem_group = root.create_group(name="table")
                write_table(table=self.table, group=elem_group, name="table")

        except Exception as e:  # noqa: B902
            self.path = None
            raise e

        if consolidate_metadata:
            # consolidate metadata to more easily support remote reading
            # bug in zarr, 'zmetadata' is written instead of '.zmetadata'
            # see discussion https://github.com/zarr-developers/zarr-python/issues/1121
            zarr.consolidate_metadata(store, metadata_key=".zmetadata")

        # old code to support overwriting the backing file
        # if target_path is not None:
        #     if os.path.isdir(file_path):
        #         assert overwrite is True
        #         store = parse_url(file_path, mode="w").store
        #         _ = zarr.group(store=store, overwrite=overwrite)
        #         store.close()
        #     for file in os.listdir(str(tmp_zarr_file)):
        #         assert isinstance(tmp_zarr_file, Path)
        #         src_file = tmp_zarr_file / file
        #         tgt_file = file_path / file
        #         os.rename(src_file, tgt_file)
        #     target_path.cleanup()
        #
        #     self.path = str(file_path)
        #     # elements that need to be reloaded are: images, labels, points
        #     # non-backed elements don't need to be reloaded: table, shapes, polygons
        #
        #     from spatialdata._io.read import _read_multiscale, _read_points
        #
        #     for element_type in ["images", "labels", "points"]:
        #         names = list(self.__getattribute__(element_type).keys())
        #         for name in names:
        #             path = file_path / element_type / name
        #             if element_type in ["images", "labels"]:
        #                 raster_type = element_type if element_type == "labels" else "image"
        #                 element = _read_multiscale(str(path), raster_type=raster_type)  # type: ignore[arg-type]
        #             elif element_type == "points":
        #                 element = _read_points(str(path))
        #             else:
        #                 raise ValueError(f"Unknown element type {element_type}")
        #             self.__getattribute__(element_type)[name] = element
        assert isinstance(self.path, Path)

    @property
    def table(self) -> AnnData:
        """
        Return the table.

        Returns
        -------
        The table.
        """
        return self._table

    @table.setter
    def table(self, table: AnnData) -> None:
        """
        Set the table of a SpatialData object in a object that doesn't contain a table.

        Parameters
        ----------
        table
            The table to set.

        Notes
        -----
        If a table is already present, it needs to be removed first.
        The table needs to pass validation (see :class:`~spatialdata.TableModel`).
        If the SpatialData object is backed by a Zarr storage, the table will be written to the Zarr storage.
        """
        from spatialdata._io.io_table import write_table

        TableModel().validate(table)
        if self.table is not None:
            raise ValueError("The table already exists. Use del sdata.table to remove it first.")
        self._table = table
        if self.is_backed():
            store = parse_url(self.path, mode="r+").store
            root = zarr.group(store=store)
            elem_group = root.require_group(name="table")
            write_table(table=self.table, group=elem_group, name="table")

    @table.deleter
    def table(self) -> None:
        """Delete the table."""
        self._table = None
        if self.is_backed():
            store = parse_url(self.path, mode="r+").store
            root = zarr.group(store=store)
            del root["table/table"]

    @staticmethod
    def read(file_path: Path | str, selection: tuple[str] | None = None) -> SpatialData:
        """
        Read a SpatialData object from a Zarr storage (on-disk or remote).

        Parameters
        ----------
        file_path
            The path or URL to the Zarr storage.
        selection
            The elements to read (images, labels, points, shapes, table). If None, all elements are read.

        Returns
        -------
        The SpatialData object.
        """
        from spatialdata import read_zarr

        return read_zarr(file_path, selection=selection)

    @property
    def images(self) -> Images:
        """Return images as a Dict of name to image data."""
        return self._images

    @images.setter
    def images(self, images: dict[str, Raster_T]) -> None:
        """Set images."""
        for k, v in images.items():
            self._images[k] = v

    @property
    def labels(self) -> Labels:
        """Return labels as a Dict of name to label data."""
        return self._labels

    @labels.setter
    def labels(self, labels: dict[str, Raster_T]) -> None:
        """Set labels."""
        for k, v in labels.items():
            self._labels[k] = v

    @property
    def points(self) -> Points:
        """Return points as a Dict of name to point data."""
        return self._points

    @points.setter
    def points(self, points: dict[str, DaskDataFrame]) -> None:
        """Set points."""
        for k, v in points.items():
            self._points[k] = v

    @property
    def shapes(self) -> Shapes:
        """Return shapes as a Dict of name to shape data."""
        return self._shapes

    @shapes.setter
    def shapes(self, shapes: dict[str, GeoDataFrame]) -> None:
        """Set shapes."""
        for k, v in shapes.items():
            self._shapes[k] = v

    @property
    def coordinate_systems(self) -> list[str]:
        from spatialdata.transformations.operations import get_transformation

        all_cs = set()
        gen = self._gen_elements_values()
        for obj in gen:
            transformations = get_transformation(obj, get_all=True)
            assert isinstance(transformations, dict)
            for cs in transformations:
                all_cs.add(cs)
        return list(all_cs)

    def _non_empty_elements(self) -> list[str]:
        """Get the names of the elements that are not empty.

        Returns
        -------
        non_empty_elements
            The names of the elements that are not empty.
        """
        all_elements = ["images", "labels", "points", "shapes", "table"]
        return [
            element
            for element in all_elements
            if (getattr(self, element) is not None) and (len(getattr(self, element)) > 0)
        ]

    def __repr__(self) -> str:
        return self._gen_repr()

    def _gen_repr(
        self,
    ) -> str:
        """
        Generate a string representation of the SpatialData object.

        Returns
        -------
            The string representation of the SpatialData object.
        """
        from spatialdata._utils import _natural_keys

        def rreplace(s: str, old: str, new: str, occurrence: int) -> str:
            li = s.rsplit(old, occurrence)
            return new.join(li)

        def h(s: str) -> str:
            return hashlib.md5(repr(s).encode()).hexdigest()

        descr = "SpatialData object with:"

        non_empty_elements = self._non_empty_elements()
        last_element_index = len(non_empty_elements) - 1
        for attr_index, attr in enumerate(non_empty_elements):
            last_attr = attr_index == last_element_index
            attribute = getattr(self, attr)

            descr += f"\n{h('level0')}{attr.capitalize()}"
            if isinstance(attribute, AnnData):
                descr += f"{h('empty_line')}"
                descr_class = attribute.__class__.__name__
                descr += f"{h('level1.0')}{attribute!r}: {descr_class} {attribute.shape}"
                descr = rreplace(descr, h("level1.0"), "    └── ", 1)
            else:
                unsorted_elements = attribute.items()
                sorted_elements = sorted(unsorted_elements, key=lambda x: _natural_keys(x[0]))
                for k, v in sorted_elements:
                    descr += f"{h('empty_line')}"
                    descr_class = v.__class__.__name__
                    if attr == "shapes":
                        descr += f"{h(attr + 'level1.1')}{k!r}: {descr_class} " f"shape: {v.shape} (2D shapes)"
                    elif attr == "points":
                        length: int | None = None
                        if len(v.dask.layers) == 1:
                            name, layer = v.dask.layers.items().__iter__().__next__()
                            if "read-parquet" in name:
                                t = layer.creation_info["args"]
                                assert isinstance(t, tuple)
                                assert len(t) == 1
                                parquet_file = t[0]
                                table = read_parquet(parquet_file)
                                length = len(table)
                            else:
                                # length = len(v)
                                length = None
                        else:
                            length = None

                        n = len(get_axes_names(v))
                        dim_string = f"({n}D points)"

                        assert len(v.shape) == 2
                        if length is not None:
                            shape_str = f"({length}, {v.shape[1]})"
                        else:
                            shape_str = (
                                "("
                                + ", ".join(
                                    [str(dim) if not isinstance(dim, Delayed) else "<Delayed>" for dim in v.shape]
                                )
                                + ")"
                            )
                        descr += f"{h(attr + 'level1.1')}{k!r}: {descr_class} " f"with shape: {shape_str} {dim_string}"
                    else:
                        if isinstance(v, SpatialImage):
                            descr += f"{h(attr + 'level1.1')}{k!r}: {descr_class}[{''.join(v.dims)}] {v.shape}"
                        elif isinstance(v, MultiscaleSpatialImage):
                            shapes = []
                            dims: str | None = None
                            for pyramid_level in v:
                                dataset_names = list(v[pyramid_level].keys())
                                assert len(dataset_names) == 1
                                dataset_name = dataset_names[0]
                                vv = v[pyramid_level][dataset_name]
                                shape = vv.shape
                                if dims is None:
                                    dims = "".join(vv.dims)
                                shapes.append(shape)
                            descr += (
                                f"{h(attr + 'level1.1')}{k!r}: {descr_class}[{dims}] " f"{', '.join(map(str, shapes))}"
                            )
                        else:
                            raise TypeError(f"Unknown type {type(v)}")
            if last_attr is True:
                descr = descr.replace(h("empty_line"), "\n  ")
            else:
                descr = descr.replace(h("empty_line"), "\n│ ")

        descr = rreplace(descr, h("level0"), "└── ", 1)
        descr = descr.replace(h("level0"), "├── ")

        for attr in ["images", "labels", "points", "table", "shapes"]:
            descr = rreplace(descr, h(attr + "level1.1"), "    └── ", 1)
            descr = descr.replace(h(attr + "level1.1"), "    ├── ")

        from spatialdata.transformations.operations import get_transformation

        descr += "\nwith coordinate systems:\n"
        coordinate_systems = self.coordinate_systems.copy()
        coordinate_systems.sort(key=_natural_keys)
        for i, cs in enumerate(coordinate_systems):
            descr += f"▸ {cs!r}"
            gen = self._gen_elements()
            elements_in_cs: dict[str, list[str]] = {}
            for k, name, obj in gen:
                transformations = get_transformation(obj, get_all=True)
                assert isinstance(transformations, dict)
                target_css = transformations.keys()
                if cs in target_css:
                    if k not in elements_in_cs:
                        elements_in_cs[k] = []
                    elements_in_cs[k].append(name)
            for element_names in elements_in_cs.values():
                element_names.sort(key=_natural_keys)
            if len(elements_in_cs) > 0:
                elements = ", ".join(
                    [
                        f"{element_name} ({element_type.capitalize()})"
                        for element_type, element_names in elements_in_cs.items()
                        for element_name in element_names
                    ]
                )
                descr += f", with elements:\n        {elements}"
            if i < len(coordinate_systems) - 1:
                descr += "\n"
        return descr

    def _gen_elements_values(self) -> Generator[SpatialElement, None, None]:
        for element_type in ["images", "labels", "points", "shapes"]:
            d = getattr(SpatialData, element_type).fget(self)
            yield from d.values()

    def _gen_elements(self) -> Generator[tuple[str, str, SpatialElement], None, None]:
        for element_type in ["images", "labels", "points", "shapes"]:
            d = getattr(SpatialData, element_type).fget(self)
            for k, v in d.items():
                yield element_type, k, v

    def _find_element(self, element_name: str) -> tuple[str, str, SpatialElement]:
        for element_type, element_name_, element in self._gen_elements():
            if element_name_ == element_name:
                return element_type, element_name_, element
        else:
            raise KeyError(f"Could not find element with name {element_name!r}")

    @classmethod
    def init_from_elements(cls, elements: dict[str, SpatialElement], table: AnnData | None = None) -> SpatialData:
        """
        Create a SpatialData object from a dict of named elements and an optional table.

        Parameters
        ----------
        elements
            A dict of named elements.
        table
            An optional table.

        Returns
        -------
        The SpatialData object.
        """
        elements_dict: dict[str, SpatialElement] = {}
        for name, element in elements.items():
            model = get_model(element)
            if model in [Image2DModel, Image3DModel]:
                element_type = "images"
            elif model in [Labels2DModel, Labels3DModel]:
                element_type = "labels"
            elif model == PointsModel:
                element_type = "points"
            else:
                assert model == ShapesModel
                element_type = "shapes"
            elements_dict.setdefault(element_type, {})[name] = element
        return cls(**elements_dict, table=table)

    def __getitem__(self, item: str) -> SpatialElement:
        """
        Return the element with the given name.

        Parameters
        ----------
        item
            The name of the element to return.

        Returns
        -------
        The element.
        """
        _, _, element = self._find_element(item)
        return element

    def __setitem__(self, key: str, value: SpatialElement | AnnData) -> None:
        """
        Add the element to the SpatialData object.

        Parameters
        ----------
        key
            The name of the element.
        value
            The element.
        """
        schema = get_model(value)
        if schema in (Image2DModel, Image3DModel):
            self.images[key] = value
        elif schema in (Labels2DModel, Labels3DModel):
            self.labels[key] = value
        elif schema == PointsModel:
            self.points[key] = value
        elif schema == ShapesModel:
            self.shapes[key] = value
        elif schema == TableModel:
            raise TypeError("Use the table property to set the table (e.g. sdata.table = value).")
        else:
            raise TypeError(f"Unknown element type with schema: {schema!r}.")


class QueryManager:
    """Perform queries on SpatialData objects."""

    def __init__(self, sdata: SpatialData):
        self._sdata = sdata

    def bounding_box(
        self,
        axes: tuple[str, ...],
        min_coordinate: ArrayLike,
        max_coordinate: ArrayLike,
        target_coordinate_system: str,
        filter_table: bool = True,
    ) -> SpatialData:
        """
        Perform a bounding box query on the SpatialData object.

        Parameters
        ----------
        axes
            The axes `min_coordinate` and `max_coordinate` refer to.
        min_coordinate
            The minimum coordinates of the bounding box.
        max_coordinate
            The maximum coordinates of the bounding box.
        target_coordinate_system
            The coordinate system the bounding box is defined in.
        filter_table
            If `True`, the table is filtered to only contain rows that are annotating regions
            contained within the bounding box.

        Returns
        -------
        The SpatialData object containing the requested data.
        Elements with no valid data are omitted.
        """
        from spatialdata._core.query.spatial_query import bounding_box_query

        return bounding_box_query(  # type: ignore[return-value]
            self._sdata,
            axes=axes,
            min_coordinate=min_coordinate,
            max_coordinate=max_coordinate,
            target_coordinate_system=target_coordinate_system,
            filter_table=filter_table,
        )

    def __call__(self, request: BaseSpatialRequest, **kwargs) -> SpatialData:  # type: ignore[no-untyped-def]
        from spatialdata._core.query.spatial_query import BoundingBoxRequest

        if not isinstance(request, BoundingBoxRequest):
            raise TypeError("unknown request type")
        # TODO: request doesn't contain filter_table. If the user doesn't specify this in kwargs, it will be set
        #  to it's default value. This could be a bit unintuitive and
        #  we may want to change make things more explicit.
        return self.bounding_box(**request.to_dict(), **kwargs)<|MERGE_RESOLUTION|>--- conflicted
+++ resolved
@@ -18,25 +18,10 @@
 from ome_zarr.types import JSONDict
 from spatial_image import SpatialImage
 
-<<<<<<< HEAD
 from spatialdata._core._elements import Images, Labels, Points, Shapes
-from spatialdata._io import (
-    write_image,
-    write_labels,
-    write_points,
-    write_shapes,
-    write_table,
-)
 from spatialdata._logging import logger
 from spatialdata._types import ArrayLike, Raster_T
-from spatialdata._utils import _natural_keys
 from spatialdata.models import (
-=======
-from spatialdata._logging import logger
-from spatialdata._types import ArrayLike
-from spatialdata.models._utils import SpatialElement, get_axes_names
-from spatialdata.models.models import (
->>>>>>> c620c450
     Image2DModel,
     Image3DModel,
     Labels2DModel,
@@ -46,6 +31,7 @@
     TableModel,
     get_model,
 )
+from spatialdata.models._utils import SpatialElement, get_axes_names
 
 if TYPE_CHECKING:
     from spatialdata._core.query.spatial_query import BaseSpatialRequest
@@ -590,306 +576,6 @@
             elements[element_type][element_name] = transformed
         return SpatialData(**elements, table=sdata.table)
 
-<<<<<<< HEAD
-=======
-    def add_image(
-        self,
-        name: str,
-        image: SpatialImage | MultiscaleSpatialImage,
-        storage_options: JSONDict | list[JSONDict] | None = None,
-        overwrite: bool = False,
-    ) -> None:
-        """
-        Add an image to the SpatialData object.
-
-        Parameters
-        ----------
-        name
-            Key to the element inside the SpatialData object.
-        image
-            The image to add, the object needs to pass validation
-            (see :class:`~spatialdata.Image2DModel` and :class:`~spatialdata.Image3DModel`).
-        storage_options
-            Storage options for the Zarr storage.
-            See https://zarr.readthedocs.io/en/stable/api/storage.html for more details.
-        overwrite
-            If True, overwrite the element if it already exists.
-
-        Notes
-        -----
-        If the SpatialData object is backed by a Zarr storage, the image will be written to the Zarr storage.
-        """
-        from spatialdata._io._utils import get_backing_files
-        from spatialdata._io.io_raster import write_image
-
-        if self.is_backed():
-            files = get_backing_files(image)
-            assert self.path is not None
-            target_path = os.path.realpath(os.path.join(self.path, "images", name))
-            if target_path in files:
-                raise ValueError(
-                    "Cannot add the image to the SpatialData object because it would overwrite an element that it is"
-                    "using for backing. See more here: https://github.com/scverse/spatialdata/pull/138"
-                )
-            self._add_image_in_memory(name=name, image=image, overwrite=overwrite)
-            # old code to support overwriting the backing file
-            # with tempfile.TemporaryDirectory() as tmpdir:
-            #     store = parse_url(Path(tmpdir) / "data.zarr", mode="w").store
-            #     root = zarr.group(store=store)
-            #     write_image(
-            #         image=self.images[name],
-            #         group=root,
-            #         name=name,
-            #         storage_options=storage_options,
-            #     )
-            #     src_element_path = Path(store.path) / name
-            #     assert isinstance(self.path, str)
-            #     tgt_element_path = Path(self.path) / "images" / name
-            #     if os.path.isdir(tgt_element_path) and overwrite:
-            #         element_store = parse_url(tgt_element_path, mode="w").store
-            #         _ = zarr.group(store=element_store, overwrite=True)
-            #         element_store.close()
-            #     pathlib.Path(tgt_element_path).mkdir(parents=True, exist_ok=True)
-            #     for file in os.listdir(str(src_element_path)):
-            #         src_file = src_element_path / file
-            #         tgt_file = tgt_element_path / file
-            #         os.rename(src_file, tgt_file)
-            # from spatialdata._io.read import _read_multiscale
-            #
-            # # reload the image from the Zarr storage so that now the element is lazy loaded, and most importantly,
-            # # from the correct storage
-            # image = _read_multiscale(str(tgt_element_path), raster_type="image")
-            # self._add_image_in_memory(name=name, image=image, overwrite=True)
-            elem_group = self._init_add_element(name=name, element_type="images", overwrite=overwrite)
-            write_image(
-                image=self.images[name],
-                group=elem_group,
-                name=name,
-                storage_options=storage_options,
-            )
-            from spatialdata._io.io_raster import _read_multiscale
-
-            # reload the image from the Zarr storage so that now the element is lazy loaded, and most importantly,
-            # from the correct storage
-            assert elem_group.path == "images"
-            path = Path(elem_group.store.path) / "images" / name
-            image = _read_multiscale(path, raster_type="image")
-            self._add_image_in_memory(name=name, image=image, overwrite=True)
-        else:
-            self._add_image_in_memory(name=name, image=image, overwrite=overwrite)
-
-    def add_labels(
-        self,
-        name: str,
-        labels: SpatialImage | MultiscaleSpatialImage,
-        storage_options: JSONDict | list[JSONDict] | None = None,
-        overwrite: bool = False,
-    ) -> None:
-        """
-        Add labels to the SpatialData object.
-
-        Parameters
-        ----------
-        name
-            Key to the element inside the SpatialData object.
-        labels
-            The labels (masks) to add, the object needs to pass validation
-            (see :class:`~spatialdata.Labels2DModel` and :class:`~spatialdata.Labels3DModel`).
-        storage_options
-            Storage options for the Zarr storage.
-            See https://zarr.readthedocs.io/en/stable/api/storage.html for more details.
-        overwrite
-            If True, overwrite the element if it already exists.
-
-        Notes
-        -----
-        If the SpatialData object is backed by a Zarr storage, the image will be written to the Zarr storage.
-        """
-        from spatialdata._io._utils import get_backing_files
-        from spatialdata._io.io_raster import write_labels
-
-        if self.is_backed():
-            files = get_backing_files(labels)
-            assert self.path is not None
-            target_path = os.path.realpath(os.path.join(self.path, "labels", name))
-            if target_path in files:
-                raise ValueError(
-                    "Cannot add the image to the SpatialData object because it would overwrite an element that it is"
-                    "using for backing. We are considering changing this behavior to allow the overwriting of "
-                    "elements used for backing. If you would like to support this use case please leave a comment on "
-                    "https://github.com/scverse/spatialdata/pull/138"
-                )
-            self._add_labels_in_memory(name=name, labels=labels, overwrite=overwrite)
-            # old code to support overwriting the backing file
-            # with tempfile.TemporaryDirectory() as tmpdir:
-            #     store = parse_url(Path(tmpdir) / "data.zarr", mode="w").store
-            #     root = zarr.group(store=store)
-            #     write_labels(
-            #         labels=self.labels[name],
-            #         group=root,
-            #         name=name,
-            #         storage_options=storage_options,
-            #     )
-            #     src_element_path = Path(store.path) / "labels" / name
-            #     assert isinstance(self.path, str)
-            #     tgt_element_path = Path(self.path) / "labels" / name
-            #     if os.path.isdir(tgt_element_path) and overwrite:
-            #         element_store = parse_url(tgt_element_path, mode="w").store
-            #         _ = zarr.group(store=element_store, overwrite=True)
-            #         element_store.close()
-            #     pathlib.Path(tgt_element_path).mkdir(parents=True, exist_ok=True)
-            #     for file in os.listdir(str(src_element_path)):
-            #         src_file = src_element_path / file
-            #         tgt_file = tgt_element_path / file
-            #         os.rename(src_file, tgt_file)
-            # from spatialdata._io.read import _read_multiscale
-            #
-            # # reload the labels from the Zarr storage so that now the element is lazy loaded, and most importantly,
-            # # from the correct storage
-            # labels = _read_multiscale(str(tgt_element_path), raster_type="labels")
-            # self._add_labels_in_memory(name=name, labels=labels, overwrite=True)
-            elem_group = self._init_add_element(name=name, element_type="labels", overwrite=overwrite)
-            write_labels(
-                labels=self.labels[name],
-                group=elem_group,
-                name=name,
-                storage_options=storage_options,
-            )
-            # reload the labels from the Zarr storage so that now the element is lazy loaded, and most importantly,
-            # from the correct storage
-            from spatialdata._io.io_raster import _read_multiscale
-
-            # just a check to make sure that things go as expected
-            assert elem_group.path == ""
-            path = Path(elem_group.store.path) / "labels" / name
-            labels = _read_multiscale(path, raster_type="labels")
-            self._add_labels_in_memory(name=name, labels=labels, overwrite=True)
-        else:
-            self._add_labels_in_memory(name=name, labels=labels, overwrite=overwrite)
-
-    def add_points(
-        self,
-        name: str,
-        points: DaskDataFrame,
-        overwrite: bool = False,
-    ) -> None:
-        """
-        Add points to the SpatialData object.
-
-        Parameters
-        ----------
-        name
-            Key to the element inside the SpatialData object.
-        points
-            The points to add, the object needs to pass validation (see :class:`spatialdata.PointsModel`).
-        storage_options
-            Storage options for the Zarr storage.
-            See https://zarr.readthedocs.io/en/stable/api/storage.html for more details.
-        overwrite
-            If True, overwrite the element if it already exists.
-
-        Notes
-        -----
-        If the SpatialData object is backed by a Zarr storage, the image will be written to the Zarr storage.
-        """
-        from spatialdata._io._utils import get_backing_files
-        from spatialdata._io.io_points import write_points
-
-        if self.is_backed():
-            files = get_backing_files(points)
-            assert self.path is not None
-            target_path = os.path.realpath(os.path.join(self.path, "points", name, "points.parquet"))
-            if target_path in files:
-                raise ValueError(
-                    "Cannot add the image to the SpatialData object because it would overwrite an element that it is"
-                    "using for backing. We are considering changing this behavior to allow the overwriting of "
-                    "elements used for backing. If you would like to support this use case please leave a comment on "
-                    "https://github.com/scverse/spatialdata/pull/138"
-                )
-            self._add_points_in_memory(name=name, points=points, overwrite=overwrite)
-            # old code to support overwriting the backing file
-            # with tempfile.TemporaryDirectory() as tmpdir:
-            #     store = parse_url(Path(tmpdir) / "data.zarr", mode="w").store
-            #     root = zarr.group(store=store)
-            #     write_points(
-            #         points=self.points[name],
-            #         group=root,
-            #         name=name,
-            #     )
-            #     src_element_path = Path(store.path) / name
-            #     assert isinstance(self.path, str)
-            #     tgt_element_path = Path(self.path) / "points" / name
-            #     if os.path.isdir(tgt_element_path) and overwrite:
-            #         element_store = parse_url(tgt_element_path, mode="w").store
-            #         _ = zarr.group(store=element_store, overwrite=True)
-            #         element_store.close()
-            #     pathlib.Path(tgt_element_path).mkdir(parents=True, exist_ok=True)
-            #     for file in os.listdir(str(src_element_path)):
-            #         src_file = src_element_path / file
-            #         tgt_file = tgt_element_path / file
-            #         os.rename(src_file, tgt_file)
-            # from spatialdata._io.read import _read_points
-            #
-            # # reload the points from the Zarr storage so that now the element is lazy loaded, and most importantly,
-            # # from the correct storage
-            # points = _read_points(str(tgt_element_path))
-            # self._add_points_in_memory(name=name, points=points, overwrite=True)
-            elem_group = self._init_add_element(name=name, element_type="points", overwrite=overwrite)
-            write_points(
-                points=self.points[name],
-                group=elem_group,
-                name=name,
-            )
-            # reload the points from the Zarr storage so that now the element is lazy loaded, and most importantly,
-            # from the correct storage
-            from spatialdata._io.io_points import _read_points
-
-            assert elem_group.path == "points"
-
-            path = Path(elem_group.store.path) / "points" / name
-            points = _read_points(path)
-            self._add_points_in_memory(name=name, points=points, overwrite=True)
-        else:
-            self._add_points_in_memory(name=name, points=points, overwrite=overwrite)
-
-    def add_shapes(
-        self,
-        name: str,
-        shapes: GeoDataFrame,
-        overwrite: bool = False,
-    ) -> None:
-        """
-        Add shapes to the SpatialData object.
-
-        Parameters
-        ----------
-        name
-            Key to the element inside the SpatialData object.
-        shapes
-            The shapes to add, the object needs to pass validation (see :class:`~spatialdata.ShapesModel`).
-        storage_options
-            Storage options for the Zarr storage.
-            See https://zarr.readthedocs.io/en/stable/api/storage.html for more details.
-        overwrite
-            If True, overwrite the element if it already exists.
-
-        Notes
-        -----
-        If the SpatialData object is backed by a Zarr storage, the image will be written to the Zarr storage.
-        """
-        from spatialdata._io.io_shapes import write_shapes
-
-        self._add_shapes_in_memory(name=name, shapes=shapes, overwrite=overwrite)
-        if self.is_backed():
-            elem_group = self._init_add_element(name=name, element_type="shapes", overwrite=overwrite)
-            write_shapes(
-                shapes=self.shapes[name],
-                group=elem_group,
-                name=name,
-            )
-            # no reloading of the file storage since the AnnData is not lazy loaded
-
->>>>>>> c620c450
     def write(
         self,
         file_path: str | Path,
