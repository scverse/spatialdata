--- conflicted
+++ resolved
@@ -551,15 +551,11 @@
         )
 
         t = get_transformation_between_coordinate_systems(self, element, target_coordinate_system)
-<<<<<<< HEAD
-        return transform(element, t, maintain_positioning=False)
-=======
         transformed = transform(element, t, maintain_positioning=False)
         remove_transformation(transformed, remove_all=True)
         set_transformation(transformed, Identity(), target_coordinate_system)
 
         return transformed
->>>>>>> d11eb368
 
     def transform_to_coordinate_system(
         self,
