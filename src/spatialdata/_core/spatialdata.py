from __future__ import annotations

import hashlib
import os
import warnings
from collections.abc import Generator
from itertools import chain
from pathlib import Path
from typing import TYPE_CHECKING, Any, Literal

import pandas as pd
import zarr
from anndata import AnnData
from dask.dataframe import read_parquet
from dask.dataframe.core import DataFrame as DaskDataFrame
from dask.delayed import Delayed
from geopandas import GeoDataFrame
from multiscale_spatial_image.multiscale_spatial_image import MultiscaleSpatialImage
from ome_zarr.io import parse_url
from ome_zarr.types import JSONDict
from shapely import MultiPolygon, Polygon
from spatial_image import SpatialImage

from spatialdata._core._elements import Images, Labels, Points, Shapes, Tables
from spatialdata._logging import logger
from spatialdata._types import ArrayLike, Raster_T
from spatialdata._utils import _deprecation_alias, _error_message_add_element
from spatialdata.models import (
    Image2DModel,
    Image3DModel,
    Labels2DModel,
    Labels3DModel,
    PointsModel,
    ShapesModel,
    TableModel,
    check_target_region_column_symmetry,
    get_model,
    get_table_keys,
)
from spatialdata.models._utils import SpatialElement, get_axes_names

if TYPE_CHECKING:
    from spatialdata._core.query.spatial_query import BaseSpatialRequest

# schema for elements
Label2D_s = Labels2DModel()
Label3D_s = Labels3DModel()
Image2D_s = Image2DModel()
Image3D_s = Image3DModel()
Shape_s = ShapesModel()
Point_s = PointsModel()
Table_s = TableModel()


class SpatialData:
    """
    The SpatialData object.

    The SpatialData object is a modular container for arbitrary combinations of SpatialElements and annotation tables.
    The elements can be accesses separately and are stored as standard types (:class:`anndata.AnnData`,
    :class:`geopandas.GeoDataFrame`, :class:`xarray.DataArray`).

    The elements need to pass a validation step. To construct valid elements you can use the parsers that we
    provide:

        - :class:`~spatialdata.Image2DModel`,
        - :class:`~spatialdata.Image3DModel`,
        - :class:`~spatialdata.Labels2DModel`,
        - :class:`~spatialdata.Labels3DModel`,
        - :class:`~spatialdata.PointsModel`,
        - :class:`~spatialdata.ShapesModel`,
        - :class:`~spatialdata.TableModel`

    Parameters
    ----------
    images
        Dict of 2D and 3D image elements. The following parsers are available: :class:`~spatialdata.Image2DModel`,
        :class:`~spatialdata.Image3DModel`.
    labels
        Dict of 2D and 3D labels elements. Labels are regions, they can't contain annotation, but they can be
        annotated by a table. The following parsers are available: :class:`~spatialdata.Labels2DModel`,
        :class:`~spatialdata.Labels3DModel`.
    points
        Dict of points elements. Points can contain annotations. The following parsers is available:
        :class:`~spatialdata.PointsModel`.
    shapes
        Dict of 2D shapes elements (circles, polygons, multipolygons).
        Shapes are regions, they can't contain annotation, but they can be annotated by a table.
        The following parsers are available: :class:`~spatialdata.ShapesModel`.
    table
        AnnData table containing annotations for regions (labels and shapes). The following parsers is
        available: :class:`~spatialdata.TableModel`.

    Notes
    -----
    The SpatialElements are stored with standard types:

        - images and labels are stored as :class:`spatial_image.SpatialImage` or
            :class:`multiscale_spatial_image.MultiscaleSpatialImage` objects, which are respectively equivalent to
            :class:`xarray.DataArray` and to a :class:`datatree.DataTree` of :class:`xarray.DataArray` objects.
        - points are stored as :class:`dask.dataframe.DataFrame` objects.
        - shapes are stored as :class:`geopandas.GeoDataFrame`.
        - the table are stored as :class:`anndata.AnnData` objects,  with the spatial coordinates stored in the obsm
            slot.

    The table can annotate regions (shapesor labels) and can be used to store additional information.
    Points are not regions but 0-dimensional locations. They can't be annotated by a table, but they can store
    annotation directly.
    """

    @_deprecation_alias(table="tables", version="0.1.0")
    def __init__(
        self,
        images: dict[str, Raster_T] | None = None,
        labels: dict[str, Raster_T] | None = None,
        points: dict[str, DaskDataFrame] | None = None,
        shapes: dict[str, GeoDataFrame] | None = None,
        tables: dict[str, AnnData] | Tables | None = None,
    ) -> None:
        self._path: Path | None = None

        self._shared_keys: set[str | None] = set()
        self._images: Images = Images(shared_keys=self._shared_keys)
        self._labels: Labels = Labels(shared_keys=self._shared_keys)
        self._points: Points = Points(shared_keys=self._shared_keys)
        self._shapes: Shapes = Shapes(shared_keys=self._shared_keys)
        self._tables: Tables = Tables(shared_keys=self._shared_keys)

        # Workaround to allow for backward compatibility
        if isinstance(tables, AnnData):
            tables = {"table": tables}

        element_names = list(chain.from_iterable([e.keys() for e in [images, labels, points, shapes] if e is not None]))

        if len(element_names) != len(set(element_names)):
            duplicates = {x for x in element_names if element_names.count(x) > 1}
            raise KeyError(
                f"Element names must be unique. The following element names are used multiple times: {duplicates}"
            )

        if images is not None:
            for k, v in images.items():
                self.images[k] = v

        if labels is not None:
            for k, v in labels.items():
                self.labels[k] = v

        if shapes is not None:
            for k, v in shapes.items():
                self.shapes[k] = v

        if points is not None:
            for k, v in points.items():
                self.points[k] = v

        if tables is not None:
            for k, v in tables.items():
                self.validate_table_in_spatialdata(v)
                self.tables[k] = v

        self._query = QueryManager(self)

    def validate_table_in_spatialdata(self, table: AnnData) -> None:
        """
        Validate the presence of the annotation target of a SpatialData table in the SpatialData object.

        This method validates a table in the SpatialData object to ensure that if annotation metadata is present, the
        annotation target (SpatialElement) is present in the SpatialData object, the dtypes of the instance key column
        in the table and the annotation target do not match. Otherwise, a warning is raised.

        Parameters
        ----------
        table
            The table potentially annotating a SpatialElement

        Raises
        ------
        UserWarning
            If the table is annotating elements not present in the SpatialData object.
        UserWarning
            The dtypes of the instance key column in the table and the annotation target do not match.
        """
        TableModel().validate(table)
        if TableModel.ATTRS_KEY in table.uns:
            region, _, instance_key = get_table_keys(table)
            region = region if isinstance(region, list) else [region]
            for r in region:
                element = self.get(r)
                if element is None:
                    warnings.warn(
                        f"The table is annotating {r!r}, which is not present in the SpatialData object.",
                        UserWarning,
                        stacklevel=2,
                    )
                else:
                    if isinstance(element, SpatialImage):
                        dtype = element.dtype
                    elif isinstance(element, MultiscaleSpatialImage):
                        dtype = element.scale0.ds.dtypes["image"]
                    else:
                        dtype = element.index.dtype
                    if dtype != table.obs[instance_key].dtype and (
                        dtype == str or table.obs[instance_key].dtype == str
                    ):
                        raise TypeError(
                            f"Table instance_key column ({instance_key}) has a dtype "
                            f"({table.obs[instance_key].dtype}) that does not match the dtype of the indices of "
                            f"the annotated element ({dtype})."
                        )

    @staticmethod
    def from_elements_dict(elements_dict: dict[str, SpatialElement | AnnData]) -> SpatialData:
        """
        Create a SpatialData object from a dict of elements.

        Parameters
        ----------
        elements_dict
            Dict of elements. The keys are the names of the elements and the values are the elements.
            A table can be present in the dict, but only at most one; its name is not used and can be anything.

        Returns
        -------
        The SpatialData object.
        """
        d: dict[str, dict[str, SpatialElement] | AnnData | None] = {
            "images": {},
            "labels": {},
            "points": {},
            "shapes": {},
            "tables": {},
        }
        for k, e in elements_dict.items():
            schema = get_model(e)
            if schema in (Image2DModel, Image3DModel):
                assert isinstance(d["images"], dict)
                d["images"][k] = e
            elif schema in (Labels2DModel, Labels3DModel):
                assert isinstance(d["labels"], dict)
                d["labels"][k] = e
            elif schema == PointsModel:
                assert isinstance(d["points"], dict)
                d["points"][k] = e
            elif schema == ShapesModel:
                assert isinstance(d["shapes"], dict)
                d["shapes"][k] = e
            elif schema == TableModel:
                assert isinstance(d["tables"], dict)
                d["tables"][k] = e
            else:
                raise ValueError(f"Unknown schema {schema}")
        return SpatialData(**d)  # type: ignore[arg-type]

    @staticmethod
    def get_annotated_regions(table: AnnData) -> str | list[str]:
        """
        Get the regions annotated by a table.

        Parameters
        ----------
        table
            The AnnData table for which to retrieve annotated regions.

        Returns
        -------
        The annotated regions.
        """
        regions, _, _ = get_table_keys(table)
        return regions

    @staticmethod
    def get_region_key_column(table: AnnData) -> pd.Series:
        """Get the column of table.obs containing per row the region annotated by that row.

        Parameters
        ----------
        table
            The AnnData table.

        Returns
        -------
        The region key column.

        Raises
        ------
        KeyError
            If the region key column is not found in table.obs.
        """
        _, region_key, _ = get_table_keys(table)
        if table.obs.get(region_key) is not None:
            return table.obs[region_key]
        raise KeyError(f"{region_key} is set as region key column. However the column is not found in table.obs.")

    @staticmethod
    def get_instance_key_column(table: AnnData) -> pd.Series:
        """
        Return the instance key column in table.obs containing for each row the instance id of that row.

        Parameters
        ----------
        table
            The AnnData table.

        Returns
        -------
        The instance key column.

        Raises
        ------
        KeyError
            If the instance key column is not found in table.obs.

        """
        _, _, instance_key = get_table_keys(table)
        if table.obs.get(instance_key) is not None:
            return table.obs[instance_key]
        raise KeyError(f"{instance_key} is set as instance key column. However the column is not found in table.obs.")

    @staticmethod
    def _set_table_annotation_target(
        table: AnnData,
        region: str | pd.Series,
        region_key: str,
        instance_key: str,
    ) -> None:
        """
        Set the SpatialElement annotation target of an AnnData table.

        This method sets the target annotation element of a table  based on the specified parameters. It creates the
        `attrs` dictionary for `table.uns` and only after validation that the regions are present in the region_key
        column of table.obs updates the annotation metadata of the table.

        Parameters
        ----------
        table
            The AnnData object containing the data table.
        region
            The name of the target element for the table annotation.
        region_key
            The key for the region annotation column in `table.obs`.
        instance_key
            The key for the instance annotation column in `table.obs`.

        Raises
        ------
        ValueError
            If `region_key` is not present in the `table.obs` columns.
        ValueError
            If `instance_key` is not present in the `table.obs` columns.
        """
        TableModel()._validate_set_region_key(table, region_key)
        TableModel()._validate_set_instance_key(table, instance_key)
        attrs = {
            TableModel.REGION_KEY: region,
            TableModel.REGION_KEY_KEY: region_key,
            TableModel.INSTANCE_KEY: instance_key,
        }
        check_target_region_column_symmetry(table, region_key, region)
        table.uns[TableModel.ATTRS_KEY] = attrs

    @staticmethod
    def _change_table_annotation_target(
        table: AnnData,
        region: str | pd.Series,
        region_key: None | str = None,
        instance_key: None | str = None,
    ) -> None:
        """Change the annotation target of a table currently having annotation metadata already.

        Parameters
        ----------
        table
            The table already annotating a SpatialElement.
        region
            The name of the target SpatialElement for which the table annotation will be changed.
        region_key
            The name of the region key column in the table. If not provided, it will be extracted from the table's uns
            attribute. If present here but also given as argument, the value in the table's uns attribute will be
            overwritten.
        instance_key
            The name of the instance key column in the table. If not provided, it will be extracted from the table's uns
            attribute. If present here but also given as argument, the value in the table's uns attribute will be
            overwritten.

        Raises
        ------
        ValueError
            If no region_key is provided, and it is not present in both table.uns['spatialdata_attrs'] and table.obs.
        ValueError
            If provided region_key is not present in table.obs.
        """
        attrs = table.uns[TableModel.ATTRS_KEY]
        table_region_key = region_key if region_key else attrs.get(TableModel.REGION_KEY_KEY)

        TableModel()._validate_set_region_key(table, region_key)
        TableModel()._validate_set_instance_key(table, instance_key)
        check_target_region_column_symmetry(table, table_region_key, region)
        attrs[TableModel.REGION_KEY] = region

    @staticmethod
    def update_annotated_regions_metadata(table: AnnData, region_key: str | None = None) -> AnnData:
        """
        Update the annotation target of the table using the region_key column in table.obs.

        The table must already contain annotation metadata, e.g. the region, region_key and instance_key
        must already be specified for the table. If this is not the case please use TableModel.parse instead
        and specify the annotation metadata by passing the correct arguments to that function.

        Parameters
        ----------
        table
            The AnnData table for which to set the annotation target.
        region_key
            The column in table.obs containing the rows specifying the SpatialElements being annotated.
            If None the current value for region_key in the annotation metadata of the table is used. If
            specified but different from the current region_key, the current region_key is overwritten.

        Returns
        -------
        The table for which the annotation target has been set.
        """
        attrs = table.uns.get(TableModel.ATTRS_KEY)
        if attrs is None:
            raise ValueError("The table has no annotation metadata. Please parse the table using `TableModel.parse`.")
        region_key = region_key if region_key else attrs[TableModel.REGION_KEY_KEY]
        if attrs[TableModel.REGION_KEY_KEY] != region_key:
            attrs[TableModel.REGION_KEY_KEY] = region_key
        attrs[TableModel.REGION_KEY] = table.obs[region_key].unique().tolist()
        return table

    def set_table_annotates_spatialelement(
        self,
        table_name: str,
        region: str | pd.Series,
        region_key: None | str = None,
        instance_key: None | str = None,
    ) -> None:
        """
        Set the SpatialElement annotation target of a given AnnData table.

        Parameters
        ----------
        table_name
            The name of the table to set the annotation target for.
        region
            The name of the target element for the annotation. This can either be a string or a pandas Series object.
        region_key
            The region key for the annotation. If not specified, defaults to None which means the currently set region
            key is reused.
        instance_key
            The instance key for the annotation. If not specified, defaults to None which means the currently set
            instance key is reused.

        Raises
        ------
        ValueError
            If the annotation SpatialElement target is not present in the SpatialData object.
        TypeError
            If no current annotation metadata is found and both region_key and instance_key are not specified.
        """
        table = self.tables[table_name]
        element_names = {element[1] for element in self._gen_elements()}
        if region not in element_names:
            raise ValueError(f"Annotation target '{region}' not present as SpatialElement in SpatialData object.")

        if table.uns.get(TableModel.ATTRS_KEY):
            self._change_table_annotation_target(table, region, region_key, instance_key)
        elif isinstance(region_key, str) and isinstance(instance_key, str):
            self._set_table_annotation_target(table, region, region_key, instance_key)
        else:
            raise TypeError("No current annotation metadata found. Please specify both region_key and instance_key.")

    @property
    def query(self) -> QueryManager:
        return self._query

    def aggregate(
        self,
        values_sdata: SpatialData | None = None,
        values: DaskDataFrame | GeoDataFrame | SpatialImage | MultiscaleSpatialImage | str | None = None,
        by_sdata: SpatialData | None = None,
        by: GeoDataFrame | SpatialImage | MultiscaleSpatialImage | str | None = None,
        value_key: list[str] | str | None = None,
        agg_func: str | list[str] = "sum",
        target_coordinate_system: str = "global",
        fractions: bool = False,
        region_key: str = "region",
        instance_key: str = "instance_id",
        deepcopy: bool = True,
        table_name: str = "table",
        **kwargs: Any,
    ) -> SpatialData:
        """
        Aggregate values by given region.

        Notes
        -----
        This function calls :func:`spatialdata.aggregate` with the convenience that `values` and `by` can be string
        without having to specify the `values_sdata` and `by_sdata`, which in that case will be replaced by `self`.

        Please see
        :func:`spatialdata.aggregate` for the complete docstring.
        """
        from spatialdata._core.operations.aggregate import aggregate

        if isinstance(values, str) and values_sdata is None:
            values_sdata = self
        if isinstance(by, str) and by_sdata is None:
            by_sdata = self

        return aggregate(
            values_sdata=values_sdata,
            values=values,
            by_sdata=by_sdata,
            by=by,
            value_key=value_key,
            agg_func=agg_func,
            target_coordinate_system=target_coordinate_system,
            fractions=fractions,
            region_key=region_key,
            instance_key=instance_key,
            deepcopy=deepcopy,
            table_name=table_name,
            **kwargs,
        )

    def is_backed(self) -> bool:
        """Check if the data is backed by a Zarr storage or if it is in-memory."""
        return self.path is not None

    @property
    def path(self) -> Path | None:
        """Path to the Zarr storage."""
        return self._path

    @path.setter
    def path(self, value: Path | None) -> None:
        if value is None or isinstance(value, (str, Path)):
            self._path = value
        else:
            raise TypeError("Path must be `None`, a `str` or a `Path` object.")

        if not self.is_self_contained():
            logger.info(
                "The SpatialData object is not self-contained (i.e. it contains some elements that are Dask-backed from"
                f" locations outside {self.path}). Please see the documentation of `is_self_contained()` to understand"
                f" the implications of working with SpatialData objects that are not self-contained."
            )

    def _get_groups_for_element(
        self, zarr_path: Path, element_type: str, element_name: str
    ) -> tuple[zarr.Group, zarr.Group, zarr.Group]:
        """
        Get the Zarr groups for the root, element_type and element for a specific element.

        The store must exist, but creates the element type group and the element group if they don't exist.

        Parameters
        ----------
        zarr_path
            The path to the Zarr storage.
        element_type
            type of the element; must be in ["images", "labels", "points", "polygons", "shapes", "tables"].
        element_name
            name of the element

        Returns
        -------
        either the existing Zarr subgroup or a new one.
        """
        if not isinstance(zarr_path, Path):
            raise ValueError("zarr_path should be a Path object")
        store = parse_url(zarr_path, mode="r+").store
        root = zarr.group(store=store)
        if element_type not in ["images", "labels", "points", "polygons", "shapes", "tables"]:
            raise ValueError(f"Unknown element type {element_type}")
        element_type_group = root.require_group(element_type)
        element_name_group = element_type_group.require_group(element_name)
        return root, element_type_group, element_name_group

    def _group_for_element_exists(self, zarr_path: Path, element_type: str, element_name: str) -> bool:
        """
        Check if the group for an element exists.

        Parameters
        ----------
        element_type
            type of the element; must be in ["images", "labels", "points", "polygons", "shapes", "tables"].
        element_name
            name of the element

        Returns
        -------
        True if the group exists, False otherwise.
        """
        store = parse_url(zarr_path, mode="r").store
        root = zarr.group(store=store)
        assert element_type in ["images", "labels", "points", "polygons", "shapes", "tables"]
        exists = element_type in root and element_name in root[element_type]
        store.close()
        return exists

    def locate_element(self, element: SpatialElement) -> list[str]:
        """
        Locate a SpatialElement within the SpatialData object and returns its Zarr paths relative to the root.

        Parameters
        ----------
        element
            The queried SpatialElement

        Returns
        -------
        A list of Zarr paths of the element relative to the root (multiple copies of the same element are allowed).
        The list is empty if the element is not present.
        """
        found: list[SpatialElement] = []
        found_element_type: list[str] = []
        found_element_name: list[str] = []
        for element_type in ["images", "labels", "points", "shapes", "tables"]:
            for element_name, element_value in getattr(self, element_type).items():
                if id(element_value) == id(element):
                    found.append(element_value)
                    found_element_type.append(element_type)
                    found_element_name.append(element_name)
        if len(found) == 0:
            return []
        if any("/" in found_element_name[i] or "/" in found_element_type[i] for i in range(len(found))):
            raise ValueError("Found an element name with a '/' character. This is not allowed.")
        return [f"{found_element_type[i]}/{found_element_name[i]}" for i in range(len(found))]

<<<<<<< HEAD
    @deprecation_alias(filter_table="filter_tables")
=======
    def _write_transformations_to_disk(self, element: SpatialElement) -> None:
        """
        Write transformations to disk for an element.

        Parameters
        ----------
        element
            The SpatialElement object for which the transformations to be written
        """
        from spatialdata.transformations.operations import get_transformation

        transformations = get_transformation(element, get_all=True)
        assert isinstance(transformations, dict)
        located = self.locate_element(element)
        if len(located) == 0:
            raise ValueError(
                "Cannot save the transformation to the element as it has not been found in the SpatialData object"
            )
        if self.path is not None:
            for path in located:
                found_element_type, found_element_name = path.split("/")
                if self._group_for_element_exists(found_element_name, found_element_type):
                    group = self._get_group_for_element(name=found_element_name, element_type=found_element_type)
                    axes = get_axes_names(element)
                    if isinstance(element, (SpatialImage, MultiscaleSpatialImage)):
                        from spatialdata._io._utils import (
                            overwrite_coordinate_transformations_raster,
                        )

                        overwrite_coordinate_transformations_raster(
                            group=group, axes=axes, transformations=transformations
                        )
                    elif isinstance(element, (DaskDataFrame, GeoDataFrame, AnnData)):
                        from spatialdata._io._utils import (
                            overwrite_coordinate_transformations_non_raster,
                        )

                        overwrite_coordinate_transformations_non_raster(
                            group=group, axes=axes, transformations=transformations
                        )
                    else:
                        raise ValueError("Unknown element type")
                else:
                    logger.info(
                        f"Not saving the transformation to element {found_element_type}/{found_element_name} as it is"
                        " not found in Zarr storage"
                    )

    @_deprecation_alias(filter_table="filter_tables", version="0.1.0")
>>>>>>> 62a64403
    def filter_by_coordinate_system(
        self, coordinate_system: str | list[str], filter_tables: bool = True, include_orphan_tables: bool = False
    ) -> SpatialData:
        """
        Filter the SpatialData by one (or a list of) coordinate system.

        This returns a SpatialData object with the elements containing a transformation mapping to the specified
        coordinate system(s).

        Parameters
        ----------
        coordinate_system
            The coordinate system(s) to filter by.
        filter_tables
            If True (default), the tables will be filtered to only contain regions
            of an element belonging to the specified coordinate system(s).
        include_orphan_tables
            If True (not default), include tables that do not annotate SpatialElement(s). Only has an effect if
            filter_tables is also set to True.

        Returns
        -------
        The filtered SpatialData.
        """
        # TODO: decide whether to add parameter to filter only specific table.

        from spatialdata.transformations.operations import get_transformation

        elements: dict[str, dict[str, SpatialElement]] = {}
        element_names_in_coordinate_system = []
        if isinstance(coordinate_system, str):
            coordinate_system = [coordinate_system]
        for element_type, element_name, element in self._gen_elements():
            if element_type != "tables":
                transformations = get_transformation(element, get_all=True)
                assert isinstance(transformations, dict)
                for cs in coordinate_system:
                    if cs in transformations:
                        if element_type not in elements:
                            elements[element_type] = {}
                        elements[element_type][element_name] = element
                        element_names_in_coordinate_system.append(element_name)
        tables = self._filter_tables(
            set(), filter_tables, "cs", include_orphan_tables, element_names=element_names_in_coordinate_system
        )

        return SpatialData(**elements, tables=tables)

    # TODO: move to relational query with refactor
    def _filter_tables(
        self,
        names_tables_to_keep: set[str],
        filter_tables: bool = True,
        by: Literal["cs", "elements"] | None = None,
        include_orphan_tables: bool = False,
        element_names: str | list[str] | None = None,
        elements_dict: dict[str, dict[str, Any]] | None = None,
    ) -> Tables | dict[str, AnnData]:
        """
        Filter tables by coordinate system or elements or return tables.

        Parameters
        ----------
        names_tables_to_keep
            The names of the tables to keep even when filter_tables is True.
        filter_tables
            If True (default), the tables will be filtered to only contain regions
            of an element belonging to the specified coordinate system(s) or including only rows annotating specified
            elements.
        by
            Filter mode. Valid values are "cs" or "elements". Default is None.
        include_orphan_tables
            Flag indicating whether to include orphan tables. Default is False.
        element_names
            Element names of elements present in specific coordinate system.
        elements_dict
            Dictionary of elements for filtering the tables. Default is None.

        Returns
        -------
        The filtered tables if filter_tables was True, otherwise tables of the SpatialData object.

        """
        if filter_tables:
            tables: dict[str, AnnData] | Tables = {}
            for table_name, table in self._tables.items():
                if include_orphan_tables and not table.uns.get(TableModel.ATTRS_KEY):
                    tables[table_name] = table
                    continue
                if table_name in names_tables_to_keep:
                    tables[table_name] = table
                    continue
                # each mode here requires paths or elements, using assert here to avoid mypy errors.
                if by == "cs":
                    from spatialdata._core.query.relational_query import _filter_table_by_element_names

                    assert element_names is not None
                    table = _filter_table_by_element_names(table, element_names)
                    if len(table) != 0:
                        tables[table_name] = table
                elif by == "elements":
                    from spatialdata._core.query.relational_query import _filter_table_by_elements

                    assert elements_dict is not None
                    table = _filter_table_by_elements(table, elements_dict=elements_dict)
                    if len(table) != 0:
                        tables[table_name] = table
        else:
            tables = self.tables

        return tables

    def rename_coordinate_systems(self, rename_dict: dict[str, str]) -> None:
        """
        Rename coordinate systems.

        Parameters
        ----------
        rename_dict
            A dictionary mapping old coordinate system names to new coordinate system names.

        Notes
        -----
        The method does not allow to rename a coordinate system into an existing one, unless the existing one is also
        renamed in the same call.
        """
        from spatialdata.transformations.operations import get_transformation, set_transformation

        # check that the rename_dict is valid
        old_names = self.coordinate_systems
        new_names = list(set(old_names).difference(set(rename_dict.keys())))
        for old_cs, new_cs in rename_dict.items():
            if old_cs not in old_names:
                raise ValueError(f"Coordinate system {old_cs} does not exist.")
            if new_cs in new_names:
                raise ValueError(
                    "It is not allowed to rename a coordinate system if the new name already exists and "
                    "if it is not renamed in the same call."
                )
            new_names.append(new_cs)

        # rename the coordinate systems
        for element in self._gen_spatial_element_values():
            # get the transformations
            transformations = get_transformation(element, get_all=True)
            assert isinstance(transformations, dict)

            # appends a random suffix to the coordinate system name to avoid collisions
            suffixes_to_replace = set()
            for old_cs, new_cs in rename_dict.items():
                if old_cs in transformations:
                    random_suffix = hashlib.sha1(os.urandom(128)).hexdigest()[:8]
                    transformations[new_cs + random_suffix] = transformations.pop(old_cs)
                    suffixes_to_replace.add(new_cs + random_suffix)

            # remove the random suffixes
            new_transformations = {}
            for cs_with_suffix in transformations:
                if cs_with_suffix in suffixes_to_replace:
                    cs = cs_with_suffix[:-8]
                    new_transformations[cs] = transformations[cs_with_suffix]
                    suffixes_to_replace.remove(cs_with_suffix)
                else:
                    new_transformations[cs_with_suffix] = transformations[cs_with_suffix]

            # set the new transformations
            set_transformation(element=element, transformation=new_transformations, set_all=True)

    def transform_element_to_coordinate_system(
        self, element: SpatialElement, target_coordinate_system: str, maintain_positioning: bool = False
    ) -> SpatialElement:
        """
        Transform an element to a given coordinate system.

        Parameters
        ----------
        element
            The element to transform.
        target_coordinate_system
            The target coordinate system.
        maintain_positioning
            Default False (most common use case). If True, the data will be transformed but a transformation will be
            added so that the positioning of the data in the target coordinate system will not change. If you want to
            align datasets to a common coordinate system you should use the default value.

        Returns
        -------
        The transformed element.
        """
        from spatialdata import transform
        from spatialdata.transformations import Sequence
        from spatialdata.transformations.operations import (
            get_transformation,
            get_transformation_between_coordinate_systems,
            remove_transformation,
            set_transformation,
        )

        t = get_transformation_between_coordinate_systems(self, element, target_coordinate_system)
        if maintain_positioning:
            transformed = transform(element, transformation=t, maintain_positioning=maintain_positioning)
        else:
            d = get_transformation(element, get_all=True)
            assert isinstance(d, dict)
            to_remove = False
            if target_coordinate_system not in d:
                d[target_coordinate_system] = t
                to_remove = True
            transformed = transform(
                element, to_coordinate_system=target_coordinate_system, maintain_positioning=maintain_positioning
            )
            if to_remove:
                del d[target_coordinate_system]
        if not maintain_positioning:
            d = get_transformation(transformed, get_all=True)
            assert isinstance(d, dict)
            assert len(d) == 1
            t = list(d.values())[0]
            remove_transformation(transformed, remove_all=True)
            set_transformation(transformed, t, target_coordinate_system)
        else:
            # When maintaining positioning is true, and if the element has a transformation to target_coordinate_system
            # (this may not be the case because it could be that the element is not directly mapped to that coordinate
            # system), then the transformation to the target coordinate system is not needed # because the data is now
            # already transformed; here we remove such transformation.
            d = get_transformation(transformed, get_all=True)
            assert isinstance(d, dict)
            if target_coordinate_system in d:
                # Because of how spatialdata._core.operations.transform._adjust_transformations() is implemented, we
                # know that the transformation tt below is a sequence of transformations with two transformations,
                # with the second transformation equal to t.transformations[0]. Let's remove the second transformation.
                # since target_coordinate_system is in d, we have that t is a Sequence with only one transformation.
                assert isinstance(t, Sequence)
                assert len(t.transformations) == 1
                seq = get_transformation(transformed, to_coordinate_system=target_coordinate_system)
                assert isinstance(seq, Sequence)
                assert len(seq.transformations) == 2
                assert seq.transformations[1] is t.transformations[0]
                new_tt = seq.transformations[0]
                set_transformation(transformed, new_tt, target_coordinate_system)
        return transformed

    def transform_to_coordinate_system(
        self,
        target_coordinate_system: str,
        maintain_positioning: bool = False,
    ) -> SpatialData:
        """
        Transform the SpatialData to a given coordinate system.

        Parameters
        ----------
        target_coordinate_system
            The target coordinate system.
        maintain_positioning
            Default False (most common use case). If True, the data will be transformed but a transformation will be
            added so that the positioning of the data in the target coordinate system will not change. If you want to
            align datasets to a common coordinate system you should use the default value.

        Returns
        -------
        The transformed SpatialData.
        """
        sdata = self.filter_by_coordinate_system(target_coordinate_system, filter_tables=False)
        elements: dict[str, dict[str, SpatialElement]] = {}
        for element_type, element_name, element in sdata.gen_elements():
            if element_type != "tables":
                transformed = sdata.transform_element_to_coordinate_system(
                    element, target_coordinate_system, maintain_positioning=maintain_positioning
                )
                if element_type not in elements:
                    elements[element_type] = {}
                elements[element_type][element_name] = transformed
        return SpatialData(**elements, tables=sdata.tables)

    def elements_are_self_contained(self) -> dict[str, bool]:
        """
        Describe if elements are self-contained as a dict of element_name to bool.

        Returns
        -------
        A dictionary of element_name to boolean values indicating whether the elements are self-contained.

        Notes
        -----
        Please see :func:`spatialdata.SpatialData.is_self_contained` for more information on the semantic of
        self-contained elements.
        """
        from spatialdata._io._utils import _is_element_self_contained

        if self.path is None:
            return {element_name: True for _, element_name, _ in self.gen_elements()}

        self._validate_element_names_are_unique()
        description = {}
        for element_type, element_name, element in self.gen_elements():
            element_path = self.path / element_type / element_name
            description[element_name] = _is_element_self_contained(element, element_path)
        return description

    def is_self_contained(self, element_name: str | None = None) -> bool:
        """
        Check if an object is self-contained; self-contained objects have a simpler disk storage layout.

        A SpatialData object is said to be self-contained if all its SpatialElements or AnnData tables are
        self-contained. A SpatialElement or AnnData table is said to be self-contained when it does not depend on a
        Dask computational graph (i.e. it is not "lazy") or when it is Dask-backed and each file that is read in the
        Dask computational graph is contained within the Zarr store associated with the SpatialElement.

        Currently, Points, Labels and Images are always represented lazily, while Shapes and Tables are always
        in-memory. Therefore, the latter are always self-contained.

        Printing a SpatialData object will show if any of its elements are not self-contained.

        Parameters
        ----------
        element_name
            The name of the element to check. If `None`, the SpatialData object is checked instead.

        Returns
        -------
        A boolean value indicating whether the SpatialData object is self-contained.

        Notes
        -----
        Generally, it is preferred to work with self-contained SpatialData objects; working with non-self-contained
        SpatialData objects is possible but requires more care when performing IO operations:

            1.  Non-self-contained elements depend on files outside the Zarr store associated with the SpatialData
                object. Therefore, changes on these external files (such as deletion), will be reflected in the
                SpatialData object.
            2.  When calling `write_element()` and `write_element()` metadata, the changes will be applied to the Zarr
                store associated with the SpatialData object, not on the external files.
        """
        if self.path is None:
            return True

        description = self.elements_are_self_contained()

        if element_name is not None:
            return description[element_name]

        return all(description.values())

    def elements_paths_in_memory(self) -> list[str]:
        """
        Get the paths of the elements in the SpatialData object.

        Returns
        -------
        A list of paths of the elements in the SpatialData object.

        Notes
        -----
        The paths are relative to the root of the SpatialData object and are in the format "element_type/element_name".
        """
        elements_in_sdata = []
        for element_type in ["images", "labels", "points", "shapes", "tables"]:
            for element_name in getattr(self, element_type):
                elements_in_sdata.append(f"{element_type}/{element_name}")
        return elements_in_sdata

    def elements_paths_on_disk(self) -> list[str]:
        """
        Get the paths of the elements saved in the Zarr store.

        Returns
        -------
        A list of paths of the elements saved in the Zarr store.
        """
        if self.path is None:
            raise ValueError("The SpatialData object is not backed by a Zarr store.")
        store = parse_url(self.path, mode="r").store
        root = zarr.group(store=store)
        elements_in_zarr = []

        def find_groups(obj: zarr.Group, path: str) -> None:
            # with the current implementation, a path of a zarr group if the path for an element if and only if its
            # string representation contains exactly one "/"
            if isinstance(obj, zarr.Group) and path.count("/") == 1:
                elements_in_zarr.append(path)

        root.visit(lambda path: find_groups(root[path], path))
        store.close()
        return elements_in_zarr

    def _symmetric_difference_with_zarr_store(self) -> tuple[list[str], list[str]]:
        """
        Determine if elements in the SpatialData object are different from elements saved in the Zarr store.

        Returns
        -------
        A tuple of two lists:

            - The first list contains the paths of the elements that are in the SpatialData object but not in the Zarr
              store.
            - The second list contains the paths of the elements that are in the Zarr store but not in the SpatialData
              object.

        Notes
        -----
        The paths are relative to the root of the SpatialData object and are in the format "element_type/element_name".
        """
        elements_in_sdata = self.elements_paths_in_memory()
        elements_in_zarr = self.elements_paths_on_disk()

        elements_only_in_sdata = list(set(elements_in_sdata).difference(set(elements_in_zarr)))
        elements_only_in_zarr = list(set(elements_in_zarr).difference(set(elements_in_sdata)))
        return elements_only_in_sdata, elements_only_in_zarr

    def _validate_can_safely_write_to_path(
        self,
        file_path: str | Path,
        overwrite: bool = False,
        saving_an_element: bool = False,
    ) -> None:
        from spatialdata._io._utils import _backed_elements_contained_in_path, _is_subfolder

        if isinstance(file_path, str):
            file_path = Path(file_path)

        if not isinstance(file_path, Path):
            raise ValueError(f"file_path must be a string or a Path object, type(file_path) = {type(file_path)}.")

        if os.path.exists(file_path):
            if parse_url(file_path, mode="r") is None:
                raise ValueError(
                    "The target file path specified already exists, and it has been detected to not be a Zarr store. "
                    "Overwriting non-Zarr stores is not supported to prevent accidental data loss."
                )
            if not overwrite:
                raise ValueError(
                    "The Zarr store already exists. Use `overwrite=True` to try overwriting the store."
                    "Please note that only Zarr stores not currently in used by the current SpatialData object can be "
                    "overwritten."
                )
            ERROR_MSG = (
                "Cannot overwrite. The target path of the write operation is in use. Please save the data to a "
                "different location. "
            )
            WORKAROUND = (
                "\nWorkaround: please see discussion here https://github.com/scverse/spatialdata/discussions/520 ."
            )
            if any(_backed_elements_contained_in_path(path=file_path, object=self)):
                raise ValueError(
                    ERROR_MSG + "\nDetails: the target path contains one or more files that Dask use for "
                    "backing elements in the SpatialData object." + WORKAROUND
                )
            if self.path is not None and (
                _is_subfolder(parent=self.path, child=file_path) or _is_subfolder(parent=file_path, child=self.path)
            ):
                if saving_an_element and _is_subfolder(parent=self.path, child=file_path):
                    raise ValueError(
                        ERROR_MSG + "\nDetails: the target path in which to save an element is a subfolder "
                        "of the current Zarr store." + WORKAROUND
                    )
                raise ValueError(
                    ERROR_MSG + "\nDetails: the target path either contains, coincides or is contained in"
                    " the current Zarr store." + WORKAROUND
                )

    def write(
        self,
        file_path: str | Path,
        overwrite: bool = False,
        consolidate_metadata: bool = True,
    ) -> None:
        """Write to a Zarr store."""
        if isinstance(file_path, str):
            file_path = Path(file_path)
        self._validate_can_safely_write_to_path(file_path, overwrite=overwrite)

        store = parse_url(file_path, mode="w").store
        _ = zarr.group(store=store, overwrite=overwrite)
        store.close()

        for element_type, element_name, element in self.gen_elements():
            self._write_element(
                element=element,
                zarr_container_path=file_path,
                element_type=element_type,
                element_name=element_name,
                overwrite=False,
            )

        if self.path != file_path:
            old_path = self.path
            self.path = file_path
            logger.info(f"The Zarr backing store has been changed from {old_path} the new file path: {file_path}")

        if consolidate_metadata:
            self.write_consolidated_metadata()

    def _write_element(
        self,
        element: SpatialElement | AnnData,
        zarr_container_path: Path,
        element_type: str,
        element_name: str,
        overwrite: bool,
    ) -> None:
        if not isinstance(zarr_container_path, Path):
            raise ValueError(
                f"zarr_container_path must be a Path object, type(zarr_container_path) = {type(zarr_container_path)}."
            )
        file_path_of_element = zarr_container_path / element_type / element_name
        self._validate_can_safely_write_to_path(
            file_path=file_path_of_element, overwrite=overwrite, saving_an_element=True
        )

        root_group, element_type_group, _ = self._get_groups_for_element(
            zarr_path=zarr_container_path, element_type=element_type, element_name=element_name
        )
        from spatialdata._io import write_image, write_labels, write_points, write_shapes, write_table

        if element_type == "images":
            write_image(image=element, group=element_type_group, name=element_name)
        elif element_type == "labels":
            write_labels(labels=element, group=root_group, name=element_name)
        elif element_type == "points":
            write_points(points=element, group=element_type_group, name=element_name)
        elif element_type == "shapes":
            write_shapes(shapes=element, group=element_type_group, name=element_name)
        elif element_type == "tables":
            write_table(table=element, group=element_type_group, name=element_name)
        else:
            raise ValueError(f"Unknown element type: {element_type}")

    def write_element(self, element_name: str | list[str], overwrite: bool = False) -> None:
        """
        Write a single element, or a list of elements, to the Zarr store used for backing.

        The element must already be present in the SpatialData object.

        Parameters
        ----------
        element_name
            The name(s) of the element(s) to write.
        overwrite
            If True, overwrite the element if it already exists.

        Notes
        -----
        If you pass a list of names, the elements will be written one by one. If an error occurs during the writing of
        an element, the writing of the remaining elements will not be attempted.
        """
        if isinstance(element_name, list):
            for name in element_name:
                assert isinstance(name, str)
                self.write_element(name, overwrite=overwrite)
            return

        from spatialdata._core._elements import Elements

        Elements._check_valid_name(element_name)
        self._validate_element_names_are_unique()
        element = self.get(element_name)
        if element is None:
            raise ValueError(f"Element with name {element_name} not found in SpatialData object.")

        if self.path is None:
            raise ValueError(
                "The SpatialData object appears not to be backed by a Zarr storage, so elements cannot be written to "
                "disk."
            )

        element_type = None
        for _element_type, _element_name, _ in self.gen_elements():
            if _element_name == element_name:
                element_type = _element_type
                break
        if element_type is None:
            raise ValueError(f"Element with name {element_name} not found in SpatialData object.")

        self._check_element_not_on_disk_with_different_type(element_type=element_type, element_name=element_name)

        self._write_element(
            element=element,
            zarr_container_path=self.path,
            element_type=element_type,
            element_name=element_name,
            overwrite=overwrite,
        )

    def delete_element_from_disk(self, element_name: str | list[str]) -> None:
        """
        Delete an element, or list of elements, from the Zarr store associated with the SpatialData object.

        The element must be available in-memory and will not be removed from the SpatialData object in-memory storage.

        Parameters
        ----------
        element_name
            The name(s) of the element(s) to delete.

        Notes
        -----
        If you pass a list of names, the elements will be deleted one by one. If an error occurs during the deletion of
        an element, the deletion of the remaining elements will not be attempted.

        Important note on overwriting elements saved on disk.
        In general, it is not recommended to delete an element from the Zarr store with the intention of saving an
        updated version of the element that is available only in-memory. This is because data loss may occur if the
        execution is interrupted during writing.

        Here are some recommendations:

            - the above scenario may be acceptable when the element to save can be easily recreated from the data;
            - if data recreation is not possible or computationally expensive, it is recommended to first save the
              element to a different location and then eventually copy it to the original desired location. Please
              note that this approach is not guaranteed to be always safe (e.g. if multiple processes are trying to
              write to the same Zarr store simultaneously, then the backup data may become corrupted).

        Ultimately, it is the responsibility of the user to consider the implications of the current computational
        environment (e.g. operating system, local vs network storage, file permissions, ...) and call this function
        appropriately (or implement a tailored solution), to prevent data loss.
        """
        if isinstance(element_name, list):
            for name in element_name:
                assert isinstance(name, str)
                self.delete_element_from_disk(name)
            return

        from spatialdata._core._elements import Elements
        from spatialdata._io._utils import _backed_elements_contained_in_path

        Elements._check_valid_name(element_name)

        if self.path is None:
            raise ValueError("The SpatialData object is not backed by a Zarr store.")

        on_disk = self.elements_paths_on_disk()
        one_disk_names = [self._element_type_and_name_from_element_path(path)[1] for path in on_disk]
        in_memory = self.elements_paths_in_memory()
        in_memory_names = [self._element_type_and_name_from_element_path(path)[1] for path in in_memory]
        only_in_memory_names = list(set(in_memory_names).difference(set(one_disk_names)))
        only_on_disk_names = list(set(one_disk_names).difference(set(in_memory_names)))

        ERROR_MESSAGE = f"Element {element_name} is not found in the Zarr store associated with the SpatialData object."
        if element_name in only_in_memory_names:
            raise ValueError(ERROR_MESSAGE)

        found = self.get(element_name) is not None
        if not found and element_name not in only_on_disk_names:
            raise ValueError(ERROR_MESSAGE)

        if found:
            _element_type = self._element_type_from_element_name(element_name)
            self._check_element_not_on_disk_with_different_type(element_type=_element_type, element_name=element_name)

        element_type = None
        on_disk = self.elements_paths_on_disk()
        for path in on_disk:
            _element_type, _element_name = self._element_type_and_name_from_element_path(path)
            if _element_name == element_name:
                element_type = _element_type
                break
        assert element_type is not None

        file_path_of_element = self.path / element_type / element_name
        if any(_backed_elements_contained_in_path(path=file_path_of_element, object=self)):
            raise ValueError(
                "The file path specified is a parent directory of one or more files used for backing for one or "
                "more elements in the SpatialData object. Deleting the data would corrupt the SpatialData object."
            )

        # delete the element
        store = parse_url(self.path, mode="r+").store
        root = zarr.group(store=store)
        root[element_type].pop(element_name)
        store.close()

        if self.has_consolidated_metadata():
            self.write_consolidated_metadata()

    def _check_element_not_on_disk_with_different_type(self, element_type: str, element_name: str) -> None:
        only_on_disk = self.elements_paths_on_disk()
        for disk_path in only_on_disk:
            disk_element_type, disk_element_name = self._element_type_and_name_from_element_path(disk_path)
            if disk_element_name == element_name and disk_element_type != element_type:
                raise ValueError(
                    f"Element {element_name} is found in the Zarr store as a {disk_element_type}, but it is found "
                    f"in-memory as a {element_type}. The in-memory object should have a different name. If you want to "
                    f"maintain both objects, please rename the in-memory object. Alternatively, you can rename the"
                    f" element on disk (manually)."
                )

    def write_consolidated_metadata(self) -> None:
        store = parse_url(self.path, mode="r+").store
        # consolidate metadata to more easily support remote reading bug in zarr. In reality, 'zmetadata' is written
        # instead of '.zmetadata' see discussion https://github.com/zarr-developers/zarr-python/issues/1121
        zarr.consolidate_metadata(store, metadata_key=".zmetadata")
        store.close()

    def has_consolidated_metadata(self) -> bool:
        return_value = False
        store = parse_url(self.path, mode="r").store
        if "zmetadata" in store:
            return_value = True
        store.close()
        return return_value

    def _validate_can_write_metadata_on_element(self, element_name: str) -> tuple[str, SpatialElement | AnnData] | None:
        """Validate if metadata can be written on an element, returns None if it cannot be written."""
        from spatialdata._io._utils import _is_element_self_contained

        # check the element exists in the SpatialData object
        element = self.get(element_name)
        if element is None:
            raise ValueError(
                "Cannot save the metadata to the element as it has not been found in the SpatialData object."
            )

        # check there is a Zarr store for the SpatialData object
        if self.path is None:
            warnings.warn(
                "The SpatialData object appears not to be backed by a Zarr storage, so metadata cannot be written.",
                UserWarning,
                stacklevel=2,
            )
            return None

        element_type = self._element_type_from_element_name(element_name)

        self._check_element_not_on_disk_with_different_type(element_type=element_type, element_name=element_name)

        # check if the element exists in the Zarr storage
        if not self._group_for_element_exists(
            zarr_path=Path(self.path), element_type=element_type, element_name=element_name
        ):
            warnings.warn(
                f"Not saving the metadata to element {element_type}/{element_name} as it is"
                " not found in Zarr storage. You may choose to call write_element() first.",
                UserWarning,
                stacklevel=2,
            )
            return None

        # warn the users if the element is not self-contained, that is, it is Dask-backed by files outside the Zarr
        # group for the element
        element_zarr_path = Path(self.path) / element_type / element_name
        if not _is_element_self_contained(element=element, element_path=element_zarr_path):
            logger.info(
                f"Element {element_type}/{element_name} is not self-contained. The metadata will be"
                " saved to the Zarr group of the element in the SpatialData Zarr store. The data outside the element "
                "Zarr group will not be affected."
            )
        return element_type, element

    def write_transformations(self, element_name: str | None = None) -> None:
        """
        Write transformations to disk for a single element, or for all elements, without rewriting the data.

        Parameters
        ----------
        element_name
            The name of the element to write. If None, write the transformations of all elements.
        """
        from spatialdata._core._elements import Elements

        if element_name is not None:
            Elements._check_valid_name(element_name)

        # recursively write the transformation for all the SpatialElement
        if element_name is None:
            for _, element_name, _ in self._gen_elements():
                self.write_transformations(element_name)
            return

        validation_result = self._validate_can_write_metadata_on_element(element_name)
        if validation_result is None:
            return
        element_type, element = validation_result

        from spatialdata.transformations.operations import get_transformation

        transformations = get_transformation(element, get_all=True)
        assert isinstance(transformations, dict)

        assert self.path is not None
        _, _, element_group = self._get_groups_for_element(
            zarr_path=Path(self.path), element_type=element_type, element_name=element_name
        )
        axes = get_axes_names(element)
        if isinstance(element, (SpatialImage, MultiscaleSpatialImage)):
            from spatialdata._io._utils import (
                overwrite_coordinate_transformations_raster,
            )

            overwrite_coordinate_transformations_raster(group=element_group, axes=axes, transformations=transformations)
        elif isinstance(element, (DaskDataFrame, GeoDataFrame, AnnData)):
            from spatialdata._io._utils import (
                overwrite_coordinate_transformations_non_raster,
            )

            overwrite_coordinate_transformations_non_raster(
                group=element_group, axes=axes, transformations=transformations
            )
        else:
            raise ValueError(f"Unknown element type {type(element)}")

    def _element_type_from_element_name(self, element_name: str) -> str:
        self._validate_element_names_are_unique()
        element = self.get(element_name)
        if element is None:
            raise ValueError(f"Element with name {element_name} not found in SpatialData object.")

        located = self.locate_element(element)
        element_type = None
        for path in located:
            found_element_type, found_element_name = path.split("/")
            if element_name == found_element_name:
                element_type = found_element_type
                break
        if element_type is None:
            pass
        assert element_type is not None
        return element_type

    def _element_type_and_name_from_element_path(self, element_path: str) -> tuple[str, str]:
        element_type, element_name = element_path.split("/")
        return element_type, element_name

    def write_metadata(self, element_name: str | None = None, consolidate_metadata: bool | None = None) -> None:
        """
        Write the metadata of a single element, or of all elements, to the Zarr store, without rewriting the data.

        Currently only the transformations and the consolidated metadata can be re-written without re-writing the data.

        Future versions of SpatialData will support writing the following metadata without requiring a rewrite of the
        data:

            - .uns['spatialdata_attrs'] metadata for AnnData;
            - .attrs['spatialdata_attrs'] metadata for DaskDataFrame;
            - OMERO metadata for the channel name of images.

        Parameters
        ----------
        element_name
            The name of the element to write. If None, write the metadata of all elements.
        consolidate_metadata
            If True, consolidate the metadata to more easily support remote reading. By default write the metadata
            only if the metadata was already consolidated.

        Notes
        -----
        When using the methods `write()` and `write_element()`, the metadata is written automatically.
        """
        from spatialdata._core._elements import Elements

        if element_name is not None:
            Elements._check_valid_name(element_name)

        self.write_transformations(element_name)
        # TODO: write .uns['spatialdata_attrs'] metadata for AnnData.
        # TODO: write .attrs['spatialdata_attrs'] metadata for DaskDataFrame.
        # TODO: write omero metadata for the channel name of images.

        if consolidate_metadata is None and self.has_consolidated_metadata():
            consolidate_metadata = True
        if consolidate_metadata:
            self.write_consolidated_metadata()

    @property
    def tables(self) -> Tables:
        """
        Return tables dictionary.

        Returns
        -------
        dict[str, AnnData]
            Either the empty dictionary or a dictionary with as values the strings representing the table names and
            as values the AnnData tables themselves.
        """
        return self._tables

    @tables.setter
    def tables(self, shapes: dict[str, GeoDataFrame]) -> None:
        """Set tables."""
        self._shared_keys = self._shared_keys - set(self._tables.keys())
        self._tables = Tables(shared_keys=self._shared_keys)
        for k, v in shapes.items():
            self._tables[k] = v

    @property
    def table(self) -> None | AnnData:
        """
        Return table with name table from tables if it exists.

        Returns
        -------
        The table.
        """
        warnings.warn(
            "Table accessor will be deprecated with SpatialData version 0.1, use sdata.tables instead.",
            DeprecationWarning,
            stacklevel=2,
        )
        # Isinstance will still return table if anndata has 0 rows.
        if isinstance(self.tables.get("table"), AnnData):
            return self.tables["table"]
        return None

    @table.setter
    def table(self, table: AnnData) -> None:
        warnings.warn(
            "Table setter will be deprecated with SpatialData version 0.1, use tables instead.",
            DeprecationWarning,
            stacklevel=2,
        )
        TableModel().validate(table)
        if self.tables.get("table") is not None:
            raise ValueError("The table already exists. Use del sdata.tables['table'] to remove it first.")
        self.tables["table"] = table

    @table.deleter
    def table(self) -> None:
        """Delete the table."""
        warnings.warn(
            "del sdata.table will be deprecated with SpatialData version 0.1, use del sdata.tables['table'] instead.",
            DeprecationWarning,
            stacklevel=2,
        )
        if self.tables.get("table"):
            del self.tables["table"]
        else:
            # More informative than the error in the zarr library.
            raise KeyError("table with name 'table' not present in the SpatialData object.")

    @staticmethod
    def read(file_path: Path | str, selection: tuple[str] | None = None) -> SpatialData:
        """
        Read a SpatialData object from a Zarr storage (on-disk or remote).

        Parameters
        ----------
        file_path
            The path or URL to the Zarr storage.
        selection
            The elements to read (images, labels, points, shapes, table). If None, all elements are read.

        Returns
        -------
        The SpatialData object.
        """
        from spatialdata import read_zarr

        return read_zarr(file_path, selection=selection)

    def add_image(
        self,
        name: str,
        image: SpatialImage | MultiscaleSpatialImage,
        storage_options: JSONDict | list[JSONDict] | None = None,
        overwrite: bool = False,
    ) -> None:
        """Deprecated. Use `sdata[name] = image` instead."""  # noqa: D401
        _error_message_add_element()

    def add_labels(
        self,
        name: str,
        labels: SpatialImage | MultiscaleSpatialImage,
        storage_options: JSONDict | list[JSONDict] | None = None,
        overwrite: bool = False,
    ) -> None:
        """Deprecated. Use `sdata[name] = labels` instead."""  # noqa: D401
        _error_message_add_element()

    def add_points(
        self,
        name: str,
        points: DaskDataFrame,
        overwrite: bool = False,
    ) -> None:
        """Deprecated. Use `sdata[name] = points` instead."""  # noqa: D401
        _error_message_add_element()

    def add_shapes(
        self,
        name: str,
        shapes: GeoDataFrame,
        overwrite: bool = False,
    ) -> None:
        """Deprecated. Use `sdata[name] = shapes` instead."""  # noqa: D401
        _error_message_add_element()

    @property
    def images(self) -> Images:
        """Return images as a Dict of name to image data."""
        return self._images

    @images.setter
    def images(self, images: dict[str, Raster_T]) -> None:
        """Set images."""
        self._shared_keys = self._shared_keys - set(self._images.keys())
        self._images = Images(shared_keys=self._shared_keys)
        for k, v in images.items():
            self._images[k] = v

    @property
    def labels(self) -> Labels:
        """Return labels as a Dict of name to label data."""
        return self._labels

    @labels.setter
    def labels(self, labels: dict[str, Raster_T]) -> None:
        """Set labels."""
        self._shared_keys = self._shared_keys - set(self._labels.keys())
        self._labels = Labels(shared_keys=self._shared_keys)
        for k, v in labels.items():
            self._labels[k] = v

    @property
    def points(self) -> Points:
        """Return points as a Dict of name to point data."""
        return self._points

    @points.setter
    def points(self, points: dict[str, DaskDataFrame]) -> None:
        """Set points."""
        self._shared_keys = self._shared_keys - set(self._points.keys())
        self._points = Points(shared_keys=self._shared_keys)
        for k, v in points.items():
            self._points[k] = v

    @property
    def shapes(self) -> Shapes:
        """Return shapes as a Dict of name to shape data."""
        return self._shapes

    @shapes.setter
    def shapes(self, shapes: dict[str, GeoDataFrame]) -> None:
        """Set shapes."""
        self._shared_keys = self._shared_keys - set(self._shapes.keys())
        self._shapes = Shapes(shared_keys=self._shared_keys)
        for k, v in shapes.items():
            self._shapes[k] = v

    @property
    def coordinate_systems(self) -> list[str]:
        from spatialdata.transformations.operations import get_transformation

        all_cs = set()
        gen = self._gen_spatial_element_values()
        for obj in gen:
            transformations = get_transformation(obj, get_all=True)
            assert isinstance(transformations, dict)
            for cs in transformations:
                all_cs.add(cs)
        return list(all_cs)

    def _non_empty_elements(self) -> list[str]:
        """Get the names of the elements that are not empty.

        Returns
        -------
        non_empty_elements
            The names of the elements that are not empty.
        """
        all_elements = ["images", "labels", "points", "shapes", "tables"]
        return [
            element
            for element in all_elements
            if (getattr(self, element) is not None) and (len(getattr(self, element)) > 0)
        ]

    def __repr__(self) -> str:
        return self._gen_repr()

    def _gen_repr(
        self,
    ) -> str:
        """
        Generate a string representation of the SpatialData object.

        Returns
        -------
            The string representation of the SpatialData object.
        """
        from spatialdata._utils import _natural_keys

        def rreplace(s: str, old: str, new: str, occurrence: int) -> str:
            li = s.rsplit(old, occurrence)
            return new.join(li)

        def h(s: str) -> str:
            return hashlib.md5(repr(s).encode()).hexdigest()

        descr = "SpatialData object"
        if self.path is not None:
            descr += f", with associated Zarr store: {self.path.resolve()}"

        non_empty_elements = self._non_empty_elements()
        last_element_index = len(non_empty_elements) - 1
        for attr_index, attr in enumerate(non_empty_elements):
            last_attr = attr_index == last_element_index
            attribute = getattr(self, attr)

            descr += f"\n{h('level0')}{attr.capitalize()}"

            unsorted_elements = attribute.items()
            sorted_elements = sorted(unsorted_elements, key=lambda x: _natural_keys(x[0]))
            for k, v in sorted_elements:
                descr += f"{h('empty_line')}"
                descr_class = v.__class__.__name__
                if attr == "shapes":
                    descr += f"{h(attr + 'level1.1')}{k!r}: {descr_class} " f"shape: {v.shape} (2D shapes)"
                elif attr == "points":
                    length: int | None = None
                    if len(v.dask.layers) == 1:
                        name, layer = v.dask.layers.items().__iter__().__next__()
                        if "read-parquet" in name:
                            t = layer.creation_info["args"]
                            assert isinstance(t, tuple)
                            assert len(t) == 1
                            parquet_file = t[0]
                            table = read_parquet(parquet_file)
                            length = len(table)
                        else:
                            # length = len(v)
                            length = None
                    else:
                        length = None

                    n = len(get_axes_names(v))
                    dim_string = f"({n}D points)"

                    assert len(v.shape) == 2
                    if length is not None:
                        shape_str = f"({length}, {v.shape[1]})"
                    else:
                        shape_str = (
                            "("
                            + ", ".join([str(dim) if not isinstance(dim, Delayed) else "<Delayed>" for dim in v.shape])
                            + ")"
                        )
                    descr += f"{h(attr + 'level1.1')}{k!r}: {descr_class} " f"with shape: {shape_str} {dim_string}"
                elif attr == "tables":
                    descr += f"{h(attr + 'level1.1')}{k!r}: {descr_class} {v.shape}"
                else:
                    if isinstance(v, SpatialImage):
                        descr += f"{h(attr + 'level1.1')}{k!r}: {descr_class}[{''.join(v.dims)}] {v.shape}"
                    elif isinstance(v, MultiscaleSpatialImage):
                        shapes = []
                        dims: str | None = None
                        for pyramid_level in v:
                            dataset_names = list(v[pyramid_level].keys())
                            assert len(dataset_names) == 1
                            dataset_name = dataset_names[0]
                            vv = v[pyramid_level][dataset_name]
                            shape = vv.shape
                            if dims is None:
                                dims = "".join(vv.dims)
                            shapes.append(shape)
                        descr += f"{h(attr + 'level1.1')}{k!r}: {descr_class}[{dims}] " f"{', '.join(map(str, shapes))}"
                    else:
                        raise TypeError(f"Unknown type {type(v)}")
            if last_attr is True:
                descr = descr.replace(h("empty_line"), "\n  ")
            else:
                descr = descr.replace(h("empty_line"), "\n│ ")

        descr = rreplace(descr, h("level0"), "└── ", 1)
        descr = descr.replace(h("level0"), "├── ")

        for attr in ["images", "labels", "points", "tables", "shapes"]:
            descr = rreplace(descr, h(attr + "level1.1"), "    └── ", 1)
            descr = descr.replace(h(attr + "level1.1"), "    ├── ")

        from spatialdata.transformations.operations import get_transformation

        descr += "\nwith coordinate systems:\n"
        coordinate_systems = self.coordinate_systems.copy()
        coordinate_systems.sort(key=_natural_keys)
        for i, cs in enumerate(coordinate_systems):
            descr += f"    ▸ {cs!r}"
            gen = self._gen_elements()
            elements_in_cs: dict[str, list[str]] = {}
            for k, name, obj in gen:
                if not isinstance(obj, AnnData):
                    transformations = get_transformation(obj, get_all=True)
                    assert isinstance(transformations, dict)
                    target_css = transformations.keys()
                    if cs in target_css:
                        if k not in elements_in_cs:
                            elements_in_cs[k] = []
                        elements_in_cs[k].append(name)
            for element_names in elements_in_cs.values():
                element_names.sort(key=_natural_keys)
            if len(elements_in_cs) > 0:
                elements = ", ".join(
                    [
                        f"{element_name} ({element_type.capitalize()})"
                        for element_type, element_names in elements_in_cs.items()
                        for element_name in element_names
                    ]
                )
                descr += f", with elements:\n        {elements}"
            if i < len(coordinate_systems) - 1:
                descr += "\n"

        from spatialdata._io._utils import get_dask_backing_files

        def _element_path_to_element_name_with_type(element_path: str) -> str:
            element_type, element_name = element_path.split("/")
            return f"{element_name} ({element_type.capitalize()})"

        if not self.is_self_contained():
            assert self.path is not None
            descr += "\nwith the following Dask-backed elements not being self-contained:"
            description = self.elements_are_self_contained()
            for _, element_name, element in self.gen_elements():
                if not description[element_name]:
                    backing_files = ", ".join(get_dask_backing_files(element))
                    descr += f"\n    ▸ {element_name}: {backing_files}"

        if self.path is not None:
            elements_only_in_sdata, elements_only_in_zarr = self._symmetric_difference_with_zarr_store()
            if len(elements_only_in_sdata) > 0:
                descr += "\nwith the following elements not in the Zarr store:"
                for element_path in elements_only_in_sdata:
                    descr += f"\n    ▸ {_element_path_to_element_name_with_type(element_path)}"
            if len(elements_only_in_zarr) > 0:
                descr += "\nwith the following elements in the Zarr store but not in the SpatialData object:"
                for element_path in elements_only_in_zarr:
                    descr += f"\n    ▸ {_element_path_to_element_name_with_type(element_path)}"
        return descr

    def _gen_spatial_element_values(self) -> Generator[SpatialElement, None, None]:
        """
        Generate spatial element objects contained in the SpatialData instance.

        Returns
        -------
        Generator[SpatialElement, None, None]
            A generator that yields spatial element objects contained in the SpatialData instance.

        """
        for element_type in ["images", "labels", "points", "shapes"]:
            d = getattr(SpatialData, element_type).fget(self)
            yield from d.values()

    def _gen_elements(
        self, include_table: bool = False
    ) -> Generator[tuple[str, str, SpatialElement | AnnData], None, None]:
        """
        Generate elements contained in the SpatialData instance.

        Parameters
        ----------
        include_table
            Whether to also generate table elements.

        Returns
        -------
        A generator object that returns a tuple containing the type of the element, its name, and the element
        itself.
        """
        element_types = ["images", "labels", "points", "shapes"]
        if include_table:
            element_types.append("tables")
        for element_type in element_types:
            d = getattr(SpatialData, element_type).fget(self)
            for k, v in d.items():
                yield element_type, k, v

    def gen_spatial_elements(self) -> Generator[tuple[str, str, SpatialElement], None, None]:
        """
        Generate spatial elements within the SpatialData object.

        This method generates spatial elements (images, labels, points and shapes).

        Returns
        -------
        A generator that yields tuples containing the element_type (string), name, and SpatialElement objects
        themselves.
        """
        return self._gen_elements()

    def gen_elements(self) -> Generator[tuple[str, str, SpatialElement | AnnData], None, None]:
        """
        Generate elements within the SpatialData object.

        This method generates elements in the SpatialData object (images, labels, points, shapes and tables)

        Returns
        -------
        A generator that yields tuples containing the name, description, and element objects themselves.
        """
        return self._gen_elements(include_table=True)

    def _validate_element_names_are_unique(self) -> None:
        """
        Validate that the element names are unique.

        Raises
        ------
        ValueError
            If the element names are not unique.
        """
        element_names = set()
        for _, element_name, _ in self.gen_elements():
            if element_name in element_names:
                raise ValueError(f"Element name {element_name!r} is not unique.")
            element_names.add(element_name)

    def _find_element(self, element_name: str) -> tuple[str, str, SpatialElement | AnnData]:
        """
        Retrieve SpatialElement or Table from the SpatialData instance matching element_name.

        Parameters
        ----------
        element_name
            The name of the element to find.

        Returns
        -------
        A tuple containing the element type, element name, and the retrieved element itself.

        Notes
        -----
        Valid types are "images", "labels", "points", "shapes", and "tables".

        Raises
        ------
        KeyError
            If the element with the given name cannot be found.
        """
        found = []
        for element_type, element_name_, element in self.gen_elements():
            if element_name_ == element_name:
                found.append((element_type, element_name_, element))

        if len(found) == 0:
            raise KeyError(f"Could not find element with name {element_name!r}")

        if len(found) > 1:
            raise ValueError(f"Found multiple elements with name {element_name!r}")

        return found[0]

    @classmethod
    @_deprecation_alias(table="tables", version="0.1.0")
    def init_from_elements(
        cls, elements: dict[str, SpatialElement], tables: AnnData | dict[str, AnnData] | None = None
    ) -> SpatialData:
        """
        Create a SpatialData object from a dict of named elements and an optional table.

        Parameters
        ----------
        elements
            A dict of named elements.
        tables
            An optional table or dictionary of tables

        Returns
        -------
        The SpatialData object.
        """
        elements_dict: dict[str, SpatialElement] = {}
        for name, element in elements.items():
            model = get_model(element)
            if model in [Image2DModel, Image3DModel]:
                element_type = "images"
            elif model in [Labels2DModel, Labels3DModel]:
                element_type = "labels"
            elif model == PointsModel:
                element_type = "points"
            else:
                assert model == ShapesModel
                element_type = "shapes"
            elements_dict.setdefault(element_type, {})[name] = element
        return cls(**elements_dict, tables=tables)

    def subset(
        self, element_names: list[str], filter_tables: bool = True, include_orphan_tables: bool = False
    ) -> SpatialData:
        """
        Subset the SpatialData object.

        Parameters
        ----------
        element_names
            The names of the element_names to subset. If the element_name is the name of a table, this table would be
            completely included in the subset even if filter_table is True.
        filter_table
            If True (default), the table is filtered to only contain rows that are annotating regions
            contained within the element_names.
        include_orphan_tables
            If True (not default), include tables that do not annotate SpatialElement(s). Only has an effect if
            filter_tables is also set to True.

        Returns
        -------
        The subsetted SpatialData object.
        """
        elements_dict: dict[str, SpatialElement] = {}
        names_tables_to_keep: set[str] = set()
        for element_type, element_name, element in self._gen_elements(include_table=True):
            if element_name in element_names:
                if element_type != "tables":
                    elements_dict.setdefault(element_type, {})[element_name] = element
                else:
                    names_tables_to_keep.add(element_name)
        tables = self._filter_tables(
            names_tables_to_keep,
            filter_tables,
            "elements",
            include_orphan_tables,
            elements_dict=elements_dict,
        )
        return SpatialData(**elements_dict, tables=tables)

    def __getitem__(self, item: str) -> SpatialElement:
        """
        Return the element with the given name.

        Parameters
        ----------
        item
            The name of the element to return.

        Returns
        -------
        The element.
        """
        _, _, element = self._find_element(item)
        return element

    def __contains__(self, key: str) -> bool:
        element_dict = {
            element_name: element_value for _, element_name, element_value in self._gen_elements(include_table=True)
        }
        return key in element_dict

    def get(self, key: str, default_value: SpatialElement | AnnData | None = None) -> SpatialElement | AnnData | None:
        """
        Get element from SpatialData object based on corresponding name.

        Parameters
        ----------
        key
            The key to lookup in the spatial elements.
        default_value
            The default value (a SpatialElement or a table) to return if the key is not found. Default is None.

        Returns
        -------
        The SpatialData element associated with the given key, if found. Otherwise, the default value is returned.
        """
        for _, element_name_, element in self.gen_elements():
            if element_name_ == key:
                return element
        else:
            return default_value

    def __setitem__(self, key: str, value: SpatialElement | AnnData) -> None:
        """
        Add the element to the SpatialData object.

        Parameters
        ----------
        key
            The name of the element.
        value
            The element.
        """
        schema = get_model(value)
        if schema in (Image2DModel, Image3DModel):
            self.images[key] = value
        elif schema in (Labels2DModel, Labels3DModel):
            self.labels[key] = value
        elif schema == PointsModel:
            self.points[key] = value
        elif schema == ShapesModel:
            self.shapes[key] = value
        elif schema == TableModel:
            self.tables[key] = value
        else:
            raise TypeError(f"Unknown element type with schema: {schema!r}.")

    def __delitem__(self, key: str) -> None:
        """
        Delete the element from the SpatialData object.

        Parameters
        ----------
        key
            The name of the element to delete.
        """
        element_type, _, _ = self._find_element(key)
        getattr(self, element_type).__delitem__(key)


class QueryManager:
    """Perform queries on SpatialData objects."""

    def __init__(self, sdata: SpatialData):
        self._sdata = sdata

    def bounding_box(
        self,
        axes: tuple[str, ...],
        min_coordinate: ArrayLike,
        max_coordinate: ArrayLike,
        target_coordinate_system: str,
        filter_table: bool = True,
    ) -> SpatialData:
        """
        Perform a bounding box query on the SpatialData object.

        Please see
        :func:`spatialdata.bounding_box_query` for the complete docstring.
        """
        from spatialdata._core.query.spatial_query import bounding_box_query

        return bounding_box_query(  # type: ignore[return-value]
            self._sdata,
            axes=axes,
            min_coordinate=min_coordinate,
            max_coordinate=max_coordinate,
            target_coordinate_system=target_coordinate_system,
            filter_table=filter_table,
        )

    def polygon(
        self,
        polygon: Polygon | MultiPolygon,
        target_coordinate_system: str,
        filter_table: bool = True,
    ) -> SpatialData:
        """
        Perform a polygon query on the SpatialData object.

        Please see
        :func:`spatialdata.polygon_query` for the complete docstring.
        """
        from spatialdata._core.query.spatial_query import polygon_query

        return polygon_query(  # type: ignore[return-value]
            self._sdata,
            polygon=polygon,
            target_coordinate_system=target_coordinate_system,
            filter_table=filter_table,
        )

    def __call__(self, request: BaseSpatialRequest, **kwargs) -> SpatialData:  # type: ignore[no-untyped-def]
        from spatialdata._core.query.spatial_query import BoundingBoxRequest

        if not isinstance(request, BoundingBoxRequest):
            raise TypeError("unknown request type")
        # TODO: request doesn't contain filter_table. If the user doesn't specify this in kwargs, it will be set
        #  to it's default value. This could be a bit unintuitive and
        #  we may want to change make things more explicit.
        return self.bounding_box(**request.to_dict(), **kwargs)<|MERGE_RESOLUTION|>--- conflicted
+++ resolved
@@ -630,59 +630,7 @@
             raise ValueError("Found an element name with a '/' character. This is not allowed.")
         return [f"{found_element_type[i]}/{found_element_name[i]}" for i in range(len(found))]
 
-<<<<<<< HEAD
-    @deprecation_alias(filter_table="filter_tables")
-=======
-    def _write_transformations_to_disk(self, element: SpatialElement) -> None:
-        """
-        Write transformations to disk for an element.
-
-        Parameters
-        ----------
-        element
-            The SpatialElement object for which the transformations to be written
-        """
-        from spatialdata.transformations.operations import get_transformation
-
-        transformations = get_transformation(element, get_all=True)
-        assert isinstance(transformations, dict)
-        located = self.locate_element(element)
-        if len(located) == 0:
-            raise ValueError(
-                "Cannot save the transformation to the element as it has not been found in the SpatialData object"
-            )
-        if self.path is not None:
-            for path in located:
-                found_element_type, found_element_name = path.split("/")
-                if self._group_for_element_exists(found_element_name, found_element_type):
-                    group = self._get_group_for_element(name=found_element_name, element_type=found_element_type)
-                    axes = get_axes_names(element)
-                    if isinstance(element, (SpatialImage, MultiscaleSpatialImage)):
-                        from spatialdata._io._utils import (
-                            overwrite_coordinate_transformations_raster,
-                        )
-
-                        overwrite_coordinate_transformations_raster(
-                            group=group, axes=axes, transformations=transformations
-                        )
-                    elif isinstance(element, (DaskDataFrame, GeoDataFrame, AnnData)):
-                        from spatialdata._io._utils import (
-                            overwrite_coordinate_transformations_non_raster,
-                        )
-
-                        overwrite_coordinate_transformations_non_raster(
-                            group=group, axes=axes, transformations=transformations
-                        )
-                    else:
-                        raise ValueError("Unknown element type")
-                else:
-                    logger.info(
-                        f"Not saving the transformation to element {found_element_type}/{found_element_name} as it is"
-                        " not found in Zarr storage"
-                    )
-
     @_deprecation_alias(filter_table="filter_tables", version="0.1.0")
->>>>>>> 62a64403
     def filter_by_coordinate_system(
         self, coordinate_system: str | list[str], filter_tables: bool = True, include_orphan_tables: bool = False
     ) -> SpatialData:
