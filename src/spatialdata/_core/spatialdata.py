--- conflicted
+++ resolved
@@ -4,11 +4,7 @@
 import json
 import os
 import warnings
-<<<<<<< HEAD
-from collections.abc import Generator, Iterable
-=======
-from collections.abc import Generator, Mapping
->>>>>>> 03d3be80
+from collections.abc import Generator, Iterable, Mapping
 from itertools import chain
 from pathlib import Path
 from typing import TYPE_CHECKING, Any, Literal
@@ -2421,7 +2417,6 @@
         element_type, _, _ = self._find_element(key)
         getattr(self, element_type).__delitem__(key)
 
-<<<<<<< HEAD
     def filter_elements_by_instances(
         self,
         element_names: Iterable[str],
@@ -2474,7 +2469,7 @@
             else:
                 raise KeyError(f"`{element_name}` is not an element in the SpatialData object.")
         return element_dict
-=======
+
     @property
     def attrs(self) -> dict[Any, Any]:
         """
@@ -2513,7 +2508,6 @@
             self._attrs = value
         else:
             self._attrs = dict(value)
->>>>>>> 03d3be80
 
 
 class QueryManager:
