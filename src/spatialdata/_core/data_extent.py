from __future__ import annotations

# Functions to compute the bounding box describing the extent of a SpatialElement or SpatialData object
from collections import defaultdict
from functools import singledispatch
from typing import Union

import numpy as np
import pandas as pd
<<<<<<< HEAD
from dask.dataframe import DataFrame as DaskDataFrame
=======
from dask.dataframe.core import DataFrame as DaskDataFrame
from datatree import DataTree
>>>>>>> 3def368b
from geopandas import GeoDataFrame
from shapely import MultiPolygon, Point, Polygon
from spatial_image import SpatialImage
from xarray import DataArray

from spatialdata._core.operations.transform import transform
from spatialdata._core.spatialdata import SpatialData
from spatialdata.models import get_axes_names
from spatialdata.models._utils import SpatialElement
from spatialdata.models.models import PointsModel
from spatialdata.transformations.operations import get_transformation

BoundingBoxDescription = dict[str, tuple[float, float]]


def _get_extent_of_circles(circles: GeoDataFrame) -> BoundingBoxDescription:
    """
    Compute the extent (bounding box) of a set of circles.

    Parameters
    ----------
    circles
        The circles represented as a GeoDataFrame with a `radius` column.

    Returns
    -------
    The bounding box description.
    """
    assert isinstance(circles.geometry.iloc[0], Point)
    assert "radius" in circles.columns, "Circles must have a 'radius' column."
    axes = get_axes_names(circles)
    centroids = circles["geometry"].centroid
    bounds = pd.DataFrame(
        {
            "minx": centroids.x,
            "maxx": centroids.x,
            "miny": centroids.y,
            "maxy": centroids.y,
        }
    )
    bounds["minx"] -= circles["radius"]
    bounds["miny"] -= circles["radius"]
    bounds["maxx"] += circles["radius"]
    bounds["maxy"] += circles["radius"]

    return {ax: (bounds[f"min{ax}"].min(), bounds[f"max{ax}"].max()) for ax in axes}


def _get_extent_of_polygons_multipolygons(
    shapes: GeoDataFrame,
) -> BoundingBoxDescription:
    """
    Compute the extent (bounding box) of a set of polygons and/or multipolygons.

    Parameters
    ----------
    shapes
        The shapes represented as a GeoDataFrame.

    Returns
    -------
    The bounding box description.
    """
    assert isinstance(shapes.geometry.iloc[0], (Polygon, MultiPolygon))
    axes = get_axes_names(shapes)
    bounds = shapes["geometry"].bounds
    return {ax: (bounds[f"min{ax}"].min(), bounds[f"max{ax}"].max()) for ax in axes}


def _get_extent_of_points(e: DaskDataFrame) -> BoundingBoxDescription:
    axes = get_axes_names(e)
    mins = dict(e[list(axes)].min().compute())
    maxs = dict(e[list(axes)].max().compute())
    return {ax: (mins[ax], maxs[ax]) for ax in axes}


def _get_extent_of_data_array(e: DataArray, coordinate_system: str) -> BoundingBoxDescription:
    # lightweight conversion to SpatialImage just to fix the type of the single-dispatch
    _check_element_has_coordinate_system(element=SpatialImage(e), coordinate_system=coordinate_system)
    # also here
    data_axes = get_axes_names(SpatialImage(e))
    extent: BoundingBoxDescription = {}
    for ax in ["z", "y", "x"]:
        if ax in data_axes:
            i = data_axes.index(ax)
            extent[ax] = (0, e.shape[i])
    return _compute_extent_in_coordinate_system(
        # and here
        element=SpatialImage(e),
        coordinate_system=coordinate_system,
        extent=extent,
    )


@singledispatch
def get_extent(
    e: SpatialData | SpatialElement,
    coordinate_system: str = "global",
    exact: bool = True,
    has_images: bool = True,
    has_labels: bool = True,
    has_points: bool = True,
    has_shapes: bool = True,
    elements: Union[  # noqa: UP007 # https://github.com/scverse/spatialdata/pull/318#issuecomment-1755714287
        list[str], None
    ] = None,
) -> BoundingBoxDescription:
    """
    Get the extent (bounding box) of a SpatialData object or a SpatialElement.

    Parameters
    ----------
    e
        The SpatialData object or SpatialElement to compute the extent of.

    Returns
    -------
    The bounding box description.

    min_coordinate
        The minimum coordinate of the bounding box.
    max_coordinate
        The maximum coordinate of the bounding box.
    axes
        The names of the dimensions of the bounding box.
    exact
        Whether the extent is computed exactly or not.

            - If `True`, the extent is computed exactly.
            - If `False`, an approximation faster to compute is given.

        The approximation is guaranteed to contain all the data, see notes for details.
    has_images
        If `True`, images are included in the computation of the extent.
    has_labels
        If `True`, labels are included in the computation of the extent.
    has_points
        If `True`, points are included in the computation of the extent.
    has_shapes
        If `True`, shapes are included in the computation of the extent.
    elements
        If not `None`, only the elements with the given names are included in the computation of the extent.

    Notes
    -----
    The extent of a `SpatialData` object is the extent of the union of the extents of all its elements.
    The extent of a `SpatialElement` is the extent of the element in the coordinate system
    specified by the argument `coordinate_system`.

    If `exact` is `False`, first the extent of the `SpatialElement` before any transformation is computed.
    Then, the extent is transformed to the target coordinate system. This is faster than computing the extent
    after the transformation, since the transformation is applied to extent of the untransformed data,
    as opposed to transforming the data and then computing the extent.

    The exact and approximate extent are the same if the transformation does not contain any rotation or shear, or in
    the case in which the transformation is affine but all the corners of the extent of the untransformed data
    (bounding box corners) are part of the dataset itself. Note that this is always the case for raster data.

    An extreme case is a dataset composed of the two points `(0, 0)` and `(1, 1)`, rotated anticlockwise by 45 degrees.
    The exact extent is the bounding box `[minx, miny, maxx, maxy] = [0, 0, 0, 1.414]`, while the approximate extent is
    the box `[minx, miny, maxx, maxy] = [-0.707, 0, 0.707, 1.414]`.
    """
    raise ValueError(f"The object type {type(e)} is not supported.")


@get_extent.register
def _(
    e: SpatialData,
    coordinate_system: str = "global",
    exact: bool = True,
    has_images: bool = True,
    has_labels: bool = True,
    has_points: bool = True,
    has_shapes: bool = True,
    # python 3.9 tests fail if we don't use Union here, see
    # https://github.com/scverse/spatialdata/pull/318#issuecomment-1755714287
    elements: Union[list[str], None] = None,  # noqa: UP007
) -> BoundingBoxDescription:
    """
    Get the extent (bounding box) of a SpatialData object.

    The resulting extent is the union of the extents of all its elements.

    Parameters
    ----------
    e
        The SpatialData object.

    Returns
    -------
    The bounding box description.
    """
    new_min_coordinates_dict: dict[str, list[float]] = defaultdict(list)
    new_max_coordinates_dict: dict[str, list[float]] = defaultdict(list)
    mask = [has_images, has_labels, has_points, has_shapes]
    include_spatial_elements = ["images", "labels", "points", "shapes"]
    include_spatial_elements = [i for (i, v) in zip(include_spatial_elements, mask) if v]

    if elements is None:  # to shut up ruff
        elements = []
    if not isinstance(elements, list):
        raise ValueError(f"Invalid type of `elements`: {type(elements)}, expected `list`.")

    for element in e._gen_elements():
        element_type, element_name, element_obj = element
        consider_element = (len(elements) == 0) or (element_name in elements)
        consider_element = consider_element and (element_type in include_spatial_elements)
        if consider_element:
            transformations = get_transformation(element_obj, get_all=True)
            assert isinstance(transformations, dict)
            coordinate_systems = list(transformations.keys())
            if coordinate_system in coordinate_systems:
                if isinstance(element_obj, (DaskDataFrame, GeoDataFrame)):
                    extent = get_extent(element_obj, coordinate_system=coordinate_system, exact=exact)
                else:
                    extent = get_extent(element_obj, coordinate_system=coordinate_system)
                axes = list(extent.keys())
                for ax in axes:
                    new_min_coordinates_dict[ax] += [extent[ax][0]]
                    new_max_coordinates_dict[ax] += [extent[ax][1]]
                if len(axes) == 0:
                    raise ValueError(
                        f"The SpatialData object does not contain any element in the "
                        f" coordinate system {coordinate_system!r}, "
                        f"please pass a different coordinate system with the argument 'coordinate_system'."
                    )
    if len(new_min_coordinates_dict) == 0:
        raise ValueError(
            f"The SpatialData object does not contain any element in the coordinate system {coordinate_system!r}, "
            "please pass a different coordinate system with the argument 'coordinate_system'."
        )
    axes = list(new_min_coordinates_dict.keys())
    new_min_coordinates = np.array([min(new_min_coordinates_dict[ax]) for ax in axes])
    new_max_coordinates = np.array([max(new_max_coordinates_dict[ax]) for ax in axes])
    extent = {}
    for idx, ax in enumerate(axes):
        extent[ax] = (new_min_coordinates[idx], new_max_coordinates[idx])
    return extent


def _get_extent_of_shapes(e: GeoDataFrame) -> BoundingBoxDescription:
    # remove potentially empty geometries
    e_temp = e[e["geometry"].apply(lambda geom: not geom.is_empty)]
    assert len(e_temp) > 0, "Cannot compute extent of an empty collection of geometries."

    # separate points from (multi-)polygons
    first_geometry = e_temp["geometry"].iloc[0]
    if isinstance(first_geometry, Point):
        return _get_extent_of_circles(e)
    assert isinstance(first_geometry, (Polygon, MultiPolygon))
    return _get_extent_of_polygons_multipolygons(e)


@get_extent.register
def _(e: GeoDataFrame, coordinate_system: str = "global", exact: bool = True) -> BoundingBoxDescription:
    """
    Get the extent (bounding box) of a SpatialData object.

    The resulting extent is the union of the extents of all its elements.

    Parameters
    ----------
    e
        The SpatialData object.

    Returns
    -------
    The bounding box description.
    """
    _check_element_has_coordinate_system(element=e, coordinate_system=coordinate_system)
    if not exact:
        extent = _get_extent_of_shapes(e)
        return _compute_extent_in_coordinate_system(
            element=e,
            coordinate_system=coordinate_system,
            extent=extent,
        )
    transformed = transform(e, to_coordinate_system=coordinate_system)
    return _get_extent_of_shapes(transformed)


@get_extent.register
def _(e: DaskDataFrame, coordinate_system: str = "global", exact: bool = True) -> BoundingBoxDescription:
    _check_element_has_coordinate_system(element=e, coordinate_system=coordinate_system)
    if not exact:
        extent = _get_extent_of_points(e)
        return _compute_extent_in_coordinate_system(
            element=e,
            coordinate_system=coordinate_system,
            extent=extent,
        )
    transformed = transform(e, to_coordinate_system=coordinate_system)
    return _get_extent_of_points(transformed)


@get_extent.register
def _(e: DataArray, coordinate_system: str = "global") -> BoundingBoxDescription:
    return _get_extent_of_data_array(e, coordinate_system=coordinate_system)


@get_extent.register
def _(e: DataTree, coordinate_system: str = "global") -> BoundingBoxDescription:
    _check_element_has_coordinate_system(element=e, coordinate_system=coordinate_system)
    xdata = next(iter(e["scale0"].values()))
    return _get_extent_of_data_array(xdata, coordinate_system=coordinate_system)


def _check_element_has_coordinate_system(element: SpatialElement, coordinate_system: str) -> None:
    transformations = get_transformation(element, get_all=True)
    assert isinstance(transformations, dict)
    coordinate_systems = list(transformations.keys())
    if coordinate_system not in coordinate_systems:
        raise ValueError(
            f"The element does not contain any coordinate system named {coordinate_system!r}, "
            f"please pass a different coordinate system with the argument 'coordinate_system'."
        )


def _compute_extent_in_coordinate_system(
    element: SpatialElement | DataArray, coordinate_system: str, extent: BoundingBoxDescription
) -> BoundingBoxDescription:
    """
    Transform the extent from the intrinsic coordinates of the element to the given coordinate system.

    Parameters
    ----------
    element
        The SpatialElement.
    coordinate_system
        The coordinate system to transform the extent to.
    extent
        The extent in the intrinsic coordinates of the element.

    Returns
    -------
    The bounding box description in the specified coordinate system.
    """
    from spatialdata._core.query._utils import get_bounding_box_corners

    axes = get_axes_names(element)
    if "c" in axes:
        axes = tuple(ax for ax in axes if ax != "c")
    min_coordinates = np.array([extent[ax][0] for ax in axes])
    max_coordinates = np.array([extent[ax][1] for ax in axes])
    corners = get_bounding_box_corners(
        axes=axes,
        min_coordinate=min_coordinates,
        max_coordinate=max_coordinates,
    )
    df = pd.DataFrame(corners.data, columns=corners.axis.data.tolist())
    d = get_transformation(element, get_all=True)
    points = PointsModel.parse(df, coordinates={k: k for k in axes}, transformations=d)
    transformed_corners = pd.DataFrame(transform(points, to_coordinate_system=coordinate_system).compute())
    # Make sure min and max values are in the same order as axes
    extent = {}
    for ax in axes:
        extent[ax] = (transformed_corners[ax].min(), transformed_corners[ax].max())
    return extent


def are_extents_equal(extent0: BoundingBoxDescription, extent1: BoundingBoxDescription, atol: float = 0.1) -> bool:
    """
    Check if two data extents, as returned by `get_extent()` are equal up to approximation errors.

    Parameters
    ----------
    extent0
        The first data extent.
    extent1
        The second data extent.
    atol
        The absolute tolerance to use when comparing the extents.

    Returns
    -------
    Whether the extents are equal or not.

    Notes
    -----
    The default value of `atol` is currently high because of a bug of `rasterize()` that makes the extent of the
    rasterized data slightly different from the extent of the original data. This bug is tracked in
    https://github.com/scverse/spatialdata/issues/165
    """
    return all(np.allclose(extent0[k], extent1[k], atol=atol) for k in set(extent0.keys()).union(extent1.keys()))<|MERGE_RESOLUTION|>--- conflicted
+++ resolved
@@ -7,12 +7,8 @@
 
 import numpy as np
 import pandas as pd
-<<<<<<< HEAD
 from dask.dataframe import DataFrame as DaskDataFrame
-=======
-from dask.dataframe.core import DataFrame as DaskDataFrame
 from datatree import DataTree
->>>>>>> 3def368b
 from geopandas import GeoDataFrame
 from shapely import MultiPolygon, Point, Polygon
 from spatial_image import SpatialImage
