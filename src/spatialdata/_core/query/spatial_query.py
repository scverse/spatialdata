from __future__ import annotations

import warnings
from abc import abstractmethod
from collections.abc import Mapping
from dataclasses import dataclass
from functools import singledispatch
from typing import TYPE_CHECKING, Any, Callable

import dask.array as da
import dask.dataframe as dd
import numpy as np
from dask.dataframe import DataFrame as DaskDataFrame
from datatree import DataTree
from geopandas import GeoDataFrame
from shapely.geometry import MultiPolygon, Polygon
from xarray import DataArray

from spatialdata import to_polygons
from spatialdata._core.query._utils import (
    _get_filtered_or_unfiltered_tables,
    get_bounding_box_corners,
)
from spatialdata._core.spatialdata import SpatialData
from spatialdata._types import ArrayLike
from spatialdata._utils import Number, _parse_list_into_array
from spatialdata.models import (
    PointsModel,
    ShapesModel,
    SpatialElement,
    get_axes_names,
    points_dask_dataframe_to_geopandas,
    points_geopandas_to_dask_dataframe,
)
from spatialdata.models._utils import ValidAxis_t, get_spatial_axes
from spatialdata.transformations._utils import compute_coordinates
from spatialdata.transformations.operations import set_transformation
from spatialdata.transformations.transformations import (
    Affine,
    BaseTransformation,
    Sequence,
    Translation,
    _get_affine_for_element,
)


def _get_bounding_box_corners_in_intrinsic_coordinates(
    element: SpatialElement,
    axes: tuple[str, ...],
    min_coordinate: list[Number] | ArrayLike,
    max_coordinate: list[Number] | ArrayLike,
    target_coordinate_system: str,
) -> tuple[DataArray, tuple[str, ...]]:
    """Get all corners of a bounding box in the intrinsic coordinates of an element.

    Parameters
    ----------
    element
        The SpatialElement to get the intrinsic coordinate system from.
    axes
        The axes that min_coordinate and max_coordinate refer to.
    min_coordinate
        The upper left hand corner of the bounding box (i.e., minimum coordinates
        along all dimensions).
    max_coordinate
        The lower right hand corner of the bounding box (i.e., the maximum coordinates
        along all dimensions
    target_coordinate_system
        The coordinate system the bounding box is defined in.

    Returns
    -------
    All the corners of the bounding box in the intrinsic coordinate system of the element. The shape
    is (2, 4) when axes has 2 spatial dimensions, and (2, 8) when axes has 3 spatial dimensions.

    The axes of the intrinsic coordinate system.
    """
    min_coordinate = _parse_list_into_array(min_coordinate)
    max_coordinate = _parse_list_into_array(max_coordinate)

    # compute the output axes of the transformation, remove c from input and output axes, return the matrix without c
    # and then build an affine transformation from that
    m_without_c, input_axes_without_c, output_axes_without_c = _get_axes_of_tranformation(
        element, target_coordinate_system
    )
    spatial_transform = Affine(m_without_c, input_axes=input_axes_without_c, output_axes=output_axes_without_c)

    # we identified 5 cases (see the responsible function for details), cases 1 and 5 correspond to invertible
    # transformations; we focus on them
    m_without_c_linear = m_without_c[:-1, :-1]
    _ = _get_case_of_bounding_box_query(m_without_c_linear, input_axes_without_c, output_axes_without_c)

    # adjust the bounding box to the real axes, dropping or adding eventually mismatching axes; the order of the axes is
    # not adjusted
<<<<<<< HEAD
    axes, min_coordinate, max_coordinate = _adjust_bounding_box_to_real_axes(
        axes, min_coordinate, max_coordinate, output_axes_without_c
    )
    if set(axes) != set(output_axes_without_c):
        raise ValueError("The axes of the bounding box must match the axes of the transformation.")

    # in the case of non-raster data, we need to swap the axes
    if not isinstance(element, (DataArray, DataTree)):
        input_axes_without_c, axes = axes, input_axes_without_c

    # let's get the bounding box corners and inverse transform then to the intrinsic coordinate system; since we are
    # in case 1 or 5, the transformation is invertible
    spatial_transform_bb_axes = Affine(
        spatial_transform.to_affine_matrix(input_axes=input_axes_without_c, output_axes=axes),
        input_axes=input_axes_without_c,
        output_axes=axes,
=======
    axes_adjusted, min_coordinate, max_coordinate = _adjust_bounding_box_to_real_axes(
        axes, min_coordinate, max_coordinate, output_axes_without_c
    )
    if set(axes_adjusted) != set(output_axes_without_c):
        raise ValueError("The axes of the bounding box must match the axes of the transformation.")

    # let's get the bounding box corners and inverse transform then to the intrinsic coordinate system; since we are
    # in case 1 or 5, the transformation is invertible
    spatial_transform_bb_axes = Affine(
        spatial_transform.to_affine_matrix(input_axes=input_axes_without_c, output_axes=axes_adjusted),
        input_axes=input_axes_without_c,
        output_axes=axes_adjusted,
>>>>>>> 5f0557c4
    )

    bounding_box_corners = get_bounding_box_corners(
        min_coordinate=min_coordinate,
        max_coordinate=max_coordinate,
<<<<<<< HEAD
        axes=axes,
=======
        axes=axes_adjusted,
>>>>>>> 5f0557c4
    )

    inverse = spatial_transform_bb_axes.inverse()
    if not isinstance(inverse, Affine):
        raise RuntimeError("This should not happen")
    rotation_matrix = inverse.matrix[0:-1, 0:-1]
    translation = inverse.matrix[0:-1, -1]

    intrinsic_bounding_box_corners = bounding_box_corners.data @ rotation_matrix.T + translation

    return (
        DataArray(
            intrinsic_bounding_box_corners,
            coords={"corner": range(len(bounding_box_corners)), "axis": list(inverse.output_axes)},
        ),
<<<<<<< HEAD
        axes,
=======
        input_axes_without_c,
>>>>>>> 5f0557c4
    )


def _get_polygon_in_intrinsic_coordinates(
    element: DaskDataFrame | GeoDataFrame, target_coordinate_system: str, polygon: Polygon | MultiPolygon
) -> GeoDataFrame:
    from spatialdata._core.operations.transform import transform

    polygon_gdf = ShapesModel.parse(GeoDataFrame(geometry=[polygon]))

    m_without_c, input_axes_without_c, output_axes_without_c = _get_axes_of_tranformation(
        element, target_coordinate_system
    )
    spatial_transform = Affine(m_without_c, input_axes=input_axes_without_c, output_axes=output_axes_without_c)

    m_without_c_linear = m_without_c[:-1, :-1]
    case = _get_case_of_bounding_box_query(m_without_c_linear, input_axes_without_c, output_axes_without_c)
    # as explained in https://github.com/scverse/spatialdata/pull/151#issuecomment-1444609101, this asserts that
    # the transformation between the intrinsic coordinate system and the query space, restricted to the domain
    # of the data, is invertible (either with dimension 2 or 3)
    assert case in [1, 5]

    # Since we asserted above that the transformation is invertible, then inverse image of the xy plane is a plane.
    # Here, to keep the implementation simple, we want to restrict to the case in which this inverse image plane is
    # parallel to the xy plane also in the intrinsic coordinate system.
    # If in the future there is a need to implement the general case we could proceed as follows.
    # 1. The data in the intrinsic coordinate system is necessarily points (because this function is not called for
    # raster data and 3D polygons/meshes are not implemented).
    # 2. We project the points to the inverse image plane.
    # 3. We query these new points in the inverse image plane.
    # Now, let's not handle this complexity and simply raise an error if, informally, the inverse transformation is
    # "mixing" the 'z' axis with the other axes, or formally, if the vector part of the affine transformation is not a
    # block diagonal matrix with one block for the z axis and one block for the x, y, c axes.
    sorted_input_axes_without_c = ("x", "y", "z")[: len(input_axes_without_c)]
    spatial_transform_bb_axes = Affine(
        spatial_transform.to_affine_matrix(input_axes=sorted_input_axes_without_c, output_axes=("x", "y")),
        input_axes=sorted_input_axes_without_c,
        output_axes=("x", "y"),
    )
    error_message = 'The transformation is mixing the "z" axis with the other axes. This case is not supported.'
    assert spatial_transform_bb_axes.matrix[2, 0] == 0, error_message
    assert spatial_transform_bb_axes.matrix[2, 1] == 0, error_message

    # now that we checked the above, we can restrict the transformation to the "x" and "y" axes; this will make it
    # invertible when the points to query are 3D
    spatial_transform_bb_axes = spatial_transform_bb_axes.to_affine(input_axes=("x", "y"), output_axes=("x", "y"))

    inverse = spatial_transform_bb_axes.inverse()
    assert isinstance(inverse, Affine)
    set_transformation(polygon_gdf, inverse, "inverse")

    return transform(polygon_gdf, to_coordinate_system="inverse")


def _get_axes_of_tranformation(
    element: SpatialElement, target_coordinate_system: str
) -> tuple[ArrayLike, tuple[str, ...], tuple[str, ...]]:
    """
    Get the transformation matrix and the transformation's axes (ignoring `c`).

    The transformation is the one from the element's intrinsic coordinate system to the query coordinate space.
    Note that the axes which specify the query shape are not necessarily the same as the axes that are output of the
    transformation

    Parameters
    ----------
    element
        SpatialData element to be transformed.
    target_coordinate_system
        The target coordinate system for the transformation.

    Returns
    -------
    m_without_c
        The transformation from the element's intrinsic coordinate system to the query coordinate space, without the
        "c" axis.
    input_axes_without_c
        The axes of the element's intrinsic coordinate system, without the "c" axis.
    output_axes_without_c
        The axes of the query coordinate system, without the "c" axis.

    """
    from spatialdata.transformations import get_transformation

    transform_to_query_space = get_transformation(element, to_coordinate_system=target_coordinate_system)
    assert isinstance(transform_to_query_space, BaseTransformation)
    m = _get_affine_for_element(element, transform_to_query_space)
    input_axes_without_c = tuple(ax for ax in m.input_axes if ax != "c")
    output_axes_without_c = tuple(ax for ax in m.output_axes if ax != "c")
    m_without_c = m.to_affine_matrix(input_axes=input_axes_without_c, output_axes=output_axes_without_c)
    return m_without_c, input_axes_without_c, output_axes_without_c


def _adjust_bounding_box_to_real_axes(
    axes_bb: tuple[str, ...],
    min_coordinate: ArrayLike,
    max_coordinate: ArrayLike,
    axes_out_without_c: tuple[str, ...],
) -> tuple[tuple[str, ...], ArrayLike, ArrayLike]:
    """
    Adjust the bounding box to the real axes of the transformation.

    The bounding box is defined by the user and its axes may not coincide with the axes of the transformation.
    """
    if set(axes_bb) != set(axes_out_without_c):
        axes_only_in_bb = set(axes_bb) - set(axes_out_without_c)
        axes_only_in_output = set(axes_out_without_c) - set(axes_bb)

        # let's remove from the bounding box whose axes that are not in the output axes (e.g. querying 2D points with a
        # 3D bounding box)
        indices_to_remove_from_bb = [axes_bb.index(ax) for ax in axes_only_in_bb]
        axes_bb = tuple(ax for ax in axes_bb if ax not in axes_only_in_bb)
        min_coordinate = np.delete(min_coordinate, indices_to_remove_from_bb)
        max_coordinate = np.delete(max_coordinate, indices_to_remove_from_bb)

        # if there are axes in the output axes that are not in the bounding box, we need to add them to the bounding box
        # with a range that includes everything (e.g. querying 3D points with a 2D bounding box)
        for ax in axes_only_in_output:
            axes_bb = axes_bb + (ax,)
            M = np.finfo(np.float32).max - 1
            min_coordinate = np.append(min_coordinate, -M)
            max_coordinate = np.append(max_coordinate, M)
    else:
        indices = [axes_bb.index(ax) for ax in axes_out_without_c]
        min_coordinate = min_coordinate[np.array(indices)]
        max_coordinate = max_coordinate[np.array(indices)]
        axes_bb = axes_out_without_c
    return axes_bb, min_coordinate, max_coordinate


def _get_case_of_bounding_box_query(
    m_without_c_linear: ArrayLike,
    input_axes_without_c: tuple[str, ...],
    output_axes_without_c: tuple[str, ...],
) -> int:
    """
    The bounding box query is handled in different ways depending on the "case" we are in, which we identify here.

    See https://github.com/scverse/spatialdata/pull/151#issuecomment-1444609101 for a detailed overview of the logic of
    this code, or see the comments below for an overview of the cases we consider.
    """  # noqa: D401
    transform_dimension = np.linalg.matrix_rank(m_without_c_linear)
    transform_coordinate_length = len(output_axes_without_c)
    data_dim = len(input_axes_without_c)

    assert data_dim in [2, 3]
    assert transform_dimension in [2, 3]
    assert transform_coordinate_length in [2, 3]
    assert not (data_dim == 2 and transform_dimension == 3)
    assert not (transform_dimension == 3 and transform_coordinate_length == 2)
    # TL;DR of the GitHub comment linked in the docstring.
    # the combinations of values for `data_dim`, `transform_dimension`, and `transform_coordinate_length` # lead to 8
    # cases, but of these, 3 are not possible:
    # a. transform_dimension == 3 and transform_coordinate_length == 2 (these are 2 cases)
    # b. data_dim == 2 and transform_dimension == 3 (these are 2 cases, but one already covered by the previous point)
    # what remains are the 5 cases of the if-elif-else below
    # for simplicity we will start by implementing only the cases 1 and 5, which are the ones that correspond to
    # invertible transformations, the other cases are not handled and will raise an error, and can be implemented in the
    # future if needed. The GitHub discussion also contains a detailed explanation of the logic behind the cases.
    if data_dim == 2 and transform_dimension == 2 and transform_coordinate_length == 2:
        case = 1
    elif data_dim == 2 and transform_dimension == 2 and transform_coordinate_length == 3:
        # currently not handled
        case = 2
    elif data_dim == 3 and transform_dimension == 2 and transform_coordinate_length == 2:
        # currently not handled
        case = 3
    elif data_dim == 3 and transform_dimension == 2 and transform_coordinate_length == 3:
        # currently not handled
        case = 4
    elif data_dim == 3 and transform_dimension == 3 and transform_coordinate_length == 3:
        case = 5
    else:
        raise RuntimeError("This should not happen")

    if case in [2, 3, 4]:
        # to implement case 2: we need to intersect the plane in the extrinsic coordinate system with the 3D bounding
        # box. The vertices of this polygon needs to be transformed to the intrinsic coordinate system
        error_message = (
            f"This case is not supported (data with dimension {data_dim} but transformation with rank "
            f"{transform_dimension}. Please open a GitHub issue if you want to discuss a use case."
        )
        raise ValueError(error_message)
    return case


@dataclass(frozen=True)
class BaseSpatialRequest:
    """Base class for spatial queries."""

    target_coordinate_system: str

    @abstractmethod
    def to_dict(self) -> dict[str, Any]:
        pass


@dataclass(frozen=True)
class BoundingBoxRequest(BaseSpatialRequest):
    """Query with an axis-aligned bounding box.

    Attributes
    ----------
    axes
        The axes the coordinates are expressed in.
    min_coordinate
        The coordinate of the lower left hand corner (i.e., minimum values)
        of the bounding box.
    max_coordinate
        The coordinate of the upper right hand corner (i.e., maximum values)
        of the bounding box
    """

    min_coordinate: ArrayLike
    max_coordinate: ArrayLike
    axes: tuple[ValidAxis_t, ...]

    def __post_init__(self) -> None:
        # validate the axes
        spatial_axes = get_spatial_axes(self.axes)
        non_spatial_axes = set(self.axes) - set(spatial_axes)
        if len(non_spatial_axes) > 0:
            raise ValueError(f"Non-spatial axes specified: {non_spatial_axes}")

        # validate the axes
        if len(self.axes) != len(self.min_coordinate) or len(self.axes) != len(self.max_coordinate):
            raise ValueError("The number of axes must match the number of coordinates.")

        # validate the coordinates
        if np.any(self.min_coordinate > self.max_coordinate):
            raise ValueError("The minimum coordinate must be less than the maximum coordinate.")

    def to_dict(self) -> dict[str, Any]:
        return {
            "target_coordinate_system": self.target_coordinate_system,
            "axes": self.axes,
            "min_coordinate": self.min_coordinate,
            "max_coordinate": self.max_coordinate,
        }


def _bounding_box_mask_points(
    points: DaskDataFrame,
    axes: tuple[str, ...],
    min_coordinate: list[Number] | ArrayLike,
    max_coordinate: list[Number] | ArrayLike,
) -> da.Array:
    """Compute a mask that is true for the points inside an axis-aligned bounding box.

    Parameters
    ----------
    points
        The points element to perform the query on.
    axes
        The axes that min_coordinate and max_coordinate refer to.
    min_coordinate
        The upper left hand corner of the bounding box (i.e., minimum coordinates along all dimensions).
    max_coordinate
        The lower right hand corner of the bounding box (i.e., the maximum coordinates along all dimensions).

    Returns
    -------
    The mask for the points inside the bounding box.
    """
    element_axes = get_axes_names(points)
    min_coordinate = _parse_list_into_array(min_coordinate)
    max_coordinate = _parse_list_into_array(max_coordinate)
    in_bounding_box_masks = []
    for axis_index, axis_name in enumerate(axes):
        if axis_name not in element_axes:
            continue
        min_value = min_coordinate[axis_index]
        in_bounding_box_masks.append(points[axis_name].gt(min_value).to_dask_array(lengths=True))
    for axis_index, axis_name in enumerate(axes):
        if axis_name not in element_axes:
            continue
        max_value = max_coordinate[axis_index]
        in_bounding_box_masks.append(points[axis_name].lt(max_value).to_dask_array(lengths=True))
    in_bounding_box_masks = da.stack(in_bounding_box_masks, axis=-1)
    return da.all(in_bounding_box_masks, axis=1)


def _dict_query_dispatcher(
    elements: dict[str, SpatialElement], query_function: Callable[[SpatialElement], SpatialElement], **kwargs: Any
) -> dict[str, SpatialElement]:
    from spatialdata.transformations import get_transformation

    queried_elements = {}
    for key, element in elements.items():
        target_coordinate_system = kwargs["target_coordinate_system"]
        d = get_transformation(element, get_all=True)
        assert isinstance(d, dict)
        if target_coordinate_system in d:
            result = query_function(element, **kwargs)
            if result is not None:
                # query returns None if it is empty
                queried_elements[key] = result
    return queried_elements


@singledispatch
def bounding_box_query(
    element: SpatialElement | SpatialData,
    axes: tuple[str, ...],
    min_coordinate: list[Number] | ArrayLike,
    max_coordinate: list[Number] | ArrayLike,
    target_coordinate_system: str,
    return_request_only: bool = False,
    filter_table: bool = True,
    **kwargs: Any,
) -> SpatialElement | SpatialData | None:
    """
    Query a SpatialData object or SpatialElement within a bounding box.

    Parameters
    ----------
    axes
        The axes `min_coordinate` and `max_coordinate` refer to.
    min_coordinate
        The minimum coordinates of the bounding box.
    max_coordinate
        The maximum coordinates of the bounding box.
    target_coordinate_system
        The coordinate system the bounding box is defined in.
    filter_table
        If `True`, the table is filtered to only contain rows that are annotating regions
        contained within the bounding box.
    return_request_only
        If `True`, the function returns the bounding box coordinates in the target coordinate system.
        Only valid with `DataArray` and `DataTree` elements.

    Returns
    -------
    The SpatialData object or SpatialElement containing the requested data.
    Eventual empty Elements are omitted by the SpatialData object.
    """
    raise RuntimeError("Unsupported type for bounding_box_query: " + str(type(element)) + ".")


@bounding_box_query.register(SpatialData)
def _(
    sdata: SpatialData,
    axes: tuple[str, ...],
    min_coordinate: list[Number] | ArrayLike,
    max_coordinate: list[Number] | ArrayLike,
    target_coordinate_system: str,
    filter_table: bool = True,
) -> SpatialData:
    min_coordinate = _parse_list_into_array(min_coordinate)
    max_coordinate = _parse_list_into_array(max_coordinate)
    new_elements = {}
    for element_type in ["points", "images", "labels", "shapes"]:
        elements = getattr(sdata, element_type)
        queried_elements = _dict_query_dispatcher(
            elements,
            bounding_box_query,
            axes=axes,
            min_coordinate=min_coordinate,
            max_coordinate=max_coordinate,
            target_coordinate_system=target_coordinate_system,
        )
        new_elements[element_type] = queried_elements

    tables = _get_filtered_or_unfiltered_tables(filter_table, new_elements, sdata)

    return SpatialData(**new_elements, tables=tables)


@bounding_box_query.register(DataArray)
@bounding_box_query.register(DataTree)
def _(
    image: DataArray | DataTree,
    axes: tuple[str, ...],
    min_coordinate: list[Number] | ArrayLike,
    max_coordinate: list[Number] | ArrayLike,
    target_coordinate_system: str,
    return_request_only: bool = False,
) -> DataArray | DataTree | Mapping[str, slice] | None:
    """Implement bounding box query for Spatialdata supported DataArray.

    Notes
    -----
    See https://github.com/scverse/spatialdata/pull/151 for a detailed overview of the logic of this code,
    and for the cases the comments refer to.
    """
    from spatialdata.transformations import get_transformation, set_transformation

    min_coordinate = _parse_list_into_array(min_coordinate)
    max_coordinate = _parse_list_into_array(max_coordinate)

    # for triggering validation
    _ = BoundingBoxRequest(
        target_coordinate_system=target_coordinate_system,
        axes=axes,
        min_coordinate=min_coordinate,
        max_coordinate=max_coordinate,
    )

    intrinsic_bounding_box_corners, axes = _get_bounding_box_corners_in_intrinsic_coordinates(
        image, axes, min_coordinate, max_coordinate, target_coordinate_system
    )
    if TYPE_CHECKING:
        assert isinstance(intrinsic_bounding_box_corners, DataArray)

    # build the request: now that we have the bounding box corners in the intrinsic coordinate system, we can use them
    # to build the request to query the raster data using the xarray APIs
    selection = {}
    translation_vector = []
    for axis_name in axes:
        # get the min value along the axis
        min_value = intrinsic_bounding_box_corners.sel(axis=axis_name).min().item()

        # get max value, slices are open half interval
        max_value = intrinsic_bounding_box_corners.sel(axis=axis_name).max().item()

        # add the
        selection[axis_name] = slice(min_value, max_value)

        if min_value > 0:
            translation_vector.append(np.ceil(min_value).item())
        else:
            translation_vector.append(0)

    if return_request_only:
        return selection

    # query the data
    query_result = image.sel(selection)
    if isinstance(image, DataArray):
        if 0 in query_result.shape:
            return None
        assert isinstance(query_result, DataArray)
        # rechunk the data to avoid irregular chunks
        image = image.chunk("auto")
    else:
        assert isinstance(image, DataTree)
        assert isinstance(query_result, DataTree)

        d = {}
        for k, data_tree in query_result.items():
            v = data_tree.values()
            assert len(v) == 1
            xdata = v.__iter__().__next__()
            if 0 in xdata.shape:
                if k == "scale0":
                    return None
            else:
                d[k] = xdata
        # the list of scales may not be contiguous when the data has small shape (for instance with yx = 22 and
        # rotations we may end up having scale0 and scale2 but not scale1. Practically this may occur in torch tiler if
        # the tiles are request to be too small).
        # Here we remove scales after we found a scale missing
        scales_to_keep = []
        for i, scale_name in enumerate(d.keys()):
            if scale_name == f"scale{i}":
                scales_to_keep.append(scale_name)
            else:
                break
        # case in which scale0 is not present but other scales are
        if len(scales_to_keep) == 0:
            return None
        d = {k: d[k] for k in scales_to_keep}

        query_result = DataTree.from_dict(d)
        # rechunk the data to avoid irregular chunks
        for scale in query_result:
            query_result[scale]["image"] = query_result[scale]["image"].chunk("auto")
    query_result = compute_coordinates(query_result)

    # the bounding box, mapped back to the intrinsic coordinate system is a set of points. The bounding box of these
    # points is likely starting away from the origin (this is described by translation_vector), so we need to prepend
    # this translation to every transformation in the new queries elements (unless the translation_vector is zero,
    # in that case the translation is not needed)
    if not np.allclose(np.array(translation_vector), 0):
        translation_transform = Translation(translation=translation_vector, axes=axes)

        transformations = get_transformation(query_result, get_all=True)
        assert isinstance(transformations, dict)

        new_transformations = {}
        for coordinate_system, initial_transform in transformations.items():
            new_transformation: BaseTransformation = Sequence(
                [translation_transform, initial_transform],
            )
            new_transformations[coordinate_system] = new_transformation
        set_transformation(query_result, new_transformations, set_all=True)
    # let's make a copy of the transformations so that we don't modify the original object
    t = get_transformation(query_result, get_all=True)
    assert isinstance(t, dict)
    set_transformation(query_result, t.copy(), set_all=True)
    return query_result


@bounding_box_query.register(DaskDataFrame)
def _(
    points: DaskDataFrame,
    axes: tuple[str, ...],
    min_coordinate: list[Number] | ArrayLike,
    max_coordinate: list[Number] | ArrayLike,
    target_coordinate_system: str,
) -> DaskDataFrame | None:
    from spatialdata import transform
    from spatialdata.transformations import get_transformation

    min_coordinate = _parse_list_into_array(min_coordinate)
    max_coordinate = _parse_list_into_array(max_coordinate)

    # for triggering validation
    _ = BoundingBoxRequest(
        target_coordinate_system=target_coordinate_system,
        axes=axes,
        min_coordinate=min_coordinate,
        max_coordinate=max_coordinate,
    )

    # get the four corners of the bounding box (2D case), or the 8 corners of the "3D bounding box" (3D case)
    (intrinsic_bounding_box_corners, intrinsic_axes) = _get_bounding_box_corners_in_intrinsic_coordinates(
        element=points,
        axes=axes,
        min_coordinate=min_coordinate,
        max_coordinate=max_coordinate,
        target_coordinate_system=target_coordinate_system,
    )
    intrinsic_bounding_box_corners = intrinsic_bounding_box_corners.data
    min_coordinate_intrinsic = intrinsic_bounding_box_corners.min(axis=0)
    max_coordinate_intrinsic = intrinsic_bounding_box_corners.max(axis=0)

    # get the points in the intrinsic coordinate bounding box
    in_intrinsic_bounding_box = _bounding_box_mask_points(
        points=points,
        axes=intrinsic_axes,
        min_coordinate=min_coordinate_intrinsic,
        max_coordinate=max_coordinate_intrinsic,
    )
    # if there aren't any points, just return
    if in_intrinsic_bounding_box.sum() == 0:
        return None
    points_in_intrinsic_bounding_box = points.loc[in_intrinsic_bounding_box]

    # # we have to reset the index since we have subset
    # # https://stackoverflow.com/questions/61395351/how-to-reset-index-on-concatenated-dataframe-in-dask
    # points_in_intrinsic_bounding_box = points_in_intrinsic_bounding_box.assign(idx=1)
    # points_in_intrinsic_bounding_box = points_in_intrinsic_bounding_box.set_index(
    #     points_in_intrinsic_bounding_box.idx.cumsum() - 1
    # )
    # points_in_intrinsic_bounding_box = points_in_intrinsic_bounding_box.map_partitions(
    #     lambda df: df.rename(index={"idx": None})
    # )
    # points_in_intrinsic_bounding_box = points_in_intrinsic_bounding_box.drop(columns=["idx"])

    # transform the element to the query coordinate system
    points_query_coordinate_system = transform(
        points_in_intrinsic_bounding_box, to_coordinate_system=target_coordinate_system, maintain_positioning=False
    )  # type: ignore[union-attr]

    # get a mask for the points in the bounding box
    bounding_box_mask = _bounding_box_mask_points(
        points=points_query_coordinate_system,
        axes=axes,
        min_coordinate=min_coordinate,
        max_coordinate=max_coordinate,
    )
    bounding_box_indices = np.where(bounding_box_mask.compute())[0]
    if len(bounding_box_indices) == 0:
        return None
    points_df = points_in_intrinsic_bounding_box.compute().iloc[bounding_box_indices]
    old_transformations = get_transformation(points, get_all=True)
    assert isinstance(old_transformations, dict)
    # an alternative approach is to query for each partition in parallel
    return PointsModel.parse(dd.from_pandas(points_df, npartitions=1), transformations=old_transformations.copy())


@bounding_box_query.register(GeoDataFrame)
def _(
    polygons: GeoDataFrame,
    axes: tuple[str, ...],
    min_coordinate: list[Number] | ArrayLike,
    max_coordinate: list[Number] | ArrayLike,
    target_coordinate_system: str,
) -> GeoDataFrame | None:
    from spatialdata.transformations import get_transformation

    min_coordinate = _parse_list_into_array(min_coordinate)
    max_coordinate = _parse_list_into_array(max_coordinate)

    # for triggering validation
    _ = BoundingBoxRequest(
        target_coordinate_system=target_coordinate_system,
        axes=axes,
        min_coordinate=min_coordinate,
        max_coordinate=max_coordinate,
    )

    # get the four corners of the bounding box
    (intrinsic_bounding_box_corners, _) = _get_bounding_box_corners_in_intrinsic_coordinates(
        element=polygons,
        axes=axes,
        min_coordinate=min_coordinate,
        max_coordinate=max_coordinate,
        target_coordinate_system=target_coordinate_system,
    )
    intrinsic_bounding_box_corners = intrinsic_bounding_box_corners.data
    bounding_box_non_axes_aligned = Polygon(intrinsic_bounding_box_corners)
    indices = polygons.geometry.intersects(bounding_box_non_axes_aligned)
    queried = polygons[indices]
    if len(queried) == 0:
        return None
    old_transformations = get_transformation(polygons, get_all=True)
    assert isinstance(old_transformations, dict)
    del queried.attrs[ShapesModel.TRANSFORM_KEY]
    return ShapesModel.parse(queried, transformations=old_transformations.copy())


# TODO: we can replace the manually triggered deprecation warning heres with the decorator from Wouter
def _check_deprecated_kwargs(kwargs: dict[str, Any]) -> None:
    deprecated_args = ["shapes", "points", "images", "labels"]
    for arg in deprecated_args:
        if arg in kwargs and kwargs[arg] is False:
            warnings.warn(
                f"The '{arg}' argument is deprecated and will be removed in one of the next following releases. Please "
                f"filter the SpatialData object before calling this function.",
                DeprecationWarning,
                stacklevel=2,
            )


@singledispatch
def polygon_query(
    element: SpatialElement | SpatialData,
    polygon: Polygon | MultiPolygon,
    target_coordinate_system: str,
    filter_table: bool = True,
    shapes: bool = True,
    points: bool = True,
    images: bool = True,
    labels: bool = True,
) -> SpatialElement | SpatialData | None:
    """
    Query a SpatialData object or a SpatialElement by a polygon or multipolygon.

    Parameters
    ----------
    element
        The SpatialElement or SpatialData object to query.
    polygon
        The polygon/multipolygon to query by.
    target_coordinate_system
        The coordinate system of the polygon/multipolygon.
    filter_table
        Specifies whether to filter the tables to only include tables that annotate elements in the retrieved
        SpatialData object of the query.
    shapes [Deprecated]
        This argument is now ignored and will be removed. Please filter the SpatialData object before calling this
        function.
    points [Deprecated]
        This argument is now ignored and will be removed. Please filter the SpatialData object before calling this
        function.
    images [Deprecated]
        This argument is now ignored and will be removed. Please filter the SpatialData object before calling this
        function.
    labels [Deprecated]
        This argument is now ignored and will be removed. Please filter the SpatialData object before calling this
        function.

    Returns
    -------
    The queried SpatialData object or SpatialElement containing the requested data.
    Eventual empty Elements are omitted by the SpatialData object.

    Examples
    --------
    Here is an example for multipolygon use case. If you have a sequence of polygons/multipolygons, in particular a
    GeoDataFrame, and you want to query the data that belongs to any one of these shapes, you can call this function
    to the multipolygon obtained by merging all the polygons. To merge you can use a unary union.
    """
    raise RuntimeError("Unsupported type for polygon_query: " + str(type(element)) + ".")


@polygon_query.register(SpatialData)
def _(
    sdata: SpatialData,
    polygon: Polygon | MultiPolygon,
    target_coordinate_system: str,
    filter_table: bool = True,
    shapes: bool = True,
    points: bool = True,
    images: bool = True,
    labels: bool = True,
) -> SpatialData:

    _check_deprecated_kwargs({"shapes": shapes, "points": points, "images": images, "labels": labels})
    new_elements = {}
    for element_type in ["points", "images", "labels", "shapes"]:
        elements = getattr(sdata, element_type)
        queried_elements = _dict_query_dispatcher(
            elements,
            polygon_query,
            polygon=polygon,
            target_coordinate_system=target_coordinate_system,
        )
        new_elements[element_type] = queried_elements

    tables = _get_filtered_or_unfiltered_tables(filter_table, new_elements, sdata)

    return SpatialData(**new_elements, tables=tables)


@polygon_query.register(DataArray)
@polygon_query.register(DataTree)
def _(
    image: DataArray | DataTree,
    polygon: Polygon | MultiPolygon,
    target_coordinate_system: str,
    return_request_only: bool = False,
    **kwargs: Any,
) -> DataArray | DataTree | None:
    _check_deprecated_kwargs(kwargs)
    gdf = GeoDataFrame(geometry=[polygon])
    min_x, min_y, max_x, max_y = gdf.bounds.values.flatten().tolist()
    return bounding_box_query(
        image,
        min_coordinate=[min_x, min_y],
        max_coordinate=[max_x, max_y],
        axes=("x", "y"),
        target_coordinate_system=target_coordinate_system,
        return_request_only=return_request_only,
    )


@polygon_query.register(DaskDataFrame)
def _(
    points: DaskDataFrame,
    polygon: Polygon | MultiPolygon,
    target_coordinate_system: str,
    **kwargs: Any,
) -> DaskDataFrame | None:
    from spatialdata.transformations import get_transformation, set_transformation

    _check_deprecated_kwargs(kwargs)
    polygon_gdf = _get_polygon_in_intrinsic_coordinates(points, target_coordinate_system, polygon)

    points_gdf = points_dask_dataframe_to_geopandas(points, suppress_z_warning=True)
    joined = polygon_gdf.sjoin(points_gdf)
    if len(joined) == 0:
        return None
    assert len(joined.index.unique()) == 1
    queried_points = points_gdf.loc[joined["index_right"]]
    ddf = points_geopandas_to_dask_dataframe(queried_points, suppress_z_warning=True)
    transformation = get_transformation(points, target_coordinate_system)
    if "z" in ddf.columns:
        ddf = PointsModel.parse(ddf, coordinates={"x": "x", "y": "y", "z": "z"})
    else:
        ddf = PointsModel.parse(ddf, coordinates={"x": "x", "y": "y"})
    set_transformation(ddf, transformation, target_coordinate_system)
    t = get_transformation(ddf, get_all=True)
    assert isinstance(t, dict)
    set_transformation(ddf, t.copy(), set_all=True)
    return ddf


@polygon_query.register(GeoDataFrame)
def _(
    element: GeoDataFrame,
    polygon: Polygon | MultiPolygon,
    target_coordinate_system: str,
    **kwargs: Any,
) -> GeoDataFrame | None:
    from spatialdata.transformations import get_transformation, set_transformation

    _check_deprecated_kwargs(kwargs)
    polygon_gdf = _get_polygon_in_intrinsic_coordinates(element, target_coordinate_system, polygon)
    polygon = polygon_gdf["geometry"].iloc[0]

    buffered = to_polygons(element) if ShapesModel.RADIUS_KEY in element.columns else element

    OLD_INDEX = "__old_index"
    if OLD_INDEX in buffered.columns:
        assert np.all(element[OLD_INDEX] == buffered.index)
    else:
        buffered[OLD_INDEX] = buffered.index
    indices = buffered.geometry.apply(lambda x: x.intersects(polygon))
    if np.sum(indices) == 0:
        return None
    queried_shapes = element[indices]
    queried_shapes.index = buffered[indices][OLD_INDEX]
    queried_shapes.index.name = None
    del buffered[OLD_INDEX]
    if OLD_INDEX in queried_shapes.columns:
        del queried_shapes[OLD_INDEX]
    transformation = get_transformation(buffered, target_coordinate_system)
    queried_shapes = ShapesModel.parse(queried_shapes)
    set_transformation(queried_shapes, transformation, target_coordinate_system)
    t = get_transformation(queried_shapes, get_all=True)
    assert isinstance(t, dict)
    set_transformation(queried_shapes, t.copy(), set_all=True)
    return queried_shapes<|MERGE_RESOLUTION|>--- conflicted
+++ resolved
@@ -92,24 +92,6 @@
 
     # adjust the bounding box to the real axes, dropping or adding eventually mismatching axes; the order of the axes is
     # not adjusted
-<<<<<<< HEAD
-    axes, min_coordinate, max_coordinate = _adjust_bounding_box_to_real_axes(
-        axes, min_coordinate, max_coordinate, output_axes_without_c
-    )
-    if set(axes) != set(output_axes_without_c):
-        raise ValueError("The axes of the bounding box must match the axes of the transformation.")
-
-    # in the case of non-raster data, we need to swap the axes
-    if not isinstance(element, (DataArray, DataTree)):
-        input_axes_without_c, axes = axes, input_axes_without_c
-
-    # let's get the bounding box corners and inverse transform then to the intrinsic coordinate system; since we are
-    # in case 1 or 5, the transformation is invertible
-    spatial_transform_bb_axes = Affine(
-        spatial_transform.to_affine_matrix(input_axes=input_axes_without_c, output_axes=axes),
-        input_axes=input_axes_without_c,
-        output_axes=axes,
-=======
     axes_adjusted, min_coordinate, max_coordinate = _adjust_bounding_box_to_real_axes(
         axes, min_coordinate, max_coordinate, output_axes_without_c
     )
@@ -122,17 +104,12 @@
         spatial_transform.to_affine_matrix(input_axes=input_axes_without_c, output_axes=axes_adjusted),
         input_axes=input_axes_without_c,
         output_axes=axes_adjusted,
->>>>>>> 5f0557c4
     )
 
     bounding_box_corners = get_bounding_box_corners(
         min_coordinate=min_coordinate,
         max_coordinate=max_coordinate,
-<<<<<<< HEAD
-        axes=axes,
-=======
         axes=axes_adjusted,
->>>>>>> 5f0557c4
     )
 
     inverse = spatial_transform_bb_axes.inverse()
@@ -148,11 +125,7 @@
             intrinsic_bounding_box_corners,
             coords={"corner": range(len(bounding_box_corners)), "axis": list(inverse.output_axes)},
         ),
-<<<<<<< HEAD
-        axes,
-=======
         input_axes_without_c,
->>>>>>> 5f0557c4
     )
 
 
