from __future__ import annotations

import warnings
from abc import abstractmethod
from dataclasses import dataclass
from functools import singledispatch
from typing import Any, Callable

import dask.array as da
import dask.dataframe as dd
import numpy as np
from dask.dataframe.core import DataFrame as DaskDataFrame
from datatree import DataTree
from geopandas import GeoDataFrame
from multiscale_spatial_image.multiscale_spatial_image import MultiscaleSpatialImage
from shapely.geometry import MultiPolygon, Polygon
from spatial_image import SpatialImage
from xarray import DataArray

from spatialdata._core.query._utils import circles_to_polygons, get_bounding_box_corners
from spatialdata._core.spatialdata import SpatialData
from spatialdata._types import ArrayLike
from spatialdata._utils import Number, _parse_list_into_array
from spatialdata.models import (
    PointsModel,
    ShapesModel,
    SpatialElement,
    get_axes_names,
    points_dask_dataframe_to_geopandas,
    points_geopandas_to_dask_dataframe,
)
from spatialdata.models._utils import ValidAxis_t, get_spatial_axes
from spatialdata.transformations._utils import compute_coordinates
from spatialdata.transformations.operations import set_transformation
from spatialdata.transformations.transformations import (
    Affine,
    BaseTransformation,
    Sequence,
    Translation,
    _get_affine_for_element,
)


def _get_bounding_box_corners_in_intrinsic_coordinates(
    element: SpatialElement,
    axes: tuple[str, ...],
    min_coordinate: list[Number] | ArrayLike,
    max_coordinate: list[Number] | ArrayLike,
    target_coordinate_system: str,
) -> tuple[ArrayLike, tuple[str, ...]]:
    """Get all corners of a bounding box in the intrinsic coordinates of an element.

    Parameters
    ----------
    element
        The SpatialElement to get the intrinsic coordinate system from.
    axes
        The axes that min_coordinate and max_coordinate refer to.
    min_coordinate
        The upper left hand corner of the bounding box (i.e., minimum coordinates
        along all dimensions).
    max_coordinate
        The lower right hand corner of the bounding box (i.e., the maximum coordinates
        along all dimensions
    target_coordinate_system
        The coordinate system the bounding box is defined in.

    Returns
    -------
    All the corners of the bounding box in the intrinsic coordinate system of the element. The shape
    is (2, 4) when axes has 2 spatial dimensions, and (2, 8) when axes has 3 spatial dimensions.

    The axes of the intrinsic coordinate system.
    """
    from spatialdata.transformations import get_transformation

    min_coordinate = _parse_list_into_array(min_coordinate)
    max_coordinate = _parse_list_into_array(max_coordinate)
    # get the transformation from the element's intrinsic coordinate system
    # to the query coordinate space
    transform_to_query_space = get_transformation(element, to_coordinate_system=target_coordinate_system)
    m_without_c, input_axes_without_c, output_axes_without_c = _get_axes_of_tranformation(
        element, target_coordinate_system
    )
    axes, min_coordinate, max_coordinate = _adjust_bounding_box_to_real_axes(
        axes, min_coordinate, max_coordinate, output_axes_without_c
    )

    # get the coordinates of the bounding box corners
    bounding_box_corners = get_bounding_box_corners(
        min_coordinate=min_coordinate,
        max_coordinate=max_coordinate,
        axes=axes,
    ).data

    # transform the coordinates to the intrinsic coordinate system
    intrinsic_axes = get_axes_names(element)
    transform_to_intrinsic = transform_to_query_space.inverse().to_affine_matrix(  # type: ignore[union-attr]
        input_axes=axes, output_axes=intrinsic_axes
    )
    rotation_matrix = transform_to_intrinsic[0:-1, 0:-1]
    translation = transform_to_intrinsic[0:-1, -1]

    intrinsic_bounding_box_corners = bounding_box_corners @ rotation_matrix.T + translation

    return intrinsic_bounding_box_corners, intrinsic_axes


def _get_polygon_in_intrinsic_coordinates(
    element: DaskDataFrame | GeoDataFrame, target_coordinate_system: str, polygon: Polygon | MultiPolygon
) -> GeoDataFrame:
    from spatialdata._core.operations.transform import transform

    polygon_gdf = ShapesModel.parse(GeoDataFrame(geometry=[polygon]))

    m_without_c, input_axes_without_c, output_axes_without_c = _get_axes_of_tranformation(
        element, target_coordinate_system
    )
    spatial_transform = Affine(m_without_c, input_axes=input_axes_without_c, output_axes=output_axes_without_c)

    m_without_c_linear = m_without_c[:-1, :-1]
    case = _get_case_of_bounding_box_query(m_without_c_linear, input_axes_without_c, output_axes_without_c)
<<<<<<< HEAD
    assert case in [1, 5]

    # we need to deal with the equivalent of _adjust_bounding_box_to_real_axes() to account for the fact that the
    # intrinsic coordinate system of the points could be ('x', 'y', 'z'). The counter image of the polygon in such
    # coordinate system could be not orthogonal to the 'z' axis; in such a case we would need to project the points to
    # the plan in which the polygon live. Let's not handle this complexity and simply raise an error if the inverse
    # transformation is mixing the 'z' axis with the other axes.
=======
    # as explained in https://github.com/scverse/spatialdata/pull/151#issuecomment-1444609101, this asserts that
    # the transformation between the intrinsic coordinate system and the query space, restricted to the domain
    # of the data, is invertible (either with dimension 2 or 3)
    assert case in [1, 5]

    # Since we asserted above that the transformation is invertible, then inverse image of the xy plane is a plane.
    # Here, to keep the implementation simple, we want to restrict to the case in which this inverse image plane is
    # parallel to the xy plane also in the intrinsic coordinate system.
    # If in the future there is a need to implement the general case we could proceed as follows.
    # 1. The data in the intrinsic coordinate system is necessarily points (because this function is not called for
    # raster data and 3D polygons/meshes are not implemented).
    # 2. We project the points to the inverse image plane.
    # 3. We query these new points in the inverse image plane.
    # Now, let's not handle this complexity and simply raise an error if, informally, the inverse transformation is
    # "mixing" the 'z' axis with the other axes, or formally, if the vector part of the affine transformation is not a
    # block diagonal matrix with one block for the z axis and one block for the x, y, c axes.
>>>>>>> bf2a5453
    sorted_input_axes_without_c = ("x", "y", "z")[: len(input_axes_without_c)]
    spatial_transform_bb_axes = Affine(
        spatial_transform.to_affine_matrix(input_axes=sorted_input_axes_without_c, output_axes=("x", "y")),
        input_axes=sorted_input_axes_without_c,
        output_axes=("x", "y"),
    )
    error_message = 'The transformation is mixing the "z" axis with the other axes. This case is not supported.'
    assert spatial_transform_bb_axes.matrix[2, 0] == 0, error_message
    assert spatial_transform_bb_axes.matrix[2, 1] == 0, error_message

    # now that we checked the above, we can restrict the transformation to the "x" and "y" axes; this will make it
    # invertible when the points to query are 3D
    spatial_transform_bb_axes = spatial_transform_bb_axes.to_affine(input_axes=("x", "y"), output_axes=("x", "y"))

    inverse = spatial_transform_bb_axes.inverse()
    assert isinstance(inverse, Affine)
<<<<<<< HEAD

    return transform(polygon_gdf, inverse)
=======
    set_transformation(polygon_gdf, inverse, "inverse")

    return transform(polygon_gdf, to_coordinate_system="inverse")
>>>>>>> bf2a5453


def _get_axes_of_tranformation(
    element: SpatialElement, target_coordinate_system: str
) -> tuple[ArrayLike, tuple[str, ...], tuple[str, ...]]:
    """
    Get the transformation matrix and the transformation's axes (ignoring `c`).

    The transformation is the one from the element's intrinsic coordinate system to the query coordinate space.
    Note that the axes which specify the query shape are not necessarily the same as the axes that are output of the
    transformation

    Parameters
    ----------
    element
        SpatialData element to be transformed.
    target_coordinate_system
        The target coordinate system for the transformation.

    Returns
    -------
    m_without_c
        The transformation from the element's intrinsic coordinate system to the query coordinate space, without the
        "c" axis.
    input_axes_without_c
        The axes of the element's intrinsic coordinate system, without the "c" axis.
    output_axes_without_c
        The axes of the query coordinate system, without the "c" axis.

    """
    from spatialdata.transformations import get_transformation

    transform_to_query_space = get_transformation(element, to_coordinate_system=target_coordinate_system)
    assert isinstance(transform_to_query_space, BaseTransformation)
    m = _get_affine_for_element(element, transform_to_query_space)
<<<<<<< HEAD
    input_axes_without_c = tuple([ax for ax in m.input_axes if ax != "c"])
    output_axes_without_c = tuple([ax for ax in m.output_axes if ax != "c"])
=======
    input_axes_without_c = tuple(ax for ax in m.input_axes if ax != "c")
    output_axes_without_c = tuple(ax for ax in m.output_axes if ax != "c")
>>>>>>> bf2a5453
    m_without_c = m.to_affine_matrix(input_axes=input_axes_without_c, output_axes=output_axes_without_c)
    return m_without_c, input_axes_without_c, output_axes_without_c


def _adjust_bounding_box_to_real_axes(
<<<<<<< HEAD
    axes: tuple[str, ...],
    min_coordinate: ArrayLike,
    max_coordinate: ArrayLike,
    output_axes_without_c: tuple[str, ...],
=======
    axes_bb: tuple[str, ...],
    min_coordinate: ArrayLike,
    max_coordinate: ArrayLike,
    axes_out_without_c: tuple[str, ...],
>>>>>>> bf2a5453
) -> tuple[tuple[str, ...], ArrayLike, ArrayLike]:
    """
    Adjust the bounding box to the real axes of the transformation.

<<<<<<< HEAD
    The bounding box is defined by the user and it's axes may not coincide with the axes of the transformation.
    """
    if set(axes) != set(output_axes_without_c):
        axes_only_in_bb = set(axes) - set(output_axes_without_c)
        axes_only_in_output = set(output_axes_without_c) - set(axes)

        # let's remove from the bounding box whose axes that are not in the output axes (e.g. querying 2D points with a
        # 3D bounding box)
        indices_to_remove_from_bb = [axes.index(ax) for ax in axes_only_in_bb]
        axes = tuple([ax for ax in axes if ax not in axes_only_in_bb])
=======
    The bounding box is defined by the user and its axes may not coincide with the axes of the transformation.
    """
    if set(axes_bb) != set(axes_out_without_c):
        axes_only_in_bb = set(axes_bb) - set(axes_out_without_c)
        axes_only_in_output = set(axes_out_without_c) - set(axes_bb)

        # let's remove from the bounding box whose axes that are not in the output axes (e.g. querying 2D points with a
        # 3D bounding box)
        indices_to_remove_from_bb = [axes_bb.index(ax) for ax in axes_only_in_bb]
        axes_bb = tuple(ax for ax in axes_bb if ax not in axes_only_in_bb)
>>>>>>> bf2a5453
        min_coordinate = np.delete(min_coordinate, indices_to_remove_from_bb)
        max_coordinate = np.delete(max_coordinate, indices_to_remove_from_bb)

        # if there are axes in the output axes that are not in the bounding box, we need to add them to the bounding box
        # with a range that includes everything (e.g. querying 3D points with a 2D bounding box)
        for ax in axes_only_in_output:
<<<<<<< HEAD
            axes = axes + (ax,)
            M = np.finfo(np.float32).max - 1
            min_coordinate = np.append(min_coordinate, -M)
            max_coordinate = np.append(max_coordinate, M)
    return axes, min_coordinate, max_coordinate
=======
            axes_bb = axes_bb + (ax,)
            M = np.finfo(np.float32).max - 1
            min_coordinate = np.append(min_coordinate, -M)
            max_coordinate = np.append(max_coordinate, M)
    return axes_bb, min_coordinate, max_coordinate
>>>>>>> bf2a5453


def _get_case_of_bounding_box_query(
    m_without_c_linear: ArrayLike,
    input_axes_without_c: tuple[str, ...],
    output_axes_without_c: tuple[str, ...],
) -> int:
<<<<<<< HEAD
    """Get the case of the current bounding box query.

    See https://github.com/scverse/spatialdata/pull/151 for a detailed overview of the logic of this code,
    and for the cases the comments refer to.
    """
=======
    """
    The bounding box query is handled in different ways depending on the "case" we are in, which we identify here.

    See https://github.com/scverse/spatialdata/pull/151#issuecomment-1444609101 for a detailed overview of the logic of
    this code, or see the comments below for an overview of the cases we consider.
    """  # noqa: D401
>>>>>>> bf2a5453
    transform_dimension = np.linalg.matrix_rank(m_without_c_linear)
    transform_coordinate_length = len(output_axes_without_c)
    data_dim = len(input_axes_without_c)

    assert data_dim in [2, 3]
    assert transform_dimension in [2, 3]
    assert transform_coordinate_length in [2, 3]
    assert not (data_dim == 2 and transform_dimension == 3)
    assert not (transform_dimension == 3 and transform_coordinate_length == 2)
<<<<<<< HEAD
    # see explanation in https://github.com/scverse/spatialdata/pull/151
=======
    # TL;DR of the GitHub comment linked in the docstring.
    # the combinations of values for `data_dim`, `transform_dimension`, and `transform_coordinate_length` # lead to 8
    # cases, but of these, 3 are not possible:
    # a. transform_dimension == 3 and transform_coordinate_length == 2 (these are 2 cases)
    # b. data_dim == 2 and transform_dimension == 3 (these are 2 cases, but one already covered by the previous point)
    # what remains are the 5 cases of the if-elif-else below
    # for simplicity we will start by implementing only the cases 1 and 5, which are the ones that correspond to
    # invertible transformations, the other cases are not handled and will raise an error, and can be implemented in the
    # future if needed. The GitHub discussion also contains a detailed explanation of the logic behind the cases.
>>>>>>> bf2a5453
    if data_dim == 2 and transform_dimension == 2 and transform_coordinate_length == 2:
        case = 1
    elif data_dim == 2 and transform_dimension == 2 and transform_coordinate_length == 3:
        # currently not handled
        case = 2
    elif data_dim == 3 and transform_dimension == 2 and transform_coordinate_length == 2:
        # currently not handled
        case = 3
    elif data_dim == 3 and transform_dimension == 2 and transform_coordinate_length == 3:
        # currently not handled
        case = 4
    elif data_dim == 3 and transform_dimension == 3 and transform_coordinate_length == 3:
        case = 5
    else:
        raise RuntimeError("This should not happen")

    if case in [2, 3, 4]:
        # to implement case 2: we need to intersect the plane in the extrinsic coordinate system with the 3D bounding
        # box. The vertices of this polygon needs to be transformed to the intrinsic coordinate system
        error_message = (
            f"This case is not supported (data with dimension {data_dim} but transformation with rank "
            f"{transform_dimension}. Please open a GitHub issue if you want to discuss a use case."
        )
        raise ValueError(error_message)
    return case


@dataclass(frozen=True)
class BaseSpatialRequest:
    """Base class for spatial queries."""

    target_coordinate_system: str

    @abstractmethod
    def to_dict(self) -> dict[str, Any]:
        pass


@dataclass(frozen=True)
class BoundingBoxRequest(BaseSpatialRequest):
    """Query with an axis-aligned bounding box.

    Attributes
    ----------
    axes
        The axes the coordinates are expressed in.
    min_coordinate
        The coordinate of the lower left hand corner (i.e., minimum values)
        of the bounding box.
    max_coordinate
        The coordinate of the upper right hand corner (i.e., maximum values)
        of the bounding box
    """

    min_coordinate: ArrayLike
    max_coordinate: ArrayLike
    axes: tuple[ValidAxis_t, ...]

    def __post_init__(self) -> None:
        # validate the axes
        spatial_axes = get_spatial_axes(self.axes)
        non_spatial_axes = set(self.axes) - set(spatial_axes)
        if len(non_spatial_axes) > 0:
            raise ValueError(f"Non-spatial axes specified: {non_spatial_axes}")

        # validate the axes
        if len(self.axes) != len(self.min_coordinate) or len(self.axes) != len(self.max_coordinate):
            raise ValueError("The number of axes must match the number of coordinates.")

        # validate the coordinates
        if np.any(self.min_coordinate > self.max_coordinate):
            raise ValueError("The minimum coordinate must be less than the maximum coordinate.")

    def to_dict(self) -> dict[str, Any]:
        return {
            "target_coordinate_system": self.target_coordinate_system,
            "axes": self.axes,
            "min_coordinate": self.min_coordinate,
            "max_coordinate": self.max_coordinate,
        }


def _bounding_box_mask_points(
    points: DaskDataFrame,
    axes: tuple[str, ...],
    min_coordinate: list[Number] | ArrayLike,
    max_coordinate: list[Number] | ArrayLike,
) -> da.Array:
    """Compute a mask that is true for the points inside an axis-aligned bounding box.

    Parameters
    ----------
    points
        The points element to perform the query on.
    axes
        The axes that min_coordinate and max_coordinate refer to.
    min_coordinate
        The upper left hand corner of the bounding box (i.e., minimum coordinates along all dimensions).
    max_coordinate
        The lower right hand corner of the bounding box (i.e., the maximum coordinates along all dimensions).

    Returns
    -------
    The mask for the points inside the bounding box.
    """
    element_axes = get_axes_names(points)
    min_coordinate = _parse_list_into_array(min_coordinate)
    max_coordinate = _parse_list_into_array(max_coordinate)
    in_bounding_box_masks = []
    for axis_index, axis_name in enumerate(axes):
        if axis_name not in element_axes:
            continue
        min_value = min_coordinate[axis_index]
        in_bounding_box_masks.append(points[axis_name].gt(min_value).to_dask_array(lengths=True))
    for axis_index, axis_name in enumerate(axes):
        if axis_name not in element_axes:
            continue
        max_value = max_coordinate[axis_index]
        in_bounding_box_masks.append(points[axis_name].lt(max_value).to_dask_array(lengths=True))
    in_bounding_box_masks = da.stack(in_bounding_box_masks, axis=-1)
    return da.all(in_bounding_box_masks, axis=1)


def _dict_query_dispatcher(
    elements: dict[str, SpatialElement], query_function: Callable[[SpatialElement], SpatialElement], **kwargs: Any
) -> dict[str, SpatialElement]:
    from spatialdata.transformations import get_transformation

    queried_elements = {}
    for key, element in elements.items():
        target_coordinate_system = kwargs["target_coordinate_system"]
        d = get_transformation(element, get_all=True)
        assert isinstance(d, dict)
        if target_coordinate_system in d:
            result = query_function(element, **kwargs)
            if result is not None:
                # query returns None if it is empty
                queried_elements[key] = result
    return queried_elements


@singledispatch
def bounding_box_query(
    element: SpatialElement | SpatialData,
    axes: tuple[str, ...],
    min_coordinate: list[Number] | ArrayLike,
    max_coordinate: list[Number] | ArrayLike,
    target_coordinate_system: str,
    filter_table: bool = True,
    **kwargs: Any,
) -> SpatialElement | SpatialData | None:
    """
    Query a SpatialData object or SpatialElement within a bounding box.

    Parameters
    ----------
    axes
        The axes `min_coordinate` and `max_coordinate` refer to.
    min_coordinate
        The minimum coordinates of the bounding box.
    max_coordinate
        The maximum coordinates of the bounding box.
    target_coordinate_system
        The coordinate system the bounding box is defined in.
    filter_table
        If `True`, the table is filtered to only contain rows that are annotating regions
        contained within the bounding box.

    Returns
    -------
    The SpatialData object or SpatialElement containing the requested data.
    Eventual empty Elements are omitted by the SpatialData object.
    """
    raise RuntimeError("Unsupported type for bounding_box_query: " + str(type(element)) + ".")


@bounding_box_query.register(SpatialData)
def _(
    sdata: SpatialData,
    axes: tuple[str, ...],
    min_coordinate: list[Number] | ArrayLike,
    max_coordinate: list[Number] | ArrayLike,
    target_coordinate_system: str,
    filter_table: bool = True,
) -> SpatialData:
    from spatialdata._core.query.relational_query import _filter_table_by_elements

    min_coordinate = _parse_list_into_array(min_coordinate)
    max_coordinate = _parse_list_into_array(max_coordinate)
    new_elements = {}
    for element_type in ["points", "images", "labels", "shapes"]:
        elements = getattr(sdata, element_type)
        queried_elements = _dict_query_dispatcher(
            elements,
            bounding_box_query,
            axes=axes,
            min_coordinate=min_coordinate,
            max_coordinate=max_coordinate,
            target_coordinate_system=target_coordinate_system,
        )
        new_elements[element_type] = queried_elements

    if sdata.table is not None:
        table = _filter_table_by_elements(sdata.table, new_elements) if filter_table else sdata.table
        if len(table) == 0:
            table = None
    else:
        table = None

    return SpatialData(**new_elements, table=table)


@bounding_box_query.register(SpatialImage)
@bounding_box_query.register(MultiscaleSpatialImage)
def _(
    image: SpatialImage | MultiscaleSpatialImage,
    axes: tuple[str, ...],
    min_coordinate: list[Number] | ArrayLike,
    max_coordinate: list[Number] | ArrayLike,
    target_coordinate_system: str,
) -> SpatialImage | MultiscaleSpatialImage | None:
    """Implement bounding box query for SpatialImage.

    Notes
    -----
    See https://github.com/scverse/spatialdata/pull/151 for a detailed overview of the logic of this code,
    and for the cases the comments refer to.
    """
    from spatialdata.transformations import get_transformation, set_transformation

    min_coordinate = _parse_list_into_array(min_coordinate)
    max_coordinate = _parse_list_into_array(max_coordinate)

    # for triggering validation
    _ = BoundingBoxRequest(
        target_coordinate_system=target_coordinate_system,
        axes=axes,
        min_coordinate=min_coordinate,
        max_coordinate=max_coordinate,
    )

    # compute the output axes of the transformation, remove c from input and output axes, return the matrix without c
    # and then build an affine transformation from that
    m_without_c, input_axes_without_c, output_axes_without_c = _get_axes_of_tranformation(
        image, target_coordinate_system
    )
    spatial_transform = Affine(m_without_c, input_axes=input_axes_without_c, output_axes=output_axes_without_c)

    # we identified 5 cases (see the responsible function for details), cases 1 and 5 correspond to invertible
    # transformations; we focus on them
    m_without_c_linear = m_without_c[:-1, :-1]
    case = _get_case_of_bounding_box_query(m_without_c_linear, input_axes_without_c, output_axes_without_c)
    assert case in [1, 5]

    # adjust the bounding box to the real axes, dropping or adding eventually mismatching axes; the order of the axes is
    # not adjusted
    axes, min_coordinate, max_coordinate = _adjust_bounding_box_to_real_axes(
        axes, min_coordinate, max_coordinate, output_axes_without_c
    )
    assert set(axes) == set(output_axes_without_c)

    # since the order of the axes is arbitrary, let's adjust the affine transformation without c to match those axes
    spatial_transform_bb_axes = Affine(
        spatial_transform.to_affine_matrix(input_axes=input_axes_without_c, output_axes=axes),
        input_axes=input_axes_without_c,
        output_axes=axes,
    )

    # let's get the bounding box corners and inverse transform then to the intrinsic coordinate system; since we are
    # in case 1 or 5, the transformation is invertible
    bounding_box_corners = get_bounding_box_corners(
        min_coordinate=min_coordinate,
        max_coordinate=max_coordinate,
        axes=axes,
    )
    inverse = spatial_transform_bb_axes.inverse()
    assert isinstance(inverse, Affine)
    rotation_matrix = inverse.matrix[0:-1, 0:-1]
    translation = inverse.matrix[0:-1, -1]
    intrinsic_bounding_box_corners = DataArray(
        bounding_box_corners.data @ rotation_matrix.T + translation,
        coords={"corner": range(len(bounding_box_corners)), "axis": list(inverse.output_axes)},
    )

    # build the request: now that we have the bounding box corners in the intrinsic coordinate system, we can use them
    # to build the request to query the raster data using the xarray APIs
    selection = {}
    translation_vector = []
    for axis_name in axes:
        # get the min value along the axis
        min_value = intrinsic_bounding_box_corners.sel(axis=axis_name).min().item()

        # get max value, slices are open half interval
        max_value = intrinsic_bounding_box_corners.sel(axis=axis_name).max().item()

        # add the
        selection[axis_name] = slice(min_value, max_value)

        if min_value > 0:
            translation_vector.append(np.ceil(min_value).item())
        else:
            translation_vector.append(0)

    # query the data
    query_result = image.sel(selection)
    if isinstance(image, SpatialImage):
        if 0 in query_result.shape:
            return None
        assert isinstance(query_result, SpatialImage)
    else:
        assert isinstance(image, MultiscaleSpatialImage)
        assert isinstance(query_result, DataTree)
        # we need to convert query_result it to MultiscaleSpatialImage, dropping eventual collapses scales (or even
        # the whole object if the first scale is collapsed)
        d = {}
        for k, data_tree in query_result.items():
            v = data_tree.values()
            assert len(v) == 1
            xdata = v.__iter__().__next__()
            if 0 in xdata.shape:
                if k == "scale0":
                    return None
            else:
                d[k] = xdata
        query_result = MultiscaleSpatialImage.from_dict(d)
    query_result = compute_coordinates(query_result)

    # the bounding box, mapped back to the intrinsic coordinate system is a set of points. The bounding box of these
    # points is likely starting away from the origin (this is described by translation_vector), so we need to prepend
    # this translation to every transformation in the new queries elements (unless the translation_vector is zero,
    # in that case the translation is not needed)
    if not np.allclose(np.array(translation_vector), 0):
        translation_transform = Translation(translation=translation_vector, axes=axes)

        transformations = get_transformation(query_result, get_all=True)
        assert isinstance(transformations, dict)

        new_transformations = {}
        for coordinate_system, initial_transform in transformations.items():
            new_transformation: BaseTransformation = Sequence(
                [translation_transform, initial_transform],
            )
            new_transformations[coordinate_system] = new_transformation
        set_transformation(query_result, new_transformations, set_all=True)
    # let's make a copy of the transformations so that we don't modify the original object
    t = get_transformation(query_result, get_all=True)
    assert isinstance(t, dict)
    set_transformation(query_result, t.copy(), set_all=True)
    return query_result


@bounding_box_query.register(DaskDataFrame)
def _(
    points: DaskDataFrame,
    axes: tuple[str, ...],
    min_coordinate: list[Number] | ArrayLike,
    max_coordinate: list[Number] | ArrayLike,
    target_coordinate_system: str,
) -> DaskDataFrame | None:
    from spatialdata import transform
<<<<<<< HEAD
=======
    from spatialdata.transformations import get_transformation
>>>>>>> bf2a5453

    min_coordinate = _parse_list_into_array(min_coordinate)
    max_coordinate = _parse_list_into_array(max_coordinate)

    # for triggering validation
    _ = BoundingBoxRequest(
        target_coordinate_system=target_coordinate_system,
        axes=axes,
        min_coordinate=min_coordinate,
        max_coordinate=max_coordinate,
    )

    # get the four corners of the bounding box (2D case), or the 8 corners of the "3D bounding box" (3D case)
    (intrinsic_bounding_box_corners, intrinsic_axes) = _get_bounding_box_corners_in_intrinsic_coordinates(
        element=points,
        axes=axes,
        min_coordinate=min_coordinate,
        max_coordinate=max_coordinate,
        target_coordinate_system=target_coordinate_system,
    )
    min_coordinate_intrinsic = intrinsic_bounding_box_corners.min(axis=0)
    max_coordinate_intrinsic = intrinsic_bounding_box_corners.max(axis=0)

    # get the points in the intrinsic coordinate bounding box
    in_intrinsic_bounding_box = _bounding_box_mask_points(
        points=points,
        axes=intrinsic_axes,
        min_coordinate=min_coordinate_intrinsic,
        max_coordinate=max_coordinate_intrinsic,
    )
    # if there aren't any points, just return
    if in_intrinsic_bounding_box.sum() == 0:
        return None
    points_in_intrinsic_bounding_box = points.loc[in_intrinsic_bounding_box]

    # # we have to reset the index since we have subset
    # # https://stackoverflow.com/questions/61395351/how-to-reset-index-on-concatenated-dataframe-in-dask
    # points_in_intrinsic_bounding_box = points_in_intrinsic_bounding_box.assign(idx=1)
    # points_in_intrinsic_bounding_box = points_in_intrinsic_bounding_box.set_index(
    #     points_in_intrinsic_bounding_box.idx.cumsum() - 1
    # )
    # points_in_intrinsic_bounding_box = points_in_intrinsic_bounding_box.map_partitions(
    #     lambda df: df.rename(index={"idx": None})
    # )
    # points_in_intrinsic_bounding_box = points_in_intrinsic_bounding_box.drop(columns=["idx"])

    # transform the element to the query coordinate system
    points_query_coordinate_system = transform(
        points_in_intrinsic_bounding_box, to_coordinate_system=target_coordinate_system, maintain_positioning=False
    )  # type: ignore[union-attr]

    # get a mask for the points in the bounding box
    bounding_box_mask = _bounding_box_mask_points(
        points=points_query_coordinate_system,
        axes=axes,
        min_coordinate=min_coordinate,
        max_coordinate=max_coordinate,
    )
<<<<<<< HEAD
    bounding_box_mask = np.where(bounding_box_mask.compute())[0]
    if len(bounding_box_mask) == 0:
        return None
    points_df = points_in_intrinsic_bounding_box.compute().iloc[bounding_box_mask]
=======
    bounding_box_indices = np.where(bounding_box_mask.compute())[0]
    if len(bounding_box_indices) == 0:
        return None
    points_df = points_in_intrinsic_bounding_box.compute().iloc[bounding_box_indices]
>>>>>>> bf2a5453
    old_transformations = get_transformation(points, get_all=True)
    assert isinstance(old_transformations, dict)
    # an alternative approach is to query for each partition in parallel
    return PointsModel.parse(dd.from_pandas(points_df, npartitions=1), transformations=old_transformations.copy())


@bounding_box_query.register(GeoDataFrame)
def _(
    polygons: GeoDataFrame,
    axes: tuple[str, ...],
    min_coordinate: list[Number] | ArrayLike,
    max_coordinate: list[Number] | ArrayLike,
    target_coordinate_system: str,
) -> GeoDataFrame | None:
    from spatialdata.transformations import get_transformation

    min_coordinate = _parse_list_into_array(min_coordinate)
    max_coordinate = _parse_list_into_array(max_coordinate)

    # for triggering validation
    _ = BoundingBoxRequest(
        target_coordinate_system=target_coordinate_system,
        axes=axes,
        min_coordinate=min_coordinate,
        max_coordinate=max_coordinate,
    )

    # get the four corners of the bounding box
    (intrinsic_bounding_box_corners, intrinsic_axes) = _get_bounding_box_corners_in_intrinsic_coordinates(
        element=polygons,
        axes=axes,
        min_coordinate=min_coordinate,
        max_coordinate=max_coordinate,
        target_coordinate_system=target_coordinate_system,
    )

    bounding_box_non_axes_aligned = Polygon(intrinsic_bounding_box_corners)
    indices = polygons.geometry.intersects(bounding_box_non_axes_aligned)
    queried = polygons[indices]
    if len(queried) == 0:
        return None
    old_transformations = get_transformation(polygons, get_all=True)
    assert isinstance(old_transformations, dict)
    del queried.attrs[ShapesModel.TRANSFORM_KEY]
    return ShapesModel.parse(queried, transformations=old_transformations.copy())


<<<<<<< HEAD
=======
# TODO: we can replace the manually triggered deprecation warning heres with the decorator from Wouter
def _check_deprecated_kwargs(kwargs: dict[str, Any]) -> None:
    deprecated_args = ["shapes", "points", "images", "labels"]
    for arg in deprecated_args:
        if arg in kwargs and kwargs[arg] is False:
            warnings.warn(
                f"The '{arg}' argument is deprecated and will be removed in one of the next following releases. Please "
                f"filter the SpatialData object before calling this function.",
                DeprecationWarning,
                stacklevel=2,
            )


>>>>>>> bf2a5453
@singledispatch
def polygon_query(
    element: SpatialElement | SpatialData,
    polygon: Polygon | MultiPolygon,
    target_coordinate_system: str,
    filter_table: bool = True,
    shapes: bool = True,
    points: bool = True,
    images: bool = True,
    labels: bool = True,
) -> SpatialElement | SpatialData | None:
    """
    Query a SpatialData object or a SpatialElement by a polygon or multipolygon.

    Parameters
    ----------
    element
        The SpatialElement or SpatialData object to query.
    polygon
        The polygon/multipolygon to query by.
    target_coordinate_system
        The coordinate system of the polygon/multipolygon.
    filter_table
        If `True`, the table is filtered to only contain rows that are annotating regions
        contained within the query polygon/multipolygon.
    shapes [Deprecated]
        This argument is now ignored and will be removed. Please filter the SpatialData object before calling this
        function.
    points [Deprecated]
        This argument is now ignored and will be removed. Please filter the SpatialData object before calling this
        function.
    images [Deprecated]
        This argument is now ignored and will be removed. Please filter the SpatialData object before calling this
        function.
    labels [Deprecated]
        This argument is now ignored and will be removed. Please filter the SpatialData object before calling this
        function.

    Returns
    -------
    The queried SpatialData object or SpatialElement containing the requested data.
    Eventual empty Elements are omitted by the SpatialData object.

    Examples
    --------
    Here is an example for multipolygon use case. If you have a sequence of polygons/multipolygons, in particular a
    GeoDataFrame, and you want to query the data that belongs to any one of these shapes, you can call this function
    to the multipolygon obtained by merging all the polygons. To merge you can use a unary union.
    """
    raise RuntimeError("Unsupported type for polygon_query: " + str(type(element)) + ".")


@polygon_query.register(SpatialData)
def _(
    sdata: SpatialData,
    polygon: Polygon | MultiPolygon,
    target_coordinate_system: str,
    filter_table: bool = True,
    shapes: bool = True,
    points: bool = True,
    images: bool = True,
    labels: bool = True,
) -> SpatialData:
    from spatialdata._core.query.relational_query import _filter_table_by_elements

<<<<<<< HEAD
=======
    _check_deprecated_kwargs({"shapes": shapes, "points": points, "images": images, "labels": labels})
>>>>>>> bf2a5453
    new_elements = {}
    for element_type in ["points", "images", "labels", "shapes"]:
        elements = getattr(sdata, element_type)
        queried_elements = _dict_query_dispatcher(
            elements,
            polygon_query,
            polygon=polygon,
            target_coordinate_system=target_coordinate_system,
        )
        new_elements[element_type] = queried_elements

    if sdata.table is not None:
        table = _filter_table_by_elements(sdata.table, new_elements) if filter_table else sdata.table
        if len(table) == 0:
            table = None
    else:
        table = None

    return SpatialData(**new_elements, table=table)


@polygon_query.register(SpatialImage)
@polygon_query.register(MultiscaleSpatialImage)
def _(
    image: SpatialImage | MultiscaleSpatialImage,
    polygon: Polygon | MultiPolygon,
    target_coordinate_system: str,
<<<<<<< HEAD
) -> SpatialImage | MultiscaleSpatialImage | None:
=======
    **kwargs: Any,
) -> SpatialImage | MultiscaleSpatialImage | None:
    _check_deprecated_kwargs(kwargs)
>>>>>>> bf2a5453
    gdf = GeoDataFrame(geometry=[polygon])
    min_x, min_y, max_x, max_y = gdf.bounds.values.flatten().tolist()
    return bounding_box_query(
        image,
        min_coordinate=[min_x, min_y],
        max_coordinate=[max_x, max_y],
        axes=("x", "y"),
        target_coordinate_system=target_coordinate_system,
    )


@polygon_query.register(DaskDataFrame)
def _(
    points: DaskDataFrame,
    polygon: Polygon | MultiPolygon,
    target_coordinate_system: str,
<<<<<<< HEAD
) -> DaskDataFrame | None:
    from spatialdata.transformations import get_transformation, set_transformation

=======
    **kwargs: Any,
) -> DaskDataFrame | None:
    from spatialdata.transformations import get_transformation, set_transformation

    _check_deprecated_kwargs(kwargs)
>>>>>>> bf2a5453
    polygon_gdf = _get_polygon_in_intrinsic_coordinates(points, target_coordinate_system, polygon)

    points_gdf = points_dask_dataframe_to_geopandas(points, suppress_z_warning=True)
    joined = polygon_gdf.sjoin(points_gdf)
    if len(joined) == 0:
        return None
    assert len(joined.index.unique()) == 1
    queried_points = points_gdf.loc[joined["index_right"]]
    ddf = points_geopandas_to_dask_dataframe(queried_points, suppress_z_warning=True)
    transformation = get_transformation(points, target_coordinate_system)
    if "z" in ddf.columns:
        ddf = PointsModel.parse(ddf, coordinates={"x": "x", "y": "y", "z": "z"})
    else:
        ddf = PointsModel.parse(ddf, coordinates={"x": "x", "y": "y"})
    set_transformation(ddf, transformation, target_coordinate_system)
    t = get_transformation(ddf, get_all=True)
    assert isinstance(t, dict)
    set_transformation(ddf, t.copy(), set_all=True)
    return ddf


@polygon_query.register(GeoDataFrame)
def _(
    element: GeoDataFrame,
    polygon: Polygon | MultiPolygon,
    target_coordinate_system: str,
<<<<<<< HEAD
) -> GeoDataFrame | None:
    from spatialdata.transformations import get_transformation, set_transformation

=======
    **kwargs: Any,
) -> GeoDataFrame | None:
    from spatialdata.transformations import get_transformation, set_transformation

    _check_deprecated_kwargs(kwargs)
>>>>>>> bf2a5453
    polygon_gdf = _get_polygon_in_intrinsic_coordinates(element, target_coordinate_system, polygon)
    polygon = polygon_gdf["geometry"].iloc[0]

    buffered = circles_to_polygons(element) if ShapesModel.RADIUS_KEY in element.columns else element

    OLD_INDEX = "__old_index"
    if OLD_INDEX in buffered.columns:
        assert np.all(element[OLD_INDEX] == buffered.index)
    else:
        buffered[OLD_INDEX] = buffered.index
    indices = buffered.geometry.apply(lambda x: x.intersects(polygon))
    if np.sum(indices) == 0:
        return None
    queried_shapes = element[indices]
    queried_shapes.index = buffered[indices][OLD_INDEX]
    queried_shapes.index.name = None
    del buffered[OLD_INDEX]
    if OLD_INDEX in queried_shapes.columns:
        del queried_shapes[OLD_INDEX]
    transformation = get_transformation(buffered, target_coordinate_system)
    queried_shapes = ShapesModel.parse(queried_shapes)
    set_transformation(queried_shapes, transformation, target_coordinate_system)
    t = get_transformation(queried_shapes, get_all=True)
    assert isinstance(t, dict)
    set_transformation(queried_shapes, t.copy(), set_all=True)
    return queried_shapes<|MERGE_RESOLUTION|>--- conflicted
+++ resolved
@@ -120,15 +120,6 @@
 
     m_without_c_linear = m_without_c[:-1, :-1]
     case = _get_case_of_bounding_box_query(m_without_c_linear, input_axes_without_c, output_axes_without_c)
-<<<<<<< HEAD
-    assert case in [1, 5]
-
-    # we need to deal with the equivalent of _adjust_bounding_box_to_real_axes() to account for the fact that the
-    # intrinsic coordinate system of the points could be ('x', 'y', 'z'). The counter image of the polygon in such
-    # coordinate system could be not orthogonal to the 'z' axis; in such a case we would need to project the points to
-    # the plan in which the polygon live. Let's not handle this complexity and simply raise an error if the inverse
-    # transformation is mixing the 'z' axis with the other axes.
-=======
     # as explained in https://github.com/scverse/spatialdata/pull/151#issuecomment-1444609101, this asserts that
     # the transformation between the intrinsic coordinate system and the query space, restricted to the domain
     # of the data, is invertible (either with dimension 2 or 3)
@@ -145,7 +136,6 @@
     # Now, let's not handle this complexity and simply raise an error if, informally, the inverse transformation is
     # "mixing" the 'z' axis with the other axes, or formally, if the vector part of the affine transformation is not a
     # block diagonal matrix with one block for the z axis and one block for the x, y, c axes.
->>>>>>> bf2a5453
     sorted_input_axes_without_c = ("x", "y", "z")[: len(input_axes_without_c)]
     spatial_transform_bb_axes = Affine(
         spatial_transform.to_affine_matrix(input_axes=sorted_input_axes_without_c, output_axes=("x", "y")),
@@ -162,14 +152,9 @@
 
     inverse = spatial_transform_bb_axes.inverse()
     assert isinstance(inverse, Affine)
-<<<<<<< HEAD
-
-    return transform(polygon_gdf, inverse)
-=======
     set_transformation(polygon_gdf, inverse, "inverse")
 
     return transform(polygon_gdf, to_coordinate_system="inverse")
->>>>>>> bf2a5453
 
 
 def _get_axes_of_tranformation(
@@ -205,45 +190,21 @@
     transform_to_query_space = get_transformation(element, to_coordinate_system=target_coordinate_system)
     assert isinstance(transform_to_query_space, BaseTransformation)
     m = _get_affine_for_element(element, transform_to_query_space)
-<<<<<<< HEAD
-    input_axes_without_c = tuple([ax for ax in m.input_axes if ax != "c"])
-    output_axes_without_c = tuple([ax for ax in m.output_axes if ax != "c"])
-=======
     input_axes_without_c = tuple(ax for ax in m.input_axes if ax != "c")
     output_axes_without_c = tuple(ax for ax in m.output_axes if ax != "c")
->>>>>>> bf2a5453
     m_without_c = m.to_affine_matrix(input_axes=input_axes_without_c, output_axes=output_axes_without_c)
     return m_without_c, input_axes_without_c, output_axes_without_c
 
 
 def _adjust_bounding_box_to_real_axes(
-<<<<<<< HEAD
-    axes: tuple[str, ...],
-    min_coordinate: ArrayLike,
-    max_coordinate: ArrayLike,
-    output_axes_without_c: tuple[str, ...],
-=======
     axes_bb: tuple[str, ...],
     min_coordinate: ArrayLike,
     max_coordinate: ArrayLike,
     axes_out_without_c: tuple[str, ...],
->>>>>>> bf2a5453
 ) -> tuple[tuple[str, ...], ArrayLike, ArrayLike]:
     """
     Adjust the bounding box to the real axes of the transformation.
 
-<<<<<<< HEAD
-    The bounding box is defined by the user and it's axes may not coincide with the axes of the transformation.
-    """
-    if set(axes) != set(output_axes_without_c):
-        axes_only_in_bb = set(axes) - set(output_axes_without_c)
-        axes_only_in_output = set(output_axes_without_c) - set(axes)
-
-        # let's remove from the bounding box whose axes that are not in the output axes (e.g. querying 2D points with a
-        # 3D bounding box)
-        indices_to_remove_from_bb = [axes.index(ax) for ax in axes_only_in_bb]
-        axes = tuple([ax for ax in axes if ax not in axes_only_in_bb])
-=======
     The bounding box is defined by the user and its axes may not coincide with the axes of the transformation.
     """
     if set(axes_bb) != set(axes_out_without_c):
@@ -254,26 +215,17 @@
         # 3D bounding box)
         indices_to_remove_from_bb = [axes_bb.index(ax) for ax in axes_only_in_bb]
         axes_bb = tuple(ax for ax in axes_bb if ax not in axes_only_in_bb)
->>>>>>> bf2a5453
         min_coordinate = np.delete(min_coordinate, indices_to_remove_from_bb)
         max_coordinate = np.delete(max_coordinate, indices_to_remove_from_bb)
 
         # if there are axes in the output axes that are not in the bounding box, we need to add them to the bounding box
         # with a range that includes everything (e.g. querying 3D points with a 2D bounding box)
         for ax in axes_only_in_output:
-<<<<<<< HEAD
-            axes = axes + (ax,)
-            M = np.finfo(np.float32).max - 1
-            min_coordinate = np.append(min_coordinate, -M)
-            max_coordinate = np.append(max_coordinate, M)
-    return axes, min_coordinate, max_coordinate
-=======
             axes_bb = axes_bb + (ax,)
             M = np.finfo(np.float32).max - 1
             min_coordinate = np.append(min_coordinate, -M)
             max_coordinate = np.append(max_coordinate, M)
     return axes_bb, min_coordinate, max_coordinate
->>>>>>> bf2a5453
 
 
 def _get_case_of_bounding_box_query(
@@ -281,20 +233,12 @@
     input_axes_without_c: tuple[str, ...],
     output_axes_without_c: tuple[str, ...],
 ) -> int:
-<<<<<<< HEAD
-    """Get the case of the current bounding box query.
-
-    See https://github.com/scverse/spatialdata/pull/151 for a detailed overview of the logic of this code,
-    and for the cases the comments refer to.
-    """
-=======
     """
     The bounding box query is handled in different ways depending on the "case" we are in, which we identify here.
 
     See https://github.com/scverse/spatialdata/pull/151#issuecomment-1444609101 for a detailed overview of the logic of
     this code, or see the comments below for an overview of the cases we consider.
     """  # noqa: D401
->>>>>>> bf2a5453
     transform_dimension = np.linalg.matrix_rank(m_without_c_linear)
     transform_coordinate_length = len(output_axes_without_c)
     data_dim = len(input_axes_without_c)
@@ -304,9 +248,6 @@
     assert transform_coordinate_length in [2, 3]
     assert not (data_dim == 2 and transform_dimension == 3)
     assert not (transform_dimension == 3 and transform_coordinate_length == 2)
-<<<<<<< HEAD
-    # see explanation in https://github.com/scverse/spatialdata/pull/151
-=======
     # TL;DR of the GitHub comment linked in the docstring.
     # the combinations of values for `data_dim`, `transform_dimension`, and `transform_coordinate_length` # lead to 8
     # cases, but of these, 3 are not possible:
@@ -316,7 +257,6 @@
     # for simplicity we will start by implementing only the cases 1 and 5, which are the ones that correspond to
     # invertible transformations, the other cases are not handled and will raise an error, and can be implemented in the
     # future if needed. The GitHub discussion also contains a detailed explanation of the logic behind the cases.
->>>>>>> bf2a5453
     if data_dim == 2 and transform_dimension == 2 and transform_coordinate_length == 2:
         case = 1
     elif data_dim == 2 and transform_dimension == 2 and transform_coordinate_length == 3:
@@ -677,10 +617,7 @@
     target_coordinate_system: str,
 ) -> DaskDataFrame | None:
     from spatialdata import transform
-<<<<<<< HEAD
-=======
     from spatialdata.transformations import get_transformation
->>>>>>> bf2a5453
 
     min_coordinate = _parse_list_into_array(min_coordinate)
     max_coordinate = _parse_list_into_array(max_coordinate)
@@ -739,17 +676,10 @@
         min_coordinate=min_coordinate,
         max_coordinate=max_coordinate,
     )
-<<<<<<< HEAD
-    bounding_box_mask = np.where(bounding_box_mask.compute())[0]
-    if len(bounding_box_mask) == 0:
-        return None
-    points_df = points_in_intrinsic_bounding_box.compute().iloc[bounding_box_mask]
-=======
     bounding_box_indices = np.where(bounding_box_mask.compute())[0]
     if len(bounding_box_indices) == 0:
         return None
     points_df = points_in_intrinsic_bounding_box.compute().iloc[bounding_box_indices]
->>>>>>> bf2a5453
     old_transformations = get_transformation(points, get_all=True)
     assert isinstance(old_transformations, dict)
     # an alternative approach is to query for each partition in parallel
@@ -797,8 +727,6 @@
     return ShapesModel.parse(queried, transformations=old_transformations.copy())
 
 
-<<<<<<< HEAD
-=======
 # TODO: we can replace the manually triggered deprecation warning heres with the decorator from Wouter
 def _check_deprecated_kwargs(kwargs: dict[str, Any]) -> None:
     deprecated_args = ["shapes", "points", "images", "labels"]
@@ -812,7 +740,6 @@
             )
 
 
->>>>>>> bf2a5453
 @singledispatch
 def polygon_query(
     element: SpatialElement | SpatialData,
@@ -878,10 +805,7 @@
 ) -> SpatialData:
     from spatialdata._core.query.relational_query import _filter_table_by_elements
 
-<<<<<<< HEAD
-=======
     _check_deprecated_kwargs({"shapes": shapes, "points": points, "images": images, "labels": labels})
->>>>>>> bf2a5453
     new_elements = {}
     for element_type in ["points", "images", "labels", "shapes"]:
         elements = getattr(sdata, element_type)
@@ -909,13 +833,7 @@
     image: SpatialImage | MultiscaleSpatialImage,
     polygon: Polygon | MultiPolygon,
     target_coordinate_system: str,
-<<<<<<< HEAD
 ) -> SpatialImage | MultiscaleSpatialImage | None:
-=======
-    **kwargs: Any,
-) -> SpatialImage | MultiscaleSpatialImage | None:
-    _check_deprecated_kwargs(kwargs)
->>>>>>> bf2a5453
     gdf = GeoDataFrame(geometry=[polygon])
     min_x, min_y, max_x, max_y = gdf.bounds.values.flatten().tolist()
     return bounding_box_query(
@@ -927,22 +845,36 @@
     )
 
 
+@polygon_query.register(SpatialImage)
+@polygon_query.register(MultiscaleSpatialImage)
+def _(
+    image: SpatialImage | MultiscaleSpatialImage,
+    polygon: Polygon | MultiPolygon,
+    target_coordinate_system: str,
+    **kwargs: Any,
+) -> SpatialImage | MultiscaleSpatialImage | None:
+    _check_deprecated_kwargs(kwargs)
+    gdf = GeoDataFrame(geometry=[polygon])
+    min_x, min_y, max_x, max_y = gdf.bounds.values.flatten().tolist()
+    return bounding_box_query(
+        image,
+        min_coordinate=[min_x, min_y],
+        max_coordinate=[max_x, max_y],
+        axes=("x", "y"),
+        target_coordinate_system=target_coordinate_system,
+    )
+
+
 @polygon_query.register(DaskDataFrame)
 def _(
     points: DaskDataFrame,
     polygon: Polygon | MultiPolygon,
     target_coordinate_system: str,
-<<<<<<< HEAD
-) -> DaskDataFrame | None:
-    from spatialdata.transformations import get_transformation, set_transformation
-
-=======
     **kwargs: Any,
 ) -> DaskDataFrame | None:
     from spatialdata.transformations import get_transformation, set_transformation
 
     _check_deprecated_kwargs(kwargs)
->>>>>>> bf2a5453
     polygon_gdf = _get_polygon_in_intrinsic_coordinates(points, target_coordinate_system, polygon)
 
     points_gdf = points_dask_dataframe_to_geopandas(points, suppress_z_warning=True)
@@ -969,17 +901,11 @@
     element: GeoDataFrame,
     polygon: Polygon | MultiPolygon,
     target_coordinate_system: str,
-<<<<<<< HEAD
-) -> GeoDataFrame | None:
-    from spatialdata.transformations import get_transformation, set_transformation
-
-=======
     **kwargs: Any,
 ) -> GeoDataFrame | None:
     from spatialdata.transformations import get_transformation, set_transformation
 
     _check_deprecated_kwargs(kwargs)
->>>>>>> bf2a5453
     polygon_gdf = _get_polygon_in_intrinsic_coordinates(element, target_coordinate_system, polygon)
     polygon = polygon_gdf["geometry"].iloc[0]
 
