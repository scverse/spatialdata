--- conflicted
+++ resolved
@@ -430,17 +430,13 @@
         )
         new_elements[element_type] = queried_elements
 
-<<<<<<< HEAD
     table = (
         _filter_table_by_elements(sdata.table, new_elements)
         if filter_table and sdata.table is not None
         else sdata.table
     )
-=======
-    table = _filter_table_by_elements(sdata.table, new_elements) if filter_table else sdata.table
     if len(table) == 0:
         table = None
->>>>>>> a5336d86
     return SpatialData(**new_elements, table=table)
 
 
@@ -686,101 +682,7 @@
     return queried
 
 
-<<<<<<< HEAD
 @singledispatch
-=======
-def _polygon_query(
-    sdata: SpatialData,
-    polygon: Polygon,
-    target_coordinate_system: str,
-    filter_table: bool,
-    shapes: bool,
-    points: bool,
-    images: bool,
-    labels: bool,
-) -> SpatialData:
-    from spatialdata._core.query._utils import circles_to_polygons
-    from spatialdata._core.query.relational_query import _filter_table_by_elements
-    from spatialdata.models import (
-        PointsModel,
-        ShapesModel,
-        points_dask_dataframe_to_geopandas,
-        points_geopandas_to_dask_dataframe,
-    )
-    from spatialdata.transformations import get_transformation, set_transformation
-
-    new_shapes = {}
-    if shapes:
-        for shapes_name, s in sdata.shapes.items():
-            buffered = circles_to_polygons(s) if ShapesModel.RADIUS_KEY in s.columns else s
-
-            if "__old_index" in buffered.columns:
-                assert np.all(s["__old_index"] == buffered.index)
-            else:
-                buffered["__old_index"] = buffered.index
-            indices = buffered.geometry.apply(lambda x: x.intersects(polygon))
-            if np.sum(indices) == 0:
-                raise ValueError("we expect at least one shape")
-            queried_shapes = s[indices]
-            queried_shapes.index = buffered[indices]["__old_index"]
-            queried_shapes.index.name = None
-            del buffered["__old_index"]
-            if "__old_index" in queried_shapes.columns:
-                del queried_shapes["__old_index"]
-            transformation = get_transformation(buffered, target_coordinate_system)
-            queried_shapes = ShapesModel.parse(queried_shapes)
-            set_transformation(queried_shapes, transformation, target_coordinate_system)
-            new_shapes[shapes_name] = queried_shapes
-
-    new_points = {}
-    if points:
-        for points_name, p in sdata.points.items():
-            points_gdf = points_dask_dataframe_to_geopandas(p, suppress_z_warning=True)
-            indices = points_gdf.geometry.intersects(polygon)
-            if np.sum(indices) == 0:
-                raise ValueError("we expect at least one point")
-            queried_points = points_gdf[indices]
-            ddf = points_geopandas_to_dask_dataframe(queried_points, suppress_z_warning=True)
-            transformation = get_transformation(p, target_coordinate_system)
-            if "z" in ddf.columns:
-                ddf = PointsModel.parse(ddf, coordinates={"x": "x", "y": "y", "z": "z"})
-            else:
-                ddf = PointsModel.parse(ddf, coordinates={"x": "x", "y": "y"})
-            set_transformation(ddf, transformation, target_coordinate_system)
-            new_points[points_name] = ddf
-
-    new_images = {}
-    if images:
-        for images_name, im in sdata.images.items():
-            min_x, min_y, max_x, max_y = polygon.bounds
-            cropped = bounding_box_query(
-                im,
-                min_coordinate=[min_x, min_y],
-                max_coordinate=[max_x, max_y],
-                axes=("x", "y"),
-                target_coordinate_system=target_coordinate_system,
-            )
-            new_images[images_name] = cropped
-    if labels:
-        for labels_name, l in sdata.labels.items():
-            _ = labels_name
-            _ = l
-            raise NotImplementedError(
-                "labels=True is not implemented yet. If you encounter this error please open an "
-                "issue and we will prioritize the implementation."
-            )
-
-    if filter_table and sdata.table is not None:
-        table = _filter_table_by_elements(sdata.table, {"shapes": new_shapes, "points": new_points})
-        if table is not None and len(table) == 0:
-            table = None
-    else:
-        table = sdata.table
-    return SpatialData(shapes=new_shapes, points=new_points, images=new_images, table=table)
-
-
-# this function is currently excluded from the API documentation. TODO: add it after the refactoring
->>>>>>> a5336d86
 def polygon_query(
     element: SpatialElement | SpatialData,
     polygon: Polygon | MultiPolygon,
@@ -854,7 +756,6 @@
             polygon=polygon,
             target_coordinate_system=target_coordinate_system,
         )
-<<<<<<< HEAD
         new_elements[element_type] = queried_elements
 
     table = (
@@ -862,6 +763,8 @@
         if filter_table and sdata.table is not None
         else sdata.table
     )
+    if len(table) == 0:
+        table = None
     return SpatialData(**new_elements, table=table)
 
 
@@ -990,48 +893,4 @@
 #
 #     table = _filter_table_by_elements(sdata.table, {"shapes": geodataframes}) if filter_table else sdata.table
 #
-#     return SpatialData(shapes=geodataframes, table=table)
-=======
-        points = False
-        images = False
-        labels = False
-
-    sdatas = []
-    for polygon in tqdm(polygons):
-        try:
-            # not filtering now, we filter below
-            queried_sdata = _polygon_query(
-                sdata=sdata,
-                polygon=polygon,
-                target_coordinate_system=target_coordinate_system,
-                filter_table=False,
-                shapes=shapes,
-                points=points,
-                images=images,
-                labels=labels,
-            )
-            sdatas.append(queried_sdata)
-        except ValueError as e:
-            if str(e) != "we expect at least one shape":
-                raise e
-            # print("skipping", end="")
-    geodataframe_pieces: dict[str, list[GeoDataFrame]] = {}
-
-    for sdata in sdatas:
-        for shapes_name, shapes in sdata.shapes.items():
-            if shapes_name not in geodataframe_pieces:
-                geodataframe_pieces[shapes_name] = []
-            geodataframe_pieces[shapes_name].append(shapes)
-
-    geodataframes = {}
-    for k, v in geodataframe_pieces.items():
-        vv = pd.concat(v)
-        vv = vv[~vv.index.duplicated(keep="first")]
-        geodataframes[k] = vv
-
-    table = _filter_table_by_elements(sdata.table, {"shapes": geodataframes}) if filter_table else sdata.table
-    if len(table) == 0:
-        table = None
-
-    return SpatialData(shapes=geodataframes, table=table)
->>>>>>> a5336d86
+#     return SpatialData(shapes=geodataframes, table=table)