from __future__ import annotations

from abc import abstractmethod
from dataclasses import dataclass
from functools import singledispatch
from typing import Any, Callable

import dask.array as da
import numpy as np
import pandas as pd
from dask.dataframe.core import DataFrame as DaskDataFrame
from datatree import DataTree
from geopandas import GeoDataFrame
from multiscale_spatial_image.multiscale_spatial_image import MultiscaleSpatialImage
from shapely.geometry import Polygon
from spatial_image import SpatialImage
from tqdm import tqdm
from xarray import DataArray

from spatialdata._core.query._utils import _get_filtered_or_unfiltered_tables, get_bounding_box_corners
from spatialdata._core.spatialdata import SpatialData
from spatialdata._logging import logger
from spatialdata._types import ArrayLike
from spatialdata._utils import Number, _parse_list_into_array
from spatialdata.models import (
    SpatialElement,
    get_axes_names,
)
from spatialdata.models._utils import ValidAxis_t, get_spatial_axes
from spatialdata.transformations._utils import compute_coordinates
from spatialdata.transformations.transformations import (
    Affine,
    BaseTransformation,
    Sequence,
    Translation,
    _get_affine_for_element,
)


def _get_bounding_box_corners_in_intrinsic_coordinates(
    element: SpatialElement,
    axes: tuple[str, ...],
    min_coordinate: list[Number] | ArrayLike,
    max_coordinate: list[Number] | ArrayLike,
    target_coordinate_system: str,
) -> tuple[ArrayLike, tuple[str, ...]]:
    """Get all corners of a bounding box in the intrinsic coordinates of an element.

    Parameters
    ----------
    element
        The SpatialElement to get the intrinsic coordinate system from.
    axes
        The axes that min_coordinate and max_coordinate refer to.
    min_coordinate
        The upper left hand corner of the bounding box (i.e., minimum coordinates
        along all dimensions).
    max_coordinate
        The lower right hand corner of the bounding box (i.e., the maximum coordinates
        along all dimensions
    target_coordinate_system
        The coordinate system the bounding box is defined in.

    Returns
    -------
    All the corners of the bounding box in the intrinsic coordinate system of the element. The shape
    is (2, 4) when axes has 2 spatial dimensions, and (2, 8) when axes has 3 spatial dimensions.

    The axes of the intrinsic coordinate system.
    """
    from spatialdata.transformations import get_transformation

    min_coordinate = _parse_list_into_array(min_coordinate)
    max_coordinate = _parse_list_into_array(max_coordinate)
    # get the transformation from the element's intrinsic coordinate system
    # to the query coordinate space
    transform_to_query_space = get_transformation(element, to_coordinate_system=target_coordinate_system)
    m_without_c, input_axes_without_c, output_axes_without_c = _get_axes_of_tranformation(
        element, target_coordinate_system
    )
    axes, min_coordinate, max_coordinate = _adjust_bounding_box_to_real_axes(
        axes, min_coordinate, max_coordinate, output_axes_without_c
    )

    # get the coordinates of the bounding box corners
    bounding_box_corners = get_bounding_box_corners(
        min_coordinate=min_coordinate,
        max_coordinate=max_coordinate,
        axes=axes,
    ).data

    # transform the coordinates to the intrinsic coordinate system
    intrinsic_axes = get_axes_names(element)
    transform_to_intrinsic = transform_to_query_space.inverse().to_affine_matrix(  # type: ignore[union-attr]
        input_axes=axes, output_axes=intrinsic_axes
    )
    rotation_matrix = transform_to_intrinsic[0:-1, 0:-1]
    translation = transform_to_intrinsic[0:-1, -1]

    intrinsic_bounding_box_corners = bounding_box_corners @ rotation_matrix.T + translation

    return intrinsic_bounding_box_corners, intrinsic_axes


@dataclass(frozen=True)
class BaseSpatialRequest:
    """Base class for spatial queries."""

    target_coordinate_system: str

    @abstractmethod
    def to_dict(self) -> dict[str, Any]:
        pass


@dataclass(frozen=True)
class BoundingBoxRequest(BaseSpatialRequest):
    """Query with an axis-aligned bounding box.

    Attributes
    ----------
    axes
        The axes the coordinates are expressed in.
    min_coordinate
        The coordinate of the lower left hand corner (i.e., minimum values)
        of the bounding box.
    max_coordinate
        The coordinate of the upper right hand corner (i.e., maximum values)
        of the bounding box
    """

    min_coordinate: ArrayLike
    max_coordinate: ArrayLike
    axes: tuple[ValidAxis_t, ...]

    def __post_init__(self) -> None:
        # validate the axes
        spatial_axes = get_spatial_axes(self.axes)
        non_spatial_axes = set(self.axes) - set(spatial_axes)
        if len(non_spatial_axes) > 0:
            raise ValueError(f"Non-spatial axes specified: {non_spatial_axes}")

        # validate the axes
        if len(self.axes) != len(self.min_coordinate) or len(self.axes) != len(self.max_coordinate):
            raise ValueError("The number of axes must match the number of coordinates.")

        # validate the coordinates
        if np.any(self.min_coordinate > self.max_coordinate):
            raise ValueError("The minimum coordinate must be less than the maximum coordinate.")

    def to_dict(self) -> dict[str, Any]:
        return {
            "target_coordinate_system": self.target_coordinate_system,
            "axes": self.axes,
            "min_coordinate": self.min_coordinate,
            "max_coordinate": self.max_coordinate,
        }


def _bounding_box_mask_points(
    points: DaskDataFrame,
    axes: tuple[str, ...],
    min_coordinate: list[Number] | ArrayLike,
    max_coordinate: list[Number] | ArrayLike,
) -> da.Array:
    """Compute a mask that is true for the points inside an axis-aligned bounding box.

    Parameters
    ----------
    points
        The points element to perform the query on.
    axes
        The axes that min_coordinate and max_coordinate refer to.
    min_coordinate
        The upper left hand corner of the bounding box (i.e., minimum coordinates along all dimensions).
    max_coordinate
        The lower right hand corner of the bounding box (i.e., the maximum coordinates along all dimensions).

    Returns
    -------
    The mask for the points inside the bounding box.
    """
    element_axes = get_axes_names(points)
    min_coordinate = _parse_list_into_array(min_coordinate)
    max_coordinate = _parse_list_into_array(max_coordinate)
    in_bounding_box_masks = []
    for axis_index, axis_name in enumerate(axes):
        if axis_name not in element_axes:
            continue
        min_value = min_coordinate[axis_index]
        in_bounding_box_masks.append(points[axis_name].gt(min_value).to_dask_array(lengths=True))
    for axis_index, axis_name in enumerate(axes):
        if axis_name not in element_axes:
            continue
        max_value = max_coordinate[axis_index]
        in_bounding_box_masks.append(points[axis_name].lt(max_value).to_dask_array(lengths=True))
    in_bounding_box_masks = da.stack(in_bounding_box_masks, axis=-1)
    return da.all(in_bounding_box_masks, axis=1)


def _dict_query_dispatcher(
    elements: dict[str, SpatialElement], query_function: Callable[[SpatialElement], SpatialElement], **kwargs: Any
) -> dict[str, SpatialElement]:
    from spatialdata.transformations import get_transformation

    queried_elements = {}
    for key, element in elements.items():
        target_coordinate_system = kwargs["target_coordinate_system"]
        d = get_transformation(element, get_all=True)
        assert isinstance(d, dict)
        if target_coordinate_system in d:
            result = query_function(element, **kwargs)
            if result is not None:
                # query returns None if it is empty
                queried_elements[key] = result
    return queried_elements


@singledispatch
def bounding_box_query(
    element: SpatialElement | SpatialData,
    axes: tuple[str, ...],
    min_coordinate: list[Number] | ArrayLike,
    max_coordinate: list[Number] | ArrayLike,
    target_coordinate_system: str,
    **kwargs: Any,
) -> SpatialElement | SpatialData | None:
    """
    Perform a bounding box query on the SpatialData object.

    Parameters
    ----------
    axes
        The axes `min_coordinate` and `max_coordinate` refer to.
    min_coordinate
        The minimum coordinates of the bounding box.
    max_coordinate
        The maximum coordinates of the bounding box.
    target_coordinate_system
        The coordinate system the bounding box is defined in.
    filter_table
        If `True`, the table is filtered to only contain rows that are annotating regions
        contained within the bounding box.

    Returns
    -------
    The SpatialData object containing the requested data.
    Elements with no valid data are omitted.
    """
    raise RuntimeError("Unsupported type for bounding_box_query: " + str(type(element)) + ".")


@bounding_box_query.register(SpatialData)
def _(
    sdata: SpatialData,
    axes: tuple[str, ...],
    min_coordinate: list[Number] | ArrayLike,
    max_coordinate: list[Number] | ArrayLike,
    target_coordinate_system: str,
    filter_table: bool = True,
) -> SpatialData:
    min_coordinate = _parse_list_into_array(min_coordinate)
    max_coordinate = _parse_list_into_array(max_coordinate)
    new_elements = {}
    for element_type in ["points", "images", "labels", "shapes"]:
        elements = getattr(sdata, element_type)
        queried_elements = _dict_query_dispatcher(
            elements,
            bounding_box_query,
            axes=axes,
            min_coordinate=min_coordinate,
            max_coordinate=max_coordinate,
            target_coordinate_system=target_coordinate_system,
        )
        new_elements[element_type] = queried_elements

<<<<<<< HEAD
    tables = _get_filtered_or_unfiltered_tables(filter_table, new_elements, sdata)

    return SpatialData(**new_elements, tables=tables)
=======
    table = _filter_table_by_elements(sdata.table, new_elements) if filter_table else sdata.table
    if len(table) == 0:
        table = None
    return SpatialData(**new_elements, table=table)
>>>>>>> 98c5cbce


def _get_axes_of_tranformation(
    element: SpatialElement, target_coordinate_system: str
) -> tuple[ArrayLike, tuple[str, ...], tuple[str, ...]]:
    """
    Get the transformation matrix and the transformation's axes (ignoring `c`).

    The transformation is the one from the element's intrinsic coordinate system to the query coordinate space.
    Note that the axes which specify the query shape are not necessarily the same as the axes that are output of the
    transformation

    Parameters
    ----------
    element
        SpatialData element to be transformed.
    target_coordinate_system
        The target coordinate system for the transformation.

    Returns
    -------
    m_without_c
        The transformation from the element's intrinsic coordinate system to the query coordinate space, without the
        "c" axis.
    input_axes_without_c
        The axes of the element's intrinsic coordinate system, without the "c" axis.
    output_axes_without_c
        The axes of the query coordinate system, without the "c" axis.

    """
    from spatialdata.transformations import get_transformation

    transform_to_query_space = get_transformation(element, to_coordinate_system=target_coordinate_system)
    assert isinstance(transform_to_query_space, BaseTransformation)
    m = _get_affine_for_element(element, transform_to_query_space)
    input_axes_without_c = tuple([ax for ax in m.input_axes if ax != "c"])
    output_axes_without_c = tuple([ax for ax in m.output_axes if ax != "c"])
    m_without_c = m.to_affine_matrix(input_axes=input_axes_without_c, output_axes=output_axes_without_c)
    return m_without_c, input_axes_without_c, output_axes_without_c


def _adjust_bounding_box_to_real_axes(
    axes: tuple[str, ...],
    min_coordinate: ArrayLike,
    max_coordinate: ArrayLike,
    output_axes_without_c: tuple[str, ...],
) -> tuple[tuple[str, ...], ArrayLike, ArrayLike]:
    """
    Adjust the bounding box to the real axes of the transformation.

    The bounding box is defined by the user and it's axes may not coincide with the axes of the transformation.
    """
    if set(axes) != set(output_axes_without_c):
        axes_only_in_bb = set(axes) - set(output_axes_without_c)
        axes_only_in_output = set(output_axes_without_c) - set(axes)

        # let's remove from the bounding box whose axes that are not in the output axes (e.g. querying 2D points with a
        # 3D bounding box)
        indices_to_remove_from_bb = [axes.index(ax) for ax in axes_only_in_bb]
        axes = tuple([ax for ax in axes if ax not in axes_only_in_bb])
        min_coordinate = np.delete(min_coordinate, indices_to_remove_from_bb)
        max_coordinate = np.delete(max_coordinate, indices_to_remove_from_bb)

        # if there are axes in the output axes that are not in the bounding box, we need to add them to the bounding box
        # with a range that includes everything (e.g. querying 3D points with a 2D bounding box)
        for ax in axes_only_in_output:
            axes = axes + (ax,)
            M = np.finfo(np.float32).max - 1
            min_coordinate = np.append(min_coordinate, -M)
            max_coordinate = np.append(max_coordinate, M)
    return axes, min_coordinate, max_coordinate


@bounding_box_query.register(SpatialImage)
@bounding_box_query.register(MultiscaleSpatialImage)
def _(
    image: SpatialImage | MultiscaleSpatialImage,
    axes: tuple[str, ...],
    min_coordinate: list[Number] | ArrayLike,
    max_coordinate: list[Number] | ArrayLike,
    target_coordinate_system: str,
) -> SpatialImage | MultiscaleSpatialImage | None:
    """Implement bounding box query for SpatialImage.

    Notes
    -----
    See https://github.com/scverse/spatialdata/pull/151 for a detailed overview of the logic of this code,
    and for the cases the comments refer to.
    """
    from spatialdata.transformations import get_transformation, set_transformation

    min_coordinate = _parse_list_into_array(min_coordinate)
    max_coordinate = _parse_list_into_array(max_coordinate)

    # for triggering validation
    _ = BoundingBoxRequest(
        target_coordinate_system=target_coordinate_system,
        axes=axes,
        min_coordinate=min_coordinate,
        max_coordinate=max_coordinate,
    )

    m_without_c, input_axes_without_c, output_axes_without_c = _get_axes_of_tranformation(
        image, target_coordinate_system
    )
    m_without_c_linear = m_without_c[:-1, :-1]
    transform_dimension = np.linalg.matrix_rank(m_without_c_linear)
    transform_coordinate_length = len(output_axes_without_c)
    data_dim = len(input_axes_without_c)

    assert data_dim in [2, 3]
    assert transform_dimension in [2, 3]
    assert transform_coordinate_length in [2, 3]
    assert not (data_dim == 2 and transform_dimension == 3)
    assert not (transform_dimension == 3 and transform_coordinate_length == 2)
    # see explanation in https://github.com/scverse/spatialdata/pull/151
    if data_dim == 2 and transform_dimension == 2 and transform_coordinate_length == 2:
        case = 1
    elif data_dim == 2 and transform_dimension == 2 and transform_coordinate_length == 3:
        case = 2
    elif data_dim == 3 and transform_dimension == 2 and transform_coordinate_length == 2:
        case = 3
    elif data_dim == 3 and transform_dimension == 2 and transform_coordinate_length == 3:
        case = 4
    elif data_dim == 3 and transform_dimension == 3 and transform_coordinate_length == 3:
        case = 5
    else:
        raise RuntimeError("This should not happen")

    if case in [3, 4]:
        error_message = (
            f"This case is not supported (data with dimension"
            f"{data_dim} but transformation with rank {transform_dimension}."
            f"Please open a GitHub issue if you want to discuss a use case."
        )
        raise ValueError(error_message)

    axes, min_coordinate, max_coordinate = _adjust_bounding_box_to_real_axes(
        axes, min_coordinate, max_coordinate, output_axes_without_c
    )

    spatial_transform = Affine(m_without_c, input_axes=input_axes_without_c, output_axes=output_axes_without_c)
    spatial_transform_bb_axes = Affine(
        spatial_transform.to_affine_matrix(input_axes=input_axes_without_c, output_axes=axes),
        input_axes=input_axes_without_c,
        output_axes=axes,
    )
    assert case in [1, 2, 5]
    if case in [1, 5]:
        bounding_box_corners = get_bounding_box_corners(
            min_coordinate=min_coordinate,
            max_coordinate=max_coordinate,
            axes=axes,
        )
    else:
        assert case == 2
        # TODO: we need to intersect the plane in the extrinsic coordinate system with the 3D bounding box. The
        #  vertices of this polygons needs to be transformed to the intrinsic coordinate system
        raise NotImplementedError(
            "Case 2 (the transformation is embedding 2D data in the 3D space, is not "
            "implemented yet. Please open a Github issue about this and we will prioritize the "
            "development."
        )
    inverse = spatial_transform_bb_axes.inverse()
    assert isinstance(inverse, Affine)
    rotation_matrix = inverse.matrix[0:-1, 0:-1]
    translation = inverse.matrix[0:-1, -1]

    intrinsic_bounding_box_corners = DataArray(
        bounding_box_corners.data @ rotation_matrix.T + translation,
        coords={"corner": range(len(bounding_box_corners)), "axis": list(inverse.output_axes)},
    )

    # build the request
    selection = {}
    translation_vector = []
    for axis_name in axes:
        # get the min value along the axis
        min_value = intrinsic_bounding_box_corners.sel(axis=axis_name).min().item()

        # get max value, slices are open half interval
        max_value = intrinsic_bounding_box_corners.sel(axis=axis_name).max().item()

        # add the
        selection[axis_name] = slice(min_value, max_value)

        if min_value > 0:
            translation_vector.append(np.ceil(min_value).item())
        else:
            translation_vector.append(0)

    query_result = image.sel(selection)
    if isinstance(image, SpatialImage):
        if 0 in query_result.shape:
            return None
        assert isinstance(query_result, SpatialImage)
    else:
        assert isinstance(image, MultiscaleSpatialImage)
        assert isinstance(query_result, DataTree)
        # we need to convert query_result it to MultiscaleSpatialImage, dropping eventual collapses scales (or even
        # the whole object if the first scale is collapsed)
        d = {}
        for k, data_tree in query_result.items():
            v = data_tree.values()
            assert len(v) == 1
            xdata = v.__iter__().__next__()
            if 0 in xdata.shape:
                if k == "scale0":
                    return None
            else:
                d[k] = xdata
        query_result = MultiscaleSpatialImage.from_dict(d)
    query_result = compute_coordinates(query_result)

    # the bounding box, mapped back to the intrinsic coordinate system is a set of points. The bounding box of these
    # points is likely starting away from the origin (this is described by translation_vector), so we need to prepend
    # this translation to every transformation in the new queries elements (unless the translation_vector is zero,
    # in that case the translation is not needed)
    if not np.allclose(np.array(translation_vector), 0):
        translation_transform = Translation(translation=translation_vector, axes=axes)

        transformations = get_transformation(query_result, get_all=True)
        assert isinstance(transformations, dict)

        new_transformations = {}
        for coordinate_system, initial_transform in transformations.items():
            new_transformation: BaseTransformation = Sequence(
                [translation_transform, initial_transform],
            )
            new_transformations[coordinate_system] = new_transformation
        set_transformation(query_result, new_transformations, set_all=True)
    return query_result


@bounding_box_query.register(DaskDataFrame)
def _(
    points: DaskDataFrame,
    axes: tuple[str, ...],
    min_coordinate: list[Number] | ArrayLike,
    max_coordinate: list[Number] | ArrayLike,
    target_coordinate_system: str,
) -> DaskDataFrame | None:
    from spatialdata import transform
    from spatialdata.transformations import BaseTransformation, get_transformation

    min_coordinate = _parse_list_into_array(min_coordinate)
    max_coordinate = _parse_list_into_array(max_coordinate)

    # for triggering validation
    _ = BoundingBoxRequest(
        target_coordinate_system=target_coordinate_system,
        axes=axes,
        min_coordinate=min_coordinate,
        max_coordinate=max_coordinate,
    )

    # get the four corners of the bounding box (2D case), or the 8 corners of the "3D bounding box" (3D case)
    (intrinsic_bounding_box_corners, intrinsic_axes) = _get_bounding_box_corners_in_intrinsic_coordinates(
        element=points,
        axes=axes,
        min_coordinate=min_coordinate,
        max_coordinate=max_coordinate,
        target_coordinate_system=target_coordinate_system,
    )
    min_coordinate_intrinsic = intrinsic_bounding_box_corners.min(axis=0)
    max_coordinate_intrinsic = intrinsic_bounding_box_corners.max(axis=0)

    # get the points in the intrinsic coordinate bounding box
    in_intrinsic_bounding_box = _bounding_box_mask_points(
        points=points,
        axes=intrinsic_axes,
        min_coordinate=min_coordinate_intrinsic,
        max_coordinate=max_coordinate_intrinsic,
    )
    points_in_intrinsic_bounding_box = points.loc[in_intrinsic_bounding_box]

    if in_intrinsic_bounding_box.sum() == 0:
        # if there aren't any points, just return
        return None

    # we have to reset the index since we have subset
    # https://stackoverflow.com/questions/61395351/how-to-reset-index-on-concatenated-dataframe-in-dask
    points_in_intrinsic_bounding_box = points_in_intrinsic_bounding_box.assign(idx=1)
    points_in_intrinsic_bounding_box = points_in_intrinsic_bounding_box.set_index(
        points_in_intrinsic_bounding_box.idx.cumsum() - 1
    )
    points_in_intrinsic_bounding_box = points_in_intrinsic_bounding_box.map_partitions(
        lambda df: df.rename(index={"idx": None})
    )
    points_in_intrinsic_bounding_box = points_in_intrinsic_bounding_box.drop(columns=["idx"])

    # transform the element to the query coordinate system
    transform_to_query_space = get_transformation(points, to_coordinate_system=target_coordinate_system)
    assert isinstance(transform_to_query_space, BaseTransformation)
    points_query_coordinate_system = transform(
        points_in_intrinsic_bounding_box, transform_to_query_space, maintain_positioning=False
    )  # type: ignore[union-attr]

    # get a mask for the points in the bounding box
    bounding_box_mask = _bounding_box_mask_points(
        points=points_query_coordinate_system,
        axes=axes,
        min_coordinate=min_coordinate,
        max_coordinate=max_coordinate,
    )
    if bounding_box_mask.sum() == 0:
        return None
    return points_in_intrinsic_bounding_box.loc[bounding_box_mask]


@bounding_box_query.register(GeoDataFrame)
def _(
    polygons: GeoDataFrame,
    axes: tuple[str, ...],
    min_coordinate: list[Number] | ArrayLike,
    max_coordinate: list[Number] | ArrayLike,
    target_coordinate_system: str,
) -> GeoDataFrame | None:
    min_coordinate = _parse_list_into_array(min_coordinate)
    max_coordinate = _parse_list_into_array(max_coordinate)

    # for triggering validation
    _ = BoundingBoxRequest(
        target_coordinate_system=target_coordinate_system,
        axes=axes,
        min_coordinate=min_coordinate,
        max_coordinate=max_coordinate,
    )

    # get the four corners of the bounding box
    (intrinsic_bounding_box_corners, intrinsic_axes) = _get_bounding_box_corners_in_intrinsic_coordinates(
        element=polygons,
        axes=axes,
        min_coordinate=min_coordinate,
        max_coordinate=max_coordinate,
        target_coordinate_system=target_coordinate_system,
    )

    bounding_box_non_axes_aligned = Polygon(intrinsic_bounding_box_corners)
    queried = polygons[polygons.geometry.within(bounding_box_non_axes_aligned)]
    if len(queried) == 0:
        return None
    return queried


def _polygon_query(
    sdata: SpatialData,
    polygon: Polygon,
    target_coordinate_system: str,
    filter_table: bool,
    shapes: bool,
    points: bool,
    images: bool,
    labels: bool,
) -> SpatialData:
    from spatialdata._core.query._utils import circles_to_polygons
    from spatialdata.models import (
        PointsModel,
        ShapesModel,
        points_dask_dataframe_to_geopandas,
        points_geopandas_to_dask_dataframe,
    )
    from spatialdata.transformations import get_transformation, set_transformation

    new_shapes = {}
    if shapes:
        for shapes_name, s in sdata.shapes.items():
            buffered = circles_to_polygons(s) if ShapesModel.RADIUS_KEY in s.columns else s

            if "__old_index" in buffered.columns:
                assert np.all(s["__old_index"] == buffered.index)
            else:
                buffered["__old_index"] = buffered.index
            indices = buffered.geometry.apply(lambda x: x.intersects(polygon))
            if np.sum(indices) == 0:
                raise ValueError("we expect at least one shape")
            queried_shapes = s[indices]
            queried_shapes.index = buffered[indices]["__old_index"]
            queried_shapes.index.name = None
            del buffered["__old_index"]
            if "__old_index" in queried_shapes.columns:
                del queried_shapes["__old_index"]
            transformation = get_transformation(buffered, target_coordinate_system)
            queried_shapes = ShapesModel.parse(queried_shapes)
            set_transformation(queried_shapes, transformation, target_coordinate_system)
            new_shapes[shapes_name] = queried_shapes

    new_points = {}
    if points:
        for points_name, p in sdata.points.items():
            points_gdf = points_dask_dataframe_to_geopandas(p, suppress_z_warning=True)
            indices = points_gdf.geometry.intersects(polygon)
            if np.sum(indices) == 0:
                raise ValueError("we expect at least one point")
            queried_points = points_gdf[indices]
            ddf = points_geopandas_to_dask_dataframe(queried_points, suppress_z_warning=True)
            transformation = get_transformation(p, target_coordinate_system)
            if "z" in ddf.columns:
                ddf = PointsModel.parse(ddf, coordinates={"x": "x", "y": "y", "z": "z"})
            else:
                ddf = PointsModel.parse(ddf, coordinates={"x": "x", "y": "y"})
            set_transformation(ddf, transformation, target_coordinate_system)
            new_points[points_name] = ddf

    new_images = {}
    if images:
        for images_name, im in sdata.images.items():
            min_x, min_y, max_x, max_y = polygon.bounds
            cropped = bounding_box_query(
                im,
                min_coordinate=[min_x, min_y],
                max_coordinate=[max_x, max_y],
                axes=("x", "y"),
                target_coordinate_system=target_coordinate_system,
            )
            new_images[images_name] = cropped
    if labels:
        for labels_name, l in sdata.labels.items():
            _ = labels_name
            _ = l
            raise NotImplementedError(
                "labels=True is not implemented yet. If you encounter this error please open an "
                "issue and we will prioritize the implementation."
            )

<<<<<<< HEAD
    elements = {"shapes": new_shapes, "points": new_points}
    tables = _get_filtered_or_unfiltered_tables(filter_table, elements, sdata)

    return SpatialData(shapes=new_shapes, points=new_points, images=new_images, tables=tables)
=======
    if filter_table and sdata.table is not None:
        table = _filter_table_by_elements(sdata.table, {"shapes": new_shapes, "points": new_points})
        if table is not None and len(table) == 0:
            table = None
    else:
        table = sdata.table
    return SpatialData(shapes=new_shapes, points=new_points, images=new_images, table=table)
>>>>>>> 98c5cbce


# this function is currently excluded from the API documentation. TODO: add it after the refactoring
def polygon_query(
    sdata: SpatialData,
    polygons: Polygon | list[Polygon],
    target_coordinate_system: str,
    filter_table: bool = True,
    shapes: bool = True,
    points: bool = True,
    images: bool = True,
    labels: bool = True,
) -> SpatialData:
    """
    Query a spatial data object by a polygon, filtering shapes and points.

    Parameters
    ----------
    sdata
        The SpatialData object to query
    polygon
        The polygon (or list of polygons) to query by
    target_coordinate_system
        The coordinate system of the polygon
    filter_table
        Specifies whether to filter the tables to only include tables that annotate elements in the retrieved
        SpatialData object of the query.
    shapes
        Whether to filter shapes
    points
        Whether to filter points

    Returns
    -------
    The queried SpatialData object with filtered shapes and points.

    Notes
    -----
    This function will be refactored to be more general.
    The table is not filtered by this function, but is passed as is, this will also changed during the refactoring
    making this function more general and ergonomic.

    """
    # adjust coordinate transformation (this implementation can be made faster)
    sdata = sdata.transform_to_coordinate_system(target_coordinate_system)

    if isinstance(polygons, Polygon):
        polygons = [polygons]

    if len(polygons) == 1:
        return _polygon_query(
            sdata=sdata,
            polygon=polygons[0],
            target_coordinate_system=target_coordinate_system,
            filter_table=filter_table,
            shapes=shapes,
            points=points,
            images=images,
            labels=labels,
        )
    # TODO: the performance for this case can be greatly improved by using the geopandas queries only once, and not
    #  in a loop as done preliminarily here
    if points or images or labels:
        logger.warning(
            "Spatial querying of images, points and labels is not implemented when querying by multiple polygons "
            'simultaneously. You can silence this warning by setting "points=False, images=False, labels=False". If '
            "you need this implementation please open an issue on GitHub."
        )
        points = False
        images = False
        labels = False

    sdatas = []
    for polygon in tqdm(polygons):
        try:
            # not filtering now, we filter below
            queried_sdata = _polygon_query(
                sdata=sdata,
                polygon=polygon,
                target_coordinate_system=target_coordinate_system,
                filter_table=False,
                shapes=shapes,
                points=points,
                images=images,
                labels=labels,
            )
            sdatas.append(queried_sdata)
        except ValueError as e:
            if str(e) != "we expect at least one shape":
                raise e
            # print("skipping", end="")
    geodataframe_pieces: dict[str, list[GeoDataFrame]] = {}

    for sdata in sdatas:
        for shapes_name, shapes in sdata.shapes.items():
            if shapes_name not in geodataframe_pieces:
                geodataframe_pieces[shapes_name] = []
            geodataframe_pieces[shapes_name].append(shapes)

    geodataframes = {}
    for k, v in geodataframe_pieces.items():
        vv = pd.concat(v)
        vv = vv[~vv.index.duplicated(keep="first")]
        geodataframes[k] = vv

<<<<<<< HEAD
    elements = {"shapes": geodataframes}
    tables = _get_filtered_or_unfiltered_tables(filter_table, elements, sdata)
=======
    table = _filter_table_by_elements(sdata.table, {"shapes": geodataframes}) if filter_table else sdata.table
    if len(table) == 0:
        table = None
>>>>>>> 98c5cbce

    return SpatialData(shapes=geodataframes, tables=tables)<|MERGE_RESOLUTION|>--- conflicted
+++ resolved
@@ -274,16 +274,10 @@
         )
         new_elements[element_type] = queried_elements
 
-<<<<<<< HEAD
+
     tables = _get_filtered_or_unfiltered_tables(filter_table, new_elements, sdata)
 
     return SpatialData(**new_elements, tables=tables)
-=======
-    table = _filter_table_by_elements(sdata.table, new_elements) if filter_table else sdata.table
-    if len(table) == 0:
-        table = None
-    return SpatialData(**new_elements, table=table)
->>>>>>> 98c5cbce
 
 
 def _get_axes_of_tranformation(
@@ -709,20 +703,10 @@
                 "issue and we will prioritize the implementation."
             )
 
-<<<<<<< HEAD
     elements = {"shapes": new_shapes, "points": new_points}
     tables = _get_filtered_or_unfiltered_tables(filter_table, elements, sdata)
 
     return SpatialData(shapes=new_shapes, points=new_points, images=new_images, tables=tables)
-=======
-    if filter_table and sdata.table is not None:
-        table = _filter_table_by_elements(sdata.table, {"shapes": new_shapes, "points": new_points})
-        if table is not None and len(table) == 0:
-            table = None
-    else:
-        table = sdata.table
-    return SpatialData(shapes=new_shapes, points=new_points, images=new_images, table=table)
->>>>>>> 98c5cbce
 
 
 # this function is currently excluded from the API documentation. TODO: add it after the refactoring
@@ -828,13 +812,7 @@
         vv = vv[~vv.index.duplicated(keep="first")]
         geodataframes[k] = vv
 
-<<<<<<< HEAD
     elements = {"shapes": geodataframes}
     tables = _get_filtered_or_unfiltered_tables(filter_table, elements, sdata)
-=======
-    table = _filter_table_by_elements(sdata.table, {"shapes": geodataframes}) if filter_table else sdata.table
-    if len(table) == 0:
-        table = None
->>>>>>> 98c5cbce
 
     return SpatialData(shapes=geodataframes, tables=tables)