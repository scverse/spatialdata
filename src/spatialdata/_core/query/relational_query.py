from __future__ import annotations

import math
import warnings
from collections import defaultdict
from dataclasses import dataclass
from enum import Enum
from functools import partial, singledispatch
from typing import Any, Literal

import dask.array as da
import numpy as np
import pandas as pd
from anndata import AnnData
from dask.dataframe.core import DataFrame as DaskDataFrame
from geopandas import GeoDataFrame
from multiscale_spatial_image import MultiscaleSpatialImage
from spatial_image import SpatialImage

from spatialdata._core.spatialdata import SpatialData
from spatialdata._types import ArrayLike
from spatialdata._utils import _inplace_fix_subset_categorical_obs
from spatialdata.models import (
    Image2DModel,
    Image3DModel,
    Labels2DModel,
    Labels3DModel,
    PointsModel,
    ShapesModel,
    SpatialElement,
    TableModel,
    get_model,
    get_table_keys,
)


def _get_element_annotators(sdata: SpatialData, element_name: str) -> set[str]:
    """
    Retrieve names of tables that annotate a SpatialElement in a SpatialData object.

    Parameters
    ----------
    sdata
        SpatialData object.
    element_name
        The name of the SpatialElement.

    Returns
    -------
    The names of the tables annotating the SpatialElement.
    """
    table_names = set()
    for name, table in sdata.tables.items():
        if table.uns.get(TableModel.ATTRS_KEY):
            regions, _, _ = get_table_keys(table)
            if element_name in regions:
                table_names.add(name)
    return table_names


def _filter_table_by_element_names(table: AnnData | None, element_names: str | list[str]) -> AnnData | None:
    """
    Filter an AnnData table to keep only the rows that are in the coordinate system.

    Parameters
    ----------
    table
        The table to filter; if None, returns None
    element_names
        The element_names to keep in the tables obs.region column

    Returns
    -------
    The filtered table, or None if the input table was None
    """
    if table is None or not table.uns.get(TableModel.ATTRS_KEY):
        return None
    table_mapping_metadata = table.uns[TableModel.ATTRS_KEY]
    region_key = table_mapping_metadata[TableModel.REGION_KEY_KEY]
    table.obs = pd.DataFrame(table.obs)
    table = table[table.obs[region_key].isin(element_names)].copy()
    table.uns[TableModel.ATTRS_KEY][TableModel.REGION_KEY] = table.obs[region_key].unique().tolist()
    return table


@singledispatch
def get_element_instances(
    element: SpatialElement,
) -> pd.Index:
    """
    Get the instances (index values) of the SpatialElement.

    Parameters
    ----------
    element
        The SpatialElement.

    Returns
    -------
    pd.Series
        The instances (index values) of the SpatialElement.
    """
    raise ValueError(f"The object type {type(element)} is not supported.")


@get_element_instances.register(SpatialImage)
@get_element_instances.register(MultiscaleSpatialImage)
def _(
    element: SpatialImage | MultiscaleSpatialImage,
) -> pd.Index:
    model = get_model(element)
    assert model in [Labels2DModel, Labels3DModel], "Expected a `Labels` element. Found an `Image` instead."
    if isinstance(element, SpatialImage):
        # get unique labels value (including 0 if present)
        instances = da.unique(element.data).compute()
    else:
        assert isinstance(element, MultiscaleSpatialImage)
        v = element["scale0"].values()
        assert len(v) == 1
        xdata = next(iter(v))
        # can be slow
        instances = da.unique(xdata.data).compute()
    return pd.Index(np.sort(instances))


@get_element_instances.register(GeoDataFrame)
def _(
    element: GeoDataFrame,
) -> pd.Index:
    return element.index


@get_element_instances.register(DaskDataFrame)
def _(
    element: DaskDataFrame,
) -> pd.Index:
    return element.index


# TODO: replace function use throughout repo by `join_sdata_spatialelement_table`
def _filter_table_by_elements(
    table: AnnData | None, elements_dict: dict[str, dict[str, Any]], match_rows: bool = False
) -> AnnData | None:
    """
    Filter an AnnData table to keep only the rows that are in the elements.

    Parameters
    ----------
    table
        The table to filter; if None, returns None
    elements_dict
        The elements to use to filter the table
    match_rows
        If True, reorder the table rows to match the order of the elements

    Returns
    -------
    The filtered table (eventually with reordered rows), or None if the input table was None.
    """
    assert set(elements_dict.keys()).issubset({"images", "labels", "shapes", "points"})
    assert len(elements_dict) > 0, "elements_dict must not be empty"
    assert any(
        len(elements) > 0 for elements in elements_dict.values()
    ), "elements_dict must contain at least one dict which contains at least one element"
    if table is None:
        return None
    to_keep = np.zeros(len(table), dtype=bool)
    region_key = table.uns[TableModel.ATTRS_KEY][TableModel.REGION_KEY_KEY]
    instance_key = table.uns[TableModel.ATTRS_KEY][TableModel.INSTANCE_KEY]
    instances = None
    for _, elements in elements_dict.items():
        for name, element in elements.items():
            if get_model(element) == Labels2DModel or get_model(element) == Labels3DModel:
                if isinstance(element, SpatialImage):
                    # get unique labels value (including 0 if present)
                    instances = da.unique(element.data).compute()
                else:
                    assert isinstance(element, MultiscaleSpatialImage)
                    v = element["scale0"].values()
                    assert len(v) == 1
                    xdata = next(iter(v))
                    # can be slow
                    instances = da.unique(xdata.data).compute()
                instances = np.sort(instances)
            elif get_model(element) == ShapesModel:
                instances = element.index.to_numpy()
            elif get_model(element) == PointsModel:
                instances = element.compute().index.to_numpy()
            else:
                continue
            indices = ((table.obs[region_key] == name) & (table.obs[instance_key].isin(instances))).to_numpy()
            to_keep = to_keep | indices
    original_table = table
    table.obs = pd.DataFrame(table.obs)
    table = table[to_keep, :]
    if match_rows:
        assert instances is not None
        assert isinstance(instances, np.ndarray)
        assert np.sum(to_keep) != 0, "No row matches in the table annotates the element"
        if np.sum(to_keep) != len(instances):
            if len(elements_dict) > 1 or len(elements_dict) == 1 and len(next(iter(elements_dict.values()))) > 1:
                raise NotImplementedError("Sorting is not supported when filtering by multiple elements")
            # case in which the instances in the table and the instances in the element don't correspond
            assert "element" in locals()
            assert "name" in locals()
            n0 = np.setdiff1d(instances, table.obs[instance_key].to_numpy())
            n1 = np.setdiff1d(table.obs[instance_key].to_numpy(), instances)
            assert len(n1) == 0, f"The table contains {len(n1)} instances that are not in the element: {n1}"
            # some instances have not a corresponding row in the table
            instances = np.setdiff1d(instances, n0)
        assert np.sum(to_keep) == len(instances)
        assert sorted(set(instances.tolist())) == sorted(set(table.obs[instance_key].tolist()))
        table_df = pd.DataFrame({instance_key: table.obs[instance_key], "position": np.arange(len(instances))})
        merged = pd.merge(table_df, pd.DataFrame(index=instances), left_on=instance_key, right_index=True, how="right")
        matched_positions = merged["position"].to_numpy()
        table = table[matched_positions, :]
    _inplace_fix_subset_categorical_obs(subset_adata=table, original_adata=original_table)
    table = table.copy()
    table.uns[TableModel.ATTRS_KEY][TableModel.REGION_KEY] = table.obs[region_key].unique().tolist()
    return table


def _get_joined_table_indices(
    joined_indices: pd.Index | None,
    element_indices: pd.RangeIndex,
    table_instance_key_column: pd.Series,
    match_rows: Literal["left", "no", "right"],
) -> pd.Index:
    """
    Get indices of the table that are present in element_indices.

    Parameters
    ----------
    joined_indices
        Current indices that have been found to match indices of an element
    element_indices
        Element indices to match against table_instance_key_column.
    table_instance_key_column
        The column of a table containing the instance ids.
    match_rows
        Whether to match the indices of the element and table and if so how. If left, element_indices take priority and
        if right table instance ids take priority.

    Returns
    -------
        The indices that of the table that match the SpatialElement indices.
    """
    mask = table_instance_key_column.isin(element_indices)
    if joined_indices is None:
        if match_rows == "left":
            joined_indices = _match_rows(table_instance_key_column, mask, element_indices, match_rows)
        else:
            joined_indices = table_instance_key_column[mask].index
    else:
        if match_rows == "left":
            add_indices = _match_rows(table_instance_key_column, mask, element_indices, match_rows)
            joined_indices = joined_indices.append(add_indices)
        # in place append does not work with pd.Index
        else:
            joined_indices = joined_indices.append(table_instance_key_column[mask].index)
    return joined_indices


def _get_masked_element(
    element_indices: pd.RangeIndex,
    element: SpatialElement,
    table_instance_key_column: pd.Series,
    match_rows: Literal["left", "no", "right"],
) -> SpatialElement:
    """
    Get element rows matching the instance ids in the table_instance_key_column.

    Parameters
    ----------
    element_indices
        The indices of an element.
    element
        The spatial element to be masked.
    table_instance_key_column
        The column of a table containing the instance ids
    match_rows
         Whether to match the indices of the element and table and if so how. If left, element_indices take priority and
        if right table instance ids take priority.

    Returns
    -------
    The masked spatial element based on the provided indices and match rows.
    """
    mask = table_instance_key_column.isin(element_indices)
    masked_table_instance_key_column = table_instance_key_column[mask]
    mask_values = mask_values if len(mask_values := masked_table_instance_key_column.values) != 0 else None
    if match_rows == "right":
        mask_values = _match_rows(table_instance_key_column, mask, element_indices, match_rows)

    if isinstance(element, DaskDataFrame):
        return element.map_partitions(lambda df: df.loc[mask_values], meta=element)
    return element.loc[mask_values, :]


def _right_exclusive_join_spatialelement_table(
    element_dict: dict[str, dict[str, Any]], table: AnnData, match_rows: Literal["left", "no", "right"]
) -> tuple[dict[str, Any], AnnData | None]:
    regions, region_column_name, instance_key = get_table_keys(table)
    groups_df = table.obs.groupby(by=region_column_name, observed=False)
    mask = []
    for element_type, name_element in element_dict.items():
        for name, element in name_element.items():
            if name in regions:
                group_df = groups_df.get_group(name)
                table_instance_key_column = group_df[instance_key]
                if element_type in ["points", "shapes"]:
                    element_indices = element.index
                else:
                    element_indices = get_element_instances(element)

                element_dict[element_type][name] = None
                submask = ~table_instance_key_column.isin(element_indices)
                mask.append(submask)
            else:
                warnings.warn(
                    f"The element `{name}` is not annotated by the table. Skipping", UserWarning, stacklevel=2
                )
                element_dict[element_type][name] = None
                continue

    if len(mask) != 0:
        mask = pd.concat(mask)
        exclusive_table = table[mask, :].copy() if mask.sum() != 0 else None  # type: ignore[attr-defined]
    else:
        exclusive_table = None

    _inplace_fix_subset_categorical_obs(subset_adata=exclusive_table, original_adata=table)
    return element_dict, exclusive_table


def _right_join_spatialelement_table(
    element_dict: dict[str, dict[str, Any]], table: AnnData, match_rows: Literal["left", "no", "right"]
) -> tuple[dict[str, Any], AnnData]:
    if match_rows == "left":
        warnings.warn("Matching rows 'left' is not supported for 'right' join.", UserWarning, stacklevel=2)
    regions, region_column_name, instance_key = get_table_keys(table)
    groups_df = table.obs.groupby(by=region_column_name, observed=False)
    for element_type, name_element in element_dict.items():
        for name, element in name_element.items():
            if name in regions:
                group_df = groups_df.get_group(name)
                table_instance_key_column = group_df[instance_key]
                if element_type in ["points", "shapes"]:
                    element_indices = element.index
                else:
                    warnings.warn(
                        f"Element type `labels` not supported for 'right' join. Skipping `{name}`",
                        UserWarning,
                        stacklevel=2,
                    )
                    continue

                masked_element = _get_masked_element(element_indices, element, table_instance_key_column, match_rows)
                element_dict[element_type][name] = masked_element
            else:
                warnings.warn(
                    f"The element `{name}` is not annotated by the table. Skipping", UserWarning, stacklevel=2
                )
                continue
    return element_dict, table


def _inner_join_spatialelement_table(
    element_dict: dict[str, dict[str, Any]], table: AnnData, match_rows: Literal["left", "no", "right"]
) -> tuple[dict[str, Any], AnnData]:
    regions, region_column_name, instance_key = get_table_keys(table)
    groups_df = table.obs.groupby(by=region_column_name, observed=False)
    joined_indices = None
    for element_type, name_element in element_dict.items():
        for name, element in name_element.items():
            if name in regions:
                group_df = groups_df.get_group(name)
                table_instance_key_column = group_df[instance_key]  # This is always a series
                if element_type in ["points", "shapes"]:
                    element_indices = element.index
                else:
                    warnings.warn(
                        f"Element type `labels` not supported for 'inner' join. Skipping `{name}`",
                        UserWarning,
                        stacklevel=2,
                    )
                    continue

                masked_element = _get_masked_element(element_indices, element, table_instance_key_column, match_rows)
                element_dict[element_type][name] = masked_element

                joined_indices = _get_joined_table_indices(
                    joined_indices, element_indices, table_instance_key_column, match_rows
                )
            else:
                warnings.warn(
                    f"The element `{name}` is not annotated by the table. Skipping", UserWarning, stacklevel=2
                )
                element_dict[element_type][name] = None
                continue

    joined_table = table[joined_indices, :].copy() if joined_indices is not None else None
    _inplace_fix_subset_categorical_obs(subset_adata=joined_table, original_adata=table)
    return element_dict, joined_table


def _left_exclusive_join_spatialelement_table(
    element_dict: dict[str, dict[str, Any]], table: AnnData, match_rows: Literal["left", "no", "right"]
) -> tuple[dict[str, Any], AnnData | None]:
    regions, region_column_name, instance_key = get_table_keys(table)
    groups_df = table.obs.groupby(by=region_column_name, observed=False)
    for element_type, name_element in element_dict.items():
        for name, element in name_element.items():
            if name in regions:
                group_df = groups_df.get_group(name)
                table_instance_key_column = group_df[instance_key]
                if element_type in ["points", "shapes"]:
                    mask = np.full(len(element), True, dtype=bool)
                    mask[table_instance_key_column.values] = False
                    masked_element = element.loc[mask, :] if mask.sum() != 0 else None
                    element_dict[element_type][name] = masked_element
                else:
                    warnings.warn(
                        f"Element type `labels` not supported for left exclusive join. Skipping `{name}`",
                        UserWarning,
                        stacklevel=2,
                    )
                    continue
            else:
                warnings.warn(
                    f"The element `{name}` is not annotated by the table. Skipping", UserWarning, stacklevel=2
                )
                continue

    return element_dict, None


def _left_join_spatialelement_table(
    element_dict: dict[str, dict[str, Any]], table: AnnData, match_rows: Literal["left", "no", "right"]
) -> tuple[dict[str, Any], AnnData]:
    if match_rows == "right":
        warnings.warn("Matching rows 'right' is not supported for 'left' join.", UserWarning, stacklevel=2)
    regions, region_column_name, instance_key = get_table_keys(table)
    groups_df = table.obs.groupby(by=region_column_name, observed=False)
    joined_indices = None
    for element_type, name_element in element_dict.items():
        for name, element in name_element.items():
            if name in regions:
                group_df = groups_df.get_group(name)
                table_instance_key_column = group_df[instance_key]  # This is always a series
                if element_type in ["points", "shapes"]:
                    element_indices = element.index
                else:
                    element_indices = get_element_instances(element)

                joined_indices = _get_joined_table_indices(
                    joined_indices, element_indices, table_instance_key_column, match_rows
                )
            else:
                warnings.warn(
                    f"The element `{name}` is not annotated by the table. Skipping", UserWarning, stacklevel=2
                )
                continue

    joined_indices = joined_indices.dropna() if joined_indices is not None else None
    joined_table = table[joined_indices, :].copy() if joined_indices is not None else None
    _inplace_fix_subset_categorical_obs(subset_adata=joined_table, original_adata=table)

    return element_dict, joined_table


def _match_rows(
    table_instance_key_column: pd.Series,
    mask: pd.Series,
    element_indices: pd.RangeIndex,
    match_rows: str,
) -> pd.Index:
    instance_id_df = pd.DataFrame(
        {"instance_id": table_instance_key_column[mask].values, "index_right": table_instance_key_column[mask].index}
    )
    element_index_df = pd.DataFrame({"index_left": element_indices})
    index_col = "index_left" if match_rows == "right" else "index_right"

    merged_df = pd.merge(
        element_index_df, instance_id_df, left_on="index_left", right_on="instance_id", how=match_rows
    )[index_col]

    # With labels it can be that index 0 is NaN
    if isinstance(merged_df.iloc[0], float) and math.isnan(merged_df.iloc[0]):
        merged_df = merged_df.iloc[1:]

    return pd.Index(merged_df)


class JoinTypes(Enum):
    """Available join types for matching elements to tables and vice versa."""

    left = partial(_left_join_spatialelement_table)
    left_exclusive = partial(_left_exclusive_join_spatialelement_table)
    inner = partial(_inner_join_spatialelement_table)
    right = partial(_right_join_spatialelement_table)
    right_exclusive = partial(_right_exclusive_join_spatialelement_table)

    def __call__(self, *args: Any) -> tuple[dict[str, Any], AnnData]:
        return self.value(*args)


class MatchTypes(Enum):
    """Available match types for matching rows of elements and tables."""

    left = "left"
    right = "right"
    no = "no"


def _create_sdata_elements_dict_for_join(
    sdata: SpatialData, spatial_element_name: str | list[str]
) -> dict[str, dict[str, Any]]:
    elements_dict: dict[str, dict[str, Any]] = defaultdict(lambda: defaultdict(dict))
    for name in spatial_element_name:
        element_type, _, element = sdata._find_element(name)
        elements_dict[element_type][name] = element
    return elements_dict


def _validate_element_types_for_join(
    sdata: SpatialData | None,
    spatial_element_names: list[str],
    spatial_elements: list[SpatialElement] | None,
    table: AnnData | None,
) -> None:
    if sdata is not None:
        elements_to_check = []
        for name in spatial_element_names:
            elements_to_check.append(sdata[name])
    else:
        assert spatial_elements is not None
        elements_to_check = spatial_elements

    for element in elements_to_check:
        model = get_model(element)
        if model in [Image2DModel, Image3DModel, TableModel]:
            raise ValueError(f"Element type `{model}` not supported for join operation.")


def join_spatialelement_table(
    sdata: SpatialData | None = None,
    spatial_element_names: str | list[str] | None = None,
    spatial_elements: SpatialElement | list[SpatialElement] | None = None,
    table_name: str | None = None,
    table: AnnData | None = None,
    how: Literal["left", "left_exclusive", "inner", "right", "right_exclusive"] = "left",
    match_rows: Literal["no", "left", "right"] = "no",
) -> tuple[dict[str, Any], AnnData]:
    """
    Join SpatialElement(s) and table together in SQL like manner.

    The function allows the user to perform SQL like joins of SpatialElements and a table. The elements are not
    returned together in one dataframe-like structure, but instead filtered elements are returned. To determine matches,
    for the SpatialElement the index is used and for the table the region key column and instance key column. The
    elements are not overwritten in the `SpatialData` object.

    The following joins are supported: ``'left'``, ``'left_exclusive'``, ``'inner'``, ``'right'`` and
    ``'right_exclusive'``. In case of a ``'left'`` join the SpatialElements are returned in a dictionary as is
    while the table is filtered to only include matching rows. In case of ``'left_exclusive'`` join None is returned
    for table while the SpatialElements returned are filtered to only include indices not present in the table. The
    cases for ``'right'`` joins are symmetric to the ``'left'`` joins. In case of an ``'inner'`` join of
    SpatialElement(s) and a table, for each an element is returned only containing the rows that are present in
    both the SpatialElement and table.

    For Points and Shapes elements every valid join for argument how is supported. For Labels elements only
     the ``'left'`` and ``'right_exclusive'`` joins are supported.

    Parameters
    ----------
    sdata
        SpatialData object containing all the elements and tables. This parameter can be `None`; in such case the both
        the names and values for the elements and the table must be provided.
    spatial_element_names
        Required. The name(s) of the spatial elements to be joined with the table. If a list of names, and if sdata is
         `None`, the indices must match with the list of SpatialElements passed on by the argument elements.
    spatial_elements
        This parameter should be speficied exactly when `sdata` is `None`. The SpatialElement(s) to be joined with the
        table. In case of a list of SpatialElements the indices must match exactly with the indices in the list of
        `spatial_element_name`.
    table_name
        The name of the table to join with the spatial elements. Optional, `table` can be provided instead.
    table
        The table to join with the spatial elements. When `sdata` is not `None`, `table_name` can be used instead.
    how
        The type of SQL like join to perform, default is ``'left'``. Options are ``'left'``, ``'left_exclusive'``,
        ``'inner'``, ``'right'`` and ``'right_exclusive'``.
    match_rows
        Whether to match the indices of the element and table and if so how. If ``'left'``, element_indices take
        priority and if ``'right'`` table instance ids take priority.

    Returns
    -------
    A tuple containing the joined elements as a dictionary and the joined table as an AnnData object.

    Raises
    ------
    ValueError
        If `spatial_element_names` is not provided.
    ValueError
        If sdata is `None` but `spatial_elements` is not `None`; if `sdata` is not `None`, but `spatial_elements` is
        `None`.
    ValueError
        If `table_name` is provided but not present in the `SpatialData` object, or if `table_name` is provided but
        `sdata` is `None`.
    ValueError
        If not exactly one of `table_name` and `table` is provided.
    ValueError
        If no valid elements are provided for the join operation.
    ValueError
        If the provided join type is not supported.
    ValueError
        If an incorrect value is given for `match_rows`.
    """
    if spatial_element_names is None:
        raise ValueError("`spatial_element_names` must be provided.")
    if sdata is None and (spatial_elements is None or table is None):
        raise ValueError("If `sdata` is not provided, both `spatial_elements` and `table` must be provided.")
    if sdata is not None and (spatial_elements is not None):
        raise ValueError(
            "If `sdata` is provided, `spatial_elements` must not be provided; use `spatial_elements_name` instead."
        )
    if table is None and table_name is None or table is not None and table_name is not None:
        raise ValueError("Exactly one of `table_name` and `table` must be provided.")
    if sdata is not None and table_name is not None:
        if table_name not in sdata.tables:
            raise ValueError(f"No table with name `{table_name}` found in the SpatialData object.")
        table = sdata[table_name]
    spatial_element_names = (
        spatial_element_names if isinstance(spatial_element_names, list) else [spatial_element_names]
    )
    spatial_elements = spatial_elements if isinstance(spatial_elements, list) else [spatial_elements]
    _validate_element_types_for_join(sdata, spatial_element_names, spatial_elements, table)

    elements_dict: dict[str, dict[str, Any]]
    if sdata is not None:
        elements_dict = _create_sdata_elements_dict_for_join(sdata, spatial_element_names)
    else:
        derived_sdata = SpatialData.from_elements_dict(dict(zip(spatial_element_names, spatial_elements)))
        element_types = ["labels", "shapes", "points"]
        elements_dict = defaultdict(lambda: defaultdict(dict))
        for element_type in element_types:
            for name, element in getattr(derived_sdata, element_type).items():
                elements_dict[element_type][name] = element

    elements_dict_joined, table = _call_join(elements_dict, table, how, match_rows)
    return elements_dict_joined, table


def _call_join(
    elements_dict: dict[str, dict[str, Any]], table: AnnData, how: str, match_rows: Literal["no", "left", "right"]
) -> tuple[dict[str, Any], AnnData]:
    assert any(key in elements_dict for key in ["labels", "shapes", "points"]), (
        "No valid element to join in spatial_element_name. Must provide at least one of either `labels`, `points` or "
        "`shapes`."
    )

    if match_rows not in MatchTypes.__dict__["_member_names_"]:
        raise TypeError(
            f"`{match_rows}` is an invalid argument for `match_rows`. Can be either `no`, ``'left'`` or ``'right'``"
        )
    if how in JoinTypes.__dict__["_member_names_"]:
        elements_dict, table = JoinTypes[how](elements_dict, table, match_rows)
    else:
        raise TypeError(f"`{how}` is not a valid type of join.")

    elements_dict = {
        name: element for outer_key, dict_val in elements_dict.items() for name, element in dict_val.items()
    }
    return elements_dict, table


def match_table_to_element(sdata: SpatialData, element_name: str, table_name: str = "table") -> AnnData:
    """
    Filter the table and reorders the rows to match the instances (rows/labels) of the specified SpatialElement.

    Parameters
    ----------
    sdata
        SpatialData object
    element_name
        The name of the spatial elements to be joined with the table.
    table_name
        The name of the table to match to the element.

    Returns
    -------
    Table with the rows matching the instances of the element
    """
<<<<<<< HEAD
    # TODO: refactor this to make use of the new join_sdata_spatialelement_table function.
    # if table_name is None:
    #     warnings.warn(
    #         "Assumption of table with name `table` being present is being deprecated in SpatialData v0.1. "
    #         "Please provide the name of the table as argument to table_name.",
    #         DeprecationWarning,
    #         stacklevel=2,
    #     )
    #     table_name = "table"
    # _, table = join_sdata_spatialelement_table(sdata, element_name, table_name, "left", match_rows="left")
    # return table
    assert sdata[table_name] is not None, "No table found in the SpatialData"
    instance_key = sdata[table_name].uns[TableModel.ATTRS_KEY][TableModel.INSTANCE_KEY]
    if sdata[element_name].index.dtype != sdata[table_name].obs[instance_key].dtype:
        raise ValueError(
            f"Table index type: {sdata[table_name].obs[instance_key].dtype} does not match the element index type: {sdata[element_name].index.dtype}"
        )
    element_type, _, element = sdata._find_element(element_name)
    assert element_type in ["labels", "shapes", "points"], f"Element {element_name} ({element_type}) is not supported"
    elements_dict = {element_type: {element_name: element}}
    return _filter_table_by_elements(sdata[table_name], elements_dict, match_rows=True)
=======
    if table_name is None:
        warnings.warn(
            "Assumption of table with name `table` being present is being deprecated in SpatialData v0.1. "
            "Please provide the name of the table as argument to table_name.",
            DeprecationWarning,
            stacklevel=2,
        )
        table_name = "table"
    _, table = join_spatialelement_table(
        sdata=sdata, spatial_element_names=element_name, table_name=table_name, how="left", match_rows="left"
    )
    return table
>>>>>>> 3c69b268


def match_element_to_table(
    sdata: SpatialData, element_name: str | list[str], table_name: str
) -> tuple[dict[str, Any], AnnData]:
    """
    Filter the elements and make the indices match those in the table.

    Parameters
    ----------
    sdata
       SpatialData object
    element_name
       The name(s) of the spatial elements to be joined with the table. Not supported for Label elements.
    table_name
       The name of the table to join with the spatial elements.

    Returns
    -------
    A tuple containing the joined elements as a dictionary and the joined table as an AnnData object.
    """
    element_dict, table = join_spatialelement_table(
        sdata=sdata, spatial_element_names=element_name, table_name=table_name, how="right", match_rows="right"
    )
    return element_dict, table


@dataclass
class _ValueOrigin:
    origin: str
    is_categorical: bool
    value_key: str


def _get_element(
    element: SpatialElement | AnnData | None, sdata: SpatialData | None, element_name: str | None
) -> SpatialElement | AnnData:
    if element is None:
        assert sdata is not None
        assert element_name is not None
        return sdata[element_name]
    assert sdata is None
    if not isinstance(element, AnnData):
        assert element_name is None
    return element


def _get_table_origins(
    element: SpatialElement | AnnData, value_key: str, origins: list[_ValueOrigin]
) -> list[_ValueOrigin]:
    if value_key in element.obs.columns:
        value = element.obs[value_key]
        is_categorical = pd.api.types.is_categorical_dtype(value)
        origins.append(_ValueOrigin(origin="obs", is_categorical=is_categorical, value_key=value_key))
    # check if the value_key is in the var
    elif value_key in element.var_names:
        origins.append(_ValueOrigin(origin="var", is_categorical=False, value_key=value_key))
    elif value_key in element.obsm:
        origins.append(_ValueOrigin(origin="obsm", is_categorical=False, value_key=value_key))
    return origins


def _locate_value(
    value_key: str,
    element: SpatialElement | AnnData | None = None,
    sdata: SpatialData | None = None,
    element_name: str | None = None,
    table_name: str | None = None,
) -> list[_ValueOrigin]:
    el = _get_element(element=element, sdata=sdata, element_name=element_name)
    origins = []
    model = get_model(el)
    if model not in [PointsModel, ShapesModel, Labels2DModel, Labels3DModel, TableModel]:
        raise ValueError(f"Cannot get value from {model}")
    # adding from the dataframe columns
    if model in [PointsModel, ShapesModel] and value_key in el.columns:
        value = el[value_key]
        is_categorical = pd.api.types.is_categorical_dtype(value)
        origins.append(_ValueOrigin(origin="df", is_categorical=is_categorical, value_key=value_key))
    if model == TableModel:
        origins = _get_table_origins(element=el, value_key=value_key, origins=origins)

    # adding from the obs columns or var
<<<<<<< HEAD
    if model in [PointsModel, ShapesModel, Labels2DModel, Labels3DModel] and sdata is not None:
=======
    if model in [ShapesModel, PointsModel, Labels2DModel, Labels3DModel] and sdata is not None:
>>>>>>> 3c69b268
        table = sdata.tables.get(table_name) if table_name is not None else None
        if table is not None:
            # check if the table is annotating the element
            region = table.uns[TableModel.ATTRS_KEY][TableModel.REGION_KEY]
            if element_name in region:
                # check if the value_key is in the table
                origins = _get_table_origins(element=table, value_key=value_key, origins=origins)

    return origins


def get_values(
    value_key: str | list[str],
    element: SpatialElement | AnnData | None = None,
    sdata: SpatialData | None = None,
    element_name: str | None = None,
    table_name: str | None = None,
    return_obsm_as_is: bool = False,
) -> pd.DataFrame | ArrayLike:
    """
    Get the values from the element, from any location: df columns, obs or var columns (table).

    Parameters
    ----------
    value_key
        Name of the column/channel name to get the values from
    element
        SpatialElement object or AnnData table; either element or (sdata, element_name) must be provided
    sdata
        SpatialData object; either element or (sdata, element_name) must be provided
    element_name
        Name of the element; either element or (sdata, element_name) must be provided. In case of element being
        an AnnData table, element_name can also be provided to subset the AnnData table to only include those rows
        annotating the element_name.
    table_name
        Name of the table to get the values from.
    return_obsm_as_is
        In case the value is in obsm the value of the key can be returned as is if return_obsm_as_is is True, otherwise
        creates a dataframe and returns it.

    Returns
    -------
    DataFrame with the values requested.

    Notes
    -----
    - The index of the returned dataframe is the instance_key of the table for the specified element.
    - If the element is a labels, the eventual background (0) is not included in the dataframe of returned values.
    """
    el = _get_element(element=element, sdata=sdata, element_name=element_name)
    value_keys = [value_key] if isinstance(value_key, str) else value_key
    locations = []
    for vk in value_keys:
        origins = _locate_value(
            value_key=vk, element=element, sdata=sdata, element_name=element_name, table_name=table_name
        )
        if len(origins) > 1:
            raise ValueError(
                f"{vk} has been found in multiple locations of (element, sdata, element_name) = "
                f"{(element, sdata, element_name)}: {origins}"
            )
        if len(origins) == 0:
            raise ValueError(
                f"{vk} has not been found in (element, sdata, element_name) = {(element, sdata, element_name)}"
            )
        locations.append(origins[0])
    categorical_values = {x.is_categorical for x in locations}
    origin_values = {x.origin for x in locations}
    value_key_values = [x.value_key for x in locations]
    if len(categorical_values) == 2:
        raise ValueError("Cannot mix categorical and non-categorical values. Please call aggregate() multiple times.")
    if len({x.origin for x in locations}) > 1 and categorical_values.__iter__().__next__() is True:
        raise ValueError(
            "Can only aggregate one categorical column at the time. Please call aggregate() multiple times."
        )
    if len(origin_values) > 1:
        raise ValueError(
            f"Cannot mix values from different origins: {origin_values}. Please call aggregate() multiple times."
        )
    origin = origin_values.__iter__().__next__()
    if origin == "df":
        df = el[value_key_values]
        if isinstance(el, DaskDataFrame):
            df = df.compute()
        return df
    if (sdata is not None and table_name is not None) or isinstance(element, AnnData):
        if sdata is not None and table_name is not None:
            assert element_name is not None
            matched_table = match_table_to_element(sdata=sdata, element_name=element_name, table_name=table_name)
            region_key = matched_table.uns[TableModel.ATTRS_KEY][TableModel.REGION_KEY_KEY]
            instance_key = matched_table.uns[TableModel.ATTRS_KEY][TableModel.INSTANCE_KEY]
            obs = matched_table.obs
            assert obs[region_key].nunique() == 1
            assert obs[instance_key].nunique() == len(matched_table)
        else:
            matched_table = element
            instance_key = matched_table.uns[TableModel.ATTRS_KEY][TableModel.INSTANCE_KEY]
            region_key = matched_table.uns[TableModel.ATTRS_KEY][TableModel.REGION_KEY_KEY]
            if element_name is not None:
                matched_table = matched_table[matched_table.obs[region_key] == element_name]
            obs = matched_table.obs

        if origin == "obs":
            df = obs[value_key_values].copy()
        if origin == "var":
            matched_table.obs = pd.DataFrame(obs)
            x = matched_table[:, value_key_values].X
            import scipy

            if isinstance(x, scipy.sparse.csr_matrix):
                x = x.todense()
            df = pd.DataFrame(x, columns=value_key_values)
        if origin == "obsm":
            data = {}
            for key in value_key_values:
                data_values = matched_table.obsm[key]
                if len(value_key_values) == 1 and return_obsm_as_is:
                    return data_values
                if len(value_key_values) > 1 and return_obsm_as_is:
                    warnings.warn(
                        "Multiple value_keys are specified. If you want to return an array only 1 should be specified",
                        UserWarning,
                        stacklevel=2,
                    )
                for i in range(data_values.shape[1]):
                    data[key + f"_{i}"] = data_values[:, i]
            df = pd.DataFrame(data)
        df.index = obs[instance_key]
        return df

    raise ValueError(f"Unknown origin {origin}")<|MERGE_RESOLUTION|>--- conflicted
+++ resolved
@@ -692,29 +692,6 @@
     -------
     Table with the rows matching the instances of the element
     """
-<<<<<<< HEAD
-    # TODO: refactor this to make use of the new join_sdata_spatialelement_table function.
-    # if table_name is None:
-    #     warnings.warn(
-    #         "Assumption of table with name `table` being present is being deprecated in SpatialData v0.1. "
-    #         "Please provide the name of the table as argument to table_name.",
-    #         DeprecationWarning,
-    #         stacklevel=2,
-    #     )
-    #     table_name = "table"
-    # _, table = join_sdata_spatialelement_table(sdata, element_name, table_name, "left", match_rows="left")
-    # return table
-    assert sdata[table_name] is not None, "No table found in the SpatialData"
-    instance_key = sdata[table_name].uns[TableModel.ATTRS_KEY][TableModel.INSTANCE_KEY]
-    if sdata[element_name].index.dtype != sdata[table_name].obs[instance_key].dtype:
-        raise ValueError(
-            f"Table index type: {sdata[table_name].obs[instance_key].dtype} does not match the element index type: {sdata[element_name].index.dtype}"
-        )
-    element_type, _, element = sdata._find_element(element_name)
-    assert element_type in ["labels", "shapes", "points"], f"Element {element_name} ({element_type}) is not supported"
-    elements_dict = {element_type: {element_name: element}}
-    return _filter_table_by_elements(sdata[table_name], elements_dict, match_rows=True)
-=======
     if table_name is None:
         warnings.warn(
             "Assumption of table with name `table` being present is being deprecated in SpatialData v0.1. "
@@ -727,7 +704,6 @@
         sdata=sdata, spatial_element_names=element_name, table_name=table_name, how="left", match_rows="left"
     )
     return table
->>>>>>> 3c69b268
 
 
 def match_element_to_table(
@@ -811,11 +787,7 @@
         origins = _get_table_origins(element=el, value_key=value_key, origins=origins)
 
     # adding from the obs columns or var
-<<<<<<< HEAD
     if model in [PointsModel, ShapesModel, Labels2DModel, Labels3DModel] and sdata is not None:
-=======
-    if model in [ShapesModel, PointsModel, Labels2DModel, Labels3DModel] and sdata is not None:
->>>>>>> 3c69b268
         table = sdata.tables.get(table_name) if table_name is not None else None
         if table is not None:
             # check if the table is annotating the element
