--- conflicted
+++ resolved
@@ -786,11 +786,7 @@
         origins = _get_table_origins(element=el, value_key=value_key, origins=origins)
 
     # adding from the obs columns or var
-<<<<<<< HEAD
-    if model in [ShapesModel, PointsModel, Labels2DModel, Labels3DModel] and sdata is not None:
-=======
     if model in [PointsModel, ShapesModel, Labels2DModel, Labels3DModel] and sdata is not None:
->>>>>>> 50349339
         table = sdata.tables.get(table_name) if table_name is not None else None
         if table is not None:
             # check if the table is annotating the element
