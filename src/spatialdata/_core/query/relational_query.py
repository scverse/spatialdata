from __future__ import annotations

import math
import warnings
from collections import defaultdict
from dataclasses import dataclass
from enum import Enum
from functools import partial, singledispatch
from typing import Any, Literal

import dask.array as da
import numpy as np
import pandas as pd
from anndata import AnnData
<<<<<<< HEAD
from dask.dataframe import DataFrame as DaskDataFrame
from multiscale_spatial_image import MultiscaleSpatialImage
from spatial_image import SpatialImage
=======
from dask.dataframe.core import DataFrame as DaskDataFrame
from datatree import DataTree
from geopandas import GeoDataFrame
from xarray import DataArray
>>>>>>> 3def368b

from spatialdata._core.spatialdata import SpatialData
from spatialdata._types import ArrayLike
from spatialdata._utils import _inplace_fix_subset_categorical_obs
from spatialdata.models import (
    Image2DModel,
    Image3DModel,
    Labels2DModel,
    Labels3DModel,
    PointsModel,
    ShapesModel,
    SpatialElement,
    TableModel,
    get_model,
    get_table_keys,
)


def _get_element_annotators(sdata: SpatialData, element_name: str) -> set[str]:
    """
    Retrieve names of tables that annotate a SpatialElement in a SpatialData object.

    Parameters
    ----------
    sdata
        SpatialData object.
    element_name
        The name of the SpatialElement.

    Returns
    -------
    The names of the tables annotating the SpatialElement.
    """
    table_names = set()
    for name, table in sdata.tables.items():
        if table.uns.get(TableModel.ATTRS_KEY):
            regions, _, _ = get_table_keys(table)
            if element_name in regions:
                table_names.add(name)
    return table_names


def _filter_table_by_element_names(table: AnnData | None, element_names: str | list[str]) -> AnnData | None:
    """
    Filter an AnnData table to keep only the rows that are in the coordinate system.

    Parameters
    ----------
    table
        The table to filter; if None, returns None
    element_names
        The element_names to keep in the tables obs.region column

    Returns
    -------
    The filtered table, or None if the input table was None
    """
    if table is None or not table.uns.get(TableModel.ATTRS_KEY):
        return None
    table_mapping_metadata = table.uns[TableModel.ATTRS_KEY]
    region_key = table_mapping_metadata[TableModel.REGION_KEY_KEY]
    table.obs = pd.DataFrame(table.obs)
    table = table[table.obs[region_key].isin(element_names)].copy()
    table.uns[TableModel.ATTRS_KEY][TableModel.REGION_KEY] = table.obs[region_key].unique().tolist()
    return table


@singledispatch
def get_element_instances(
    element: SpatialElement,
) -> pd.Index:
    """
    Get the instances (index values) of the SpatialElement.

    Parameters
    ----------
    element
        The SpatialElement.

    Returns
    -------
    pd.Series with the instances (index values) of the SpatialElement.
    """
    raise ValueError(f"The object type {type(element)} is not supported.")


@get_element_instances.register(DataArray)
@get_element_instances.register(DataTree)
def _(
    element: DataArray | DataTree,
) -> pd.Index:
    model = get_model(element)
    assert model in [Labels2DModel, Labels3DModel], "Expected a `Labels` element. Found an `Image` instead."
    if isinstance(element, DataArray):
        # get unique labels value (including 0 if present)
        instances = da.unique(element.data).compute()
    else:
        assert isinstance(element, DataTree)
        v = element["scale0"].values()
        assert len(v) == 1
        xdata = next(iter(v))
        # can be slow
        instances = da.unique(xdata.data).compute()
    return pd.Index(np.sort(instances))


@get_element_instances.register(GeoDataFrame)
def _(
    element: GeoDataFrame,
) -> pd.Index:
    return element.index


@get_element_instances.register(DaskDataFrame)
def _(
    element: DaskDataFrame,
) -> pd.Index:
    return element.index


# TODO: replace function use throughout repo by `join_sdata_spatialelement_table`
def _filter_table_by_elements(
    table: AnnData | None, elements_dict: dict[str, dict[str, Any]], match_rows: bool = False
) -> AnnData | None:
    """
    Filter an AnnData table to keep only the rows that are in the elements.

    Parameters
    ----------
    table
        The table to filter; if None, returns None
    elements_dict
        The elements to use to filter the table
    match_rows
        If True, reorder the table rows to match the order of the elements

    Returns
    -------
    The filtered table (eventually with reordered rows), or None if the input table was None.
    """
    assert set(elements_dict.keys()).issubset({"images", "labels", "shapes", "points"})
    assert len(elements_dict) > 0, "elements_dict must not be empty"
    assert any(
        len(elements) > 0 for elements in elements_dict.values()
    ), "elements_dict must contain at least one dict which contains at least one element"
    if table is None:
        return None
    to_keep = np.zeros(len(table), dtype=bool)
    region_key = table.uns[TableModel.ATTRS_KEY][TableModel.REGION_KEY_KEY]
    instance_key = table.uns[TableModel.ATTRS_KEY][TableModel.INSTANCE_KEY]
    instances = None
    for _, elements in elements_dict.items():
        for name, element in elements.items():
            if get_model(element) == Labels2DModel or get_model(element) == Labels3DModel:
                if isinstance(element, DataArray):
                    # get unique labels value (including 0 if present)
                    instances = da.unique(element.data).compute()
                else:
                    assert isinstance(element, DataTree)
                    v = element["scale0"].values()
                    assert len(v) == 1
                    xdata = next(iter(v))
                    # can be slow
                    instances = da.unique(xdata.data).compute()
                instances = np.sort(instances)
            elif get_model(element) == ShapesModel:
                instances = element.index.to_numpy()
            elif get_model(element) == PointsModel:
                instances = element.compute().index.to_numpy()
            else:
                continue
            indices = ((table.obs[region_key] == name) & (table.obs[instance_key].isin(instances))).to_numpy()
            to_keep = to_keep | indices
    original_table = table
    table.obs = pd.DataFrame(table.obs)
    table = table[to_keep, :]
    if match_rows:
        assert instances is not None
        assert isinstance(instances, np.ndarray)
        assert np.sum(to_keep) != 0, "No row matches in the table annotates the element"
        if np.sum(to_keep) != len(instances):
            if len(elements_dict) > 1 or len(elements_dict) == 1 and len(next(iter(elements_dict.values()))) > 1:
                raise NotImplementedError("Sorting is not supported when filtering by multiple elements")
            # case in which the instances in the table and the instances in the element don't correspond
            assert "element" in locals()
            assert "name" in locals()
            n0 = np.setdiff1d(instances, table.obs[instance_key].to_numpy())
            n1 = np.setdiff1d(table.obs[instance_key].to_numpy(), instances)
            assert len(n1) == 0, f"The table contains {len(n1)} instances that are not in the element: {n1}"
            # some instances have not a corresponding row in the table
            instances = np.setdiff1d(instances, n0)
        assert np.sum(to_keep) == len(instances)
        assert sorted(set(instances.tolist())) == sorted(set(table.obs[instance_key].tolist()))
        table_df = pd.DataFrame({instance_key: table.obs[instance_key], "position": np.arange(len(instances))})
        merged = pd.merge(table_df, pd.DataFrame(index=instances), left_on=instance_key, right_index=True, how="right")
        matched_positions = merged["position"].to_numpy()
        table = table[matched_positions, :]
    _inplace_fix_subset_categorical_obs(subset_adata=table, original_adata=original_table)
    table = table.copy()
    table.uns[TableModel.ATTRS_KEY][TableModel.REGION_KEY] = table.obs[region_key].unique().tolist()
    return table


def _get_joined_table_indices(
    joined_indices: pd.Index | None,
    element_indices: pd.RangeIndex,
    table_instance_key_column: pd.Series,
    match_rows: Literal["left", "no", "right"],
) -> pd.Index:
    """
    Get indices of the table that are present in element_indices.

    Parameters
    ----------
    joined_indices
        Current indices that have been found to match indices of an element
    element_indices
        Element indices to match against table_instance_key_column.
    table_instance_key_column
        The column of a table containing the instance ids.
    match_rows
        Whether to match the indices of the element and table and if so how. If left, element_indices take priority and
        if right table instance ids take priority.

    Returns
    -------
        The indices that of the table that match the SpatialElement indices.
    """
    mask = table_instance_key_column.isin(element_indices)
    if joined_indices is None:
        if match_rows == "left":
            joined_indices = _match_rows(table_instance_key_column, mask, element_indices, match_rows)
        else:
            joined_indices = table_instance_key_column[mask].index
    else:
        if match_rows == "left":
            add_indices = _match_rows(table_instance_key_column, mask, element_indices, match_rows)
            joined_indices = joined_indices.append(add_indices)
        # in place append does not work with pd.Index
        else:
            joined_indices = joined_indices.append(table_instance_key_column[mask].index)
    return joined_indices


def _get_masked_element(
    element_indices: pd.RangeIndex,
    element: SpatialElement,
    table_instance_key_column: pd.Series,
    match_rows: Literal["left", "no", "right"],
) -> SpatialElement:
    """
    Get element rows matching the instance ids in the table_instance_key_column.

    Parameters
    ----------
    element_indices
        The indices of an element.
    element
        The spatial element to be masked.
    table_instance_key_column
        The column of a table containing the instance ids
    match_rows
         Whether to match the indices of the element and table and if so how. If left, element_indices take priority and
        if right table instance ids take priority.

    Returns
    -------
    The masked spatial element based on the provided indices and match rows.
    """
    mask = table_instance_key_column.isin(element_indices)
    masked_table_instance_key_column = table_instance_key_column[mask]
    mask_values = mask_values if len(mask_values := masked_table_instance_key_column.values) != 0 else None
    if match_rows == "right":
        mask_values = _match_rows(table_instance_key_column, mask, element_indices, match_rows)

    if isinstance(element, DaskDataFrame):
        return element.map_partitions(lambda df: df.loc[mask_values], meta=element)
    return element.loc[mask_values, :]


def _right_exclusive_join_spatialelement_table(
    element_dict: dict[str, dict[str, Any]], table: AnnData, match_rows: Literal["left", "no", "right"]
) -> tuple[dict[str, Any], AnnData | None]:
    regions, region_column_name, instance_key = get_table_keys(table)
    groups_df = table.obs.groupby(by=region_column_name, observed=False)
    mask = []
    for element_type, name_element in element_dict.items():
        for name, element in name_element.items():
            if name in regions:
                group_df = groups_df.get_group(name)
                table_instance_key_column = group_df[instance_key]
                if element_type in ["points", "shapes"]:
                    element_indices = element.index
                else:
                    element_indices = get_element_instances(element)

                element_dict[element_type][name] = None
                submask = ~table_instance_key_column.isin(element_indices)
                mask.append(submask)
            else:
                warnings.warn(
                    f"The element `{name}` is not annotated by the table. Skipping", UserWarning, stacklevel=2
                )
                element_dict[element_type][name] = None
                continue

    if len(mask) != 0:
        mask = pd.concat(mask)
        exclusive_table = table[mask, :].copy() if mask.sum() != 0 else None  # type: ignore[attr-defined]
    else:
        exclusive_table = None

    _inplace_fix_subset_categorical_obs(subset_adata=exclusive_table, original_adata=table)
    return element_dict, exclusive_table


def _right_join_spatialelement_table(
    element_dict: dict[str, dict[str, Any]], table: AnnData, match_rows: Literal["left", "no", "right"]
) -> tuple[dict[str, Any], AnnData]:
    if match_rows == "left":
        warnings.warn("Matching rows 'left' is not supported for 'right' join.", UserWarning, stacklevel=2)
    regions, region_column_name, instance_key = get_table_keys(table)
    groups_df = table.obs.groupby(by=region_column_name, observed=False)
    for element_type, name_element in element_dict.items():
        for name, element in name_element.items():
            if name in regions:
                group_df = groups_df.get_group(name)
                table_instance_key_column = group_df[instance_key]
                if element_type in ["points", "shapes"]:
                    element_indices = element.index
                else:
                    warnings.warn(
                        f"Element type `labels` not supported for 'right' join. Skipping `{name}`",
                        UserWarning,
                        stacklevel=2,
                    )
                    continue

                masked_element = _get_masked_element(element_indices, element, table_instance_key_column, match_rows)
                element_dict[element_type][name] = masked_element
            else:
                warnings.warn(
                    f"The element `{name}` is not annotated by the table. Skipping", UserWarning, stacklevel=2
                )
                continue
    return element_dict, table


def _inner_join_spatialelement_table(
    element_dict: dict[str, dict[str, Any]], table: AnnData, match_rows: Literal["left", "no", "right"]
) -> tuple[dict[str, Any], AnnData]:
    regions, region_column_name, instance_key = get_table_keys(table)
    groups_df = table.obs.groupby(by=region_column_name, observed=False)
    joined_indices = None
    for element_type, name_element in element_dict.items():
        for name, element in name_element.items():
            if name in regions:
                group_df = groups_df.get_group(name)
                table_instance_key_column = group_df[instance_key]  # This is always a series
                if element_type in ["points", "shapes"]:
                    element_indices = element.index
                else:
                    warnings.warn(
                        f"Element type `labels` not supported for 'inner' join. Skipping `{name}`",
                        UserWarning,
                        stacklevel=2,
                    )
                    continue

                masked_element = _get_masked_element(element_indices, element, table_instance_key_column, match_rows)
                element_dict[element_type][name] = masked_element

                joined_indices = _get_joined_table_indices(
                    joined_indices, element_indices, table_instance_key_column, match_rows
                )
            else:
                warnings.warn(
                    f"The element `{name}` is not annotated by the table. Skipping", UserWarning, stacklevel=2
                )
                element_dict[element_type][name] = None
                continue

    joined_table = table[joined_indices, :].copy() if joined_indices is not None else None
    _inplace_fix_subset_categorical_obs(subset_adata=joined_table, original_adata=table)
    return element_dict, joined_table


def _left_exclusive_join_spatialelement_table(
    element_dict: dict[str, dict[str, Any]], table: AnnData, match_rows: Literal["left", "no", "right"]
) -> tuple[dict[str, Any], AnnData | None]:
    regions, region_column_name, instance_key = get_table_keys(table)
    groups_df = table.obs.groupby(by=region_column_name, observed=False)
    for element_type, name_element in element_dict.items():
        for name, element in name_element.items():
            if name in regions:
                group_df = groups_df.get_group(name)
                table_instance_key_column = group_df[instance_key]
                if element_type in ["points", "shapes"]:
                    mask = np.full(len(element), True, dtype=bool)
                    mask[table_instance_key_column.values] = False
                    masked_element = element.loc[mask, :] if mask.sum() != 0 else None
                    element_dict[element_type][name] = masked_element
                else:
                    warnings.warn(
                        f"Element type `labels` not supported for left exclusive join. Skipping `{name}`",
                        UserWarning,
                        stacklevel=2,
                    )
                    continue
            else:
                warnings.warn(
                    f"The element `{name}` is not annotated by the table. Skipping", UserWarning, stacklevel=2
                )
                continue

    return element_dict, None


def _left_join_spatialelement_table(
    element_dict: dict[str, dict[str, Any]], table: AnnData, match_rows: Literal["left", "no", "right"]
) -> tuple[dict[str, Any], AnnData]:
    if match_rows == "right":
        warnings.warn("Matching rows 'right' is not supported for 'left' join.", UserWarning, stacklevel=2)
    regions, region_column_name, instance_key = get_table_keys(table)
    groups_df = table.obs.groupby(by=region_column_name, observed=False)
    joined_indices = None
    for element_type, name_element in element_dict.items():
        for name, element in name_element.items():
            if name in regions:
                group_df = groups_df.get_group(name)
                table_instance_key_column = group_df[instance_key]  # This is always a series
                if element_type in ["points", "shapes"]:
                    element_indices = element.index
                else:
                    element_indices = get_element_instances(element)

                joined_indices = _get_joined_table_indices(
                    joined_indices, element_indices, table_instance_key_column, match_rows
                )
            else:
                warnings.warn(
                    f"The element `{name}` is not annotated by the table. Skipping", UserWarning, stacklevel=2
                )
                continue

    joined_indices = joined_indices.dropna() if joined_indices is not None else None
    joined_table = table[joined_indices, :].copy() if joined_indices is not None else None
    _inplace_fix_subset_categorical_obs(subset_adata=joined_table, original_adata=table)

    return element_dict, joined_table


def _match_rows(
    table_instance_key_column: pd.Series,
    mask: pd.Series,
    element_indices: pd.RangeIndex,
    match_rows: str,
) -> pd.Index:
    instance_id_df = pd.DataFrame(
        {"instance_id": table_instance_key_column[mask].values, "index_right": table_instance_key_column[mask].index}
    )
    element_index_df = pd.DataFrame({"index_left": element_indices})
    index_col = "index_left" if match_rows == "right" else "index_right"

    merged_df = pd.merge(
        element_index_df, instance_id_df, left_on="index_left", right_on="instance_id", how=match_rows
    )[index_col]

    # With labels it can be that index 0 is NaN
    if isinstance(merged_df.iloc[0], float) and math.isnan(merged_df.iloc[0]):
        merged_df = merged_df.iloc[1:]

    return pd.Index(merged_df)


class JoinTypes(Enum):
    """Available join types for matching elements to tables and vice versa."""

    left = partial(_left_join_spatialelement_table)
    left_exclusive = partial(_left_exclusive_join_spatialelement_table)
    inner = partial(_inner_join_spatialelement_table)
    right = partial(_right_join_spatialelement_table)
    right_exclusive = partial(_right_exclusive_join_spatialelement_table)

    def __call__(self, *args: Any) -> tuple[dict[str, Any], AnnData]:
        return self.value(*args)


class MatchTypes(Enum):
    """Available match types for matching rows of elements and tables."""

    left = "left"
    right = "right"
    no = "no"


def _create_sdata_elements_dict_for_join(
    sdata: SpatialData, spatial_element_name: str | list[str]
) -> dict[str, dict[str, Any]]:
    elements_dict: dict[str, dict[str, Any]] = defaultdict(lambda: defaultdict(dict))
    for name in spatial_element_name:
        element_type, _, element = sdata._find_element(name)
        elements_dict[element_type][name] = element
    return elements_dict


def _validate_element_types_for_join(
    sdata: SpatialData | None,
    spatial_element_names: list[str],
    spatial_elements: list[SpatialElement] | None,
    table: AnnData | None,
) -> None:
    if sdata is not None:
        elements_to_check = []
        for name in spatial_element_names:
            elements_to_check.append(sdata[name])
    else:
        assert spatial_elements is not None
        elements_to_check = spatial_elements

    for element in elements_to_check:
        model = get_model(element)
        if model in [Image2DModel, Image3DModel, TableModel]:
            raise ValueError(f"Element type `{model}` not supported for join operation.")


def join_spatialelement_table(
    sdata: SpatialData | None = None,
    spatial_element_names: str | list[str] | None = None,
    spatial_elements: SpatialElement | list[SpatialElement] | None = None,
    table_name: str | None = None,
    table: AnnData | None = None,
    how: Literal["left", "left_exclusive", "inner", "right", "right_exclusive"] = "left",
    match_rows: Literal["no", "left", "right"] = "no",
) -> tuple[dict[str, Any], AnnData]:
    """
    Join SpatialElement(s) and table together in SQL like manner.

    The function allows the user to perform SQL like joins of SpatialElements and a table. The elements are not
    returned together in one dataframe-like structure, but instead filtered elements are returned. To determine matches,
    for the SpatialElement the index is used and for the table the region key column and instance key column. The
    elements are not overwritten in the `SpatialData` object.

    The following joins are supported: ``'left'``, ``'left_exclusive'``, ``'inner'``, ``'right'`` and
    ``'right_exclusive'``. In case of a ``'left'`` join the SpatialElements are returned in a dictionary as is
    while the table is filtered to only include matching rows. In case of ``'left_exclusive'`` join None is returned
    for table while the SpatialElements returned are filtered to only include indices not present in the table. The
    cases for ``'right'`` joins are symmetric to the ``'left'`` joins. In case of an ``'inner'`` join of
    SpatialElement(s) and a table, for each an element is returned only containing the rows that are present in
    both the SpatialElement and table.

    For Points and Shapes elements every valid join for argument how is supported. For Labels elements only
     the ``'left'`` and ``'right_exclusive'`` joins are supported.

    Parameters
    ----------
    sdata
        SpatialData object containing all the elements and tables. This parameter can be `None`; in such case the both
        the names and values for the elements and the table must be provided.
    spatial_element_names
        Required. The name(s) of the spatial elements to be joined with the table. If a list of names, and if sdata is
         `None`, the indices must match with the list of SpatialElements passed on by the argument elements.
    spatial_elements
        This parameter should be speficied exactly when `sdata` is `None`. The SpatialElement(s) to be joined with the
        table. In case of a list of SpatialElements the indices must match exactly with the indices in the list of
        `spatial_element_name`.
    table_name
        The name of the table to join with the spatial elements. Optional, `table` can be provided instead.
    table
        The table to join with the spatial elements. When `sdata` is not `None`, `table_name` can be used instead.
    how
        The type of SQL like join to perform, default is ``'left'``. Options are ``'left'``, ``'left_exclusive'``,
        ``'inner'``, ``'right'`` and ``'right_exclusive'``.
    match_rows
        Whether to match the indices of the element and table and if so how. If ``'left'``, element_indices take
        priority and if ``'right'`` table instance ids take priority.

    Returns
    -------
    A tuple containing the joined elements as a dictionary and the joined table as an AnnData object.

    Raises
    ------
    ValueError
        If `spatial_element_names` is not provided.
    ValueError
        If sdata is `None` but `spatial_elements` is not `None`; if `sdata` is not `None`, but `spatial_elements` is
        `None`.
    ValueError
        If `table_name` is provided but not present in the `SpatialData` object, or if `table_name` is provided but
        `sdata` is `None`.
    ValueError
        If not exactly one of `table_name` and `table` is provided.
    ValueError
        If no valid elements are provided for the join operation.
    ValueError
        If the provided join type is not supported.
    ValueError
        If an incorrect value is given for `match_rows`.
    """
    if spatial_element_names is None:
        raise ValueError("`spatial_element_names` must be provided.")
    if sdata is None and (spatial_elements is None or table is None):
        raise ValueError("If `sdata` is not provided, both `spatial_elements` and `table` must be provided.")
    if sdata is not None and (spatial_elements is not None):
        raise ValueError(
            "If `sdata` is provided, `spatial_elements` must not be provided; use `spatial_elements_name` instead."
        )
    if table is None and table_name is None or table is not None and table_name is not None:
        raise ValueError("Exactly one of `table_name` and `table` must be provided.")
    if sdata is not None and table_name is not None:
        if table_name not in sdata.tables:
            raise ValueError(f"No table with name `{table_name}` found in the SpatialData object.")
        table = sdata[table_name]
    spatial_element_names = (
        spatial_element_names if isinstance(spatial_element_names, list) else [spatial_element_names]
    )
    spatial_elements = spatial_elements if isinstance(spatial_elements, list) else [spatial_elements]
    _validate_element_types_for_join(sdata, spatial_element_names, spatial_elements, table)

    elements_dict: dict[str, dict[str, Any]]
    if sdata is not None:
        elements_dict = _create_sdata_elements_dict_for_join(sdata, spatial_element_names)
    else:
        derived_sdata = SpatialData.from_elements_dict(dict(zip(spatial_element_names, spatial_elements)))
        element_types = ["labels", "shapes", "points"]
        elements_dict = defaultdict(lambda: defaultdict(dict))
        for element_type in element_types:
            for name, element in getattr(derived_sdata, element_type).items():
                elements_dict[element_type][name] = element

    elements_dict_joined, table = _call_join(elements_dict, table, how, match_rows)
    return elements_dict_joined, table


def _call_join(
    elements_dict: dict[str, dict[str, Any]], table: AnnData, how: str, match_rows: Literal["no", "left", "right"]
) -> tuple[dict[str, Any], AnnData]:
    assert any(key in elements_dict for key in ["labels", "shapes", "points"]), (
        "No valid element to join in spatial_element_name. Must provide at least one of either `labels`, `points` or "
        "`shapes`."
    )

    if match_rows not in MatchTypes.__dict__["_member_names_"]:
        raise TypeError(
            f"`{match_rows}` is an invalid argument for `match_rows`. Can be either `no`, ``'left'`` or ``'right'``"
        )
    if how in JoinTypes.__dict__["_member_names_"]:
        elements_dict, table = JoinTypes[how](elements_dict, table, match_rows)
    else:
        raise TypeError(f"`{how}` is not a valid type of join.")

    elements_dict = {
        name: element for outer_key, dict_val in elements_dict.items() for name, element in dict_val.items()
    }
    return elements_dict, table


def match_table_to_element(sdata: SpatialData, element_name: str, table_name: str = "table") -> AnnData:
    """
    Filter the table and reorders the rows to match the instances (rows/labels) of the specified SpatialElement.

    Parameters
    ----------
    sdata
        SpatialData object
    element_name
        The name of the spatial elements to be joined with the table.
    table_name
        The name of the table to match to the element.

    Returns
    -------
    Table with the rows matching the instances of the element
    """
    if table_name is None:
        warnings.warn(
            "Assumption of table with name `table` being present is being deprecated in SpatialData v0.1. "
            "Please provide the name of the table as argument to table_name.",
            DeprecationWarning,
            stacklevel=2,
        )
        table_name = "table"
    _, table = join_spatialelement_table(
        sdata=sdata, spatial_element_names=element_name, table_name=table_name, how="left", match_rows="left"
    )
    return table


def match_element_to_table(
    sdata: SpatialData, element_name: str | list[str], table_name: str
) -> tuple[dict[str, Any], AnnData]:
    """
    Filter the elements and make the indices match those in the table.

    Parameters
    ----------
    sdata
       SpatialData object
    element_name
       The name(s) of the spatial elements to be joined with the table. Not supported for Label elements.
    table_name
       The name of the table to join with the spatial elements.

    Returns
    -------
    A tuple containing the joined elements as a dictionary and the joined table as an AnnData object.
    """
    element_dict, table = join_spatialelement_table(
        sdata=sdata, spatial_element_names=element_name, table_name=table_name, how="right", match_rows="right"
    )
    return element_dict, table


@dataclass
class _ValueOrigin:
    origin: str
    is_categorical: bool
    value_key: str


def _get_element(
    element: SpatialElement | AnnData | None, sdata: SpatialData | None, element_name: str | None
) -> SpatialElement | AnnData:
    if element is None:
        assert sdata is not None
        assert element_name is not None
        return sdata[element_name]
    assert sdata is None
    if not isinstance(element, AnnData):
        assert element_name is None
    return element


def _get_table_origins(
    element: SpatialElement | AnnData, value_key: str, origins: list[_ValueOrigin]
) -> list[_ValueOrigin]:
    if value_key in element.obs.columns:
        value = element.obs[value_key]
        is_categorical = isinstance(value.dtype, pd.CategoricalDtype)
        origins.append(_ValueOrigin(origin="obs", is_categorical=is_categorical, value_key=value_key))
    # check if the value_key is in the var
    elif value_key in element.var_names:
        origins.append(_ValueOrigin(origin="var", is_categorical=False, value_key=value_key))
    elif value_key in element.obsm:
        origins.append(_ValueOrigin(origin="obsm", is_categorical=False, value_key=value_key))
    return origins


def _locate_value(
    value_key: str,
    element: SpatialElement | AnnData | None = None,
    sdata: SpatialData | None = None,
    element_name: str | None = None,
    table_name: str | None = None,
) -> list[_ValueOrigin]:
    el = _get_element(element=element, sdata=sdata, element_name=element_name)
    origins = []
    model = get_model(el)
    if model not in [PointsModel, ShapesModel, Labels2DModel, Labels3DModel, TableModel]:
        raise ValueError(f"Cannot get value from {model}")
    # adding from the dataframe columns
    if model in [PointsModel, ShapesModel] and value_key in el.columns:
        value = el[value_key]
        is_categorical = isinstance(value.dtype, pd.CategoricalDtype)
        origins.append(_ValueOrigin(origin="df", is_categorical=is_categorical, value_key=value_key))
    if model == TableModel:
        origins = _get_table_origins(element=el, value_key=value_key, origins=origins)

    # adding from the obs columns or var
    if model in [PointsModel, ShapesModel, Labels2DModel, Labels3DModel] and sdata is not None:
        table = sdata.tables.get(table_name) if table_name is not None else None
        if table is not None:
            # check if the table is annotating the element
            region = table.uns[TableModel.ATTRS_KEY][TableModel.REGION_KEY]
            if element_name in region:
                # check if the value_key is in the table
                origins = _get_table_origins(element=table, value_key=value_key, origins=origins)

    return origins


def get_values(
    value_key: str | list[str],
    element: SpatialElement | AnnData | None = None,
    sdata: SpatialData | None = None,
    element_name: str | None = None,
    table_name: str | None = None,
    return_obsm_as_is: bool = False,
) -> pd.DataFrame | ArrayLike:
    """
    Get the values from the element, from any location: df columns, obs or var columns (table).

    Parameters
    ----------
    value_key
        Name of the column/channel name to get the values from
    element
        SpatialElement object or AnnData table; either element or (sdata, element_name) must be provided
    sdata
        SpatialData object; either element or (sdata, element_name) must be provided
    element_name
        Name of the element; either element or (sdata, element_name) must be provided. In case of element being
        an AnnData table, element_name can also be provided to subset the AnnData table to only include those rows
        annotating the element_name.
    table_name
        Name of the table to get the values from.
    return_obsm_as_is
        In case the value is in obsm the value of the key can be returned as is if return_obsm_as_is is True, otherwise
        creates a dataframe and returns it.

    Returns
    -------
    DataFrame with the values requested.

    Notes
    -----
    - The index of the returned dataframe is the instance_key of the table for the specified element.
    - If the element is a labels, the eventual background (0) is not included in the dataframe of returned values.
    """
    el = _get_element(element=element, sdata=sdata, element_name=element_name)
    value_keys = [value_key] if isinstance(value_key, str) else value_key
    locations = []
    for vk in value_keys:
        origins = _locate_value(
            value_key=vk, element=element, sdata=sdata, element_name=element_name, table_name=table_name
        )
        if len(origins) > 1:
            raise ValueError(
                f"{vk} has been found in multiple locations of (element, sdata, element_name) = "
                f"{(element, sdata, element_name)}: {origins}"
            )
        if len(origins) == 0:
            raise ValueError(
                f"{vk} has not been found in (element, sdata, element_name) = {(element, sdata, element_name)}"
            )
        locations.append(origins[0])
    categorical_values = {x.is_categorical for x in locations}
    origin_values = {x.origin for x in locations}
    value_key_values = [x.value_key for x in locations]
    if len(categorical_values) == 2:
        raise ValueError("Cannot mix categorical and non-categorical values. Please call aggregate() multiple times.")
    if len({x.origin for x in locations}) > 1 and categorical_values.__iter__().__next__() is True:
        raise ValueError(
            "Can only aggregate one categorical column at the time. Please call aggregate() multiple times."
        )
    if len(origin_values) > 1:
        raise ValueError(
            f"Cannot mix values from different origins: {origin_values}. Please call aggregate() multiple times."
        )
    origin = origin_values.__iter__().__next__()
    if origin == "df":
        df = el[value_key_values]
        if isinstance(el, DaskDataFrame):
            df = df.compute()
        return df
    if (sdata is not None and table_name is not None) or isinstance(element, AnnData):
        if sdata is not None and table_name is not None:
            assert element_name is not None
            matched_table = match_table_to_element(sdata=sdata, element_name=element_name, table_name=table_name)
            region_key = matched_table.uns[TableModel.ATTRS_KEY][TableModel.REGION_KEY_KEY]
            instance_key = matched_table.uns[TableModel.ATTRS_KEY][TableModel.INSTANCE_KEY]
            obs = matched_table.obs
            assert obs[region_key].nunique() == 1
            assert obs[instance_key].nunique() == len(matched_table)
        else:
            matched_table = element
            instance_key = matched_table.uns[TableModel.ATTRS_KEY][TableModel.INSTANCE_KEY]
            region_key = matched_table.uns[TableModel.ATTRS_KEY][TableModel.REGION_KEY_KEY]
            if element_name is not None:
                matched_table = matched_table[matched_table.obs[region_key] == element_name]
            obs = matched_table.obs

        if origin == "obs":
            df = obs[value_key_values].copy()
        if origin == "var":
            matched_table.obs = pd.DataFrame(obs)
            x = matched_table[:, value_key_values].X
            import scipy

            if isinstance(x, scipy.sparse.csr_matrix):
                x = x.todense()
            df = pd.DataFrame(x, columns=value_key_values)
        if origin == "obsm":
            data = {}
            for key in value_key_values:
                data_values = matched_table.obsm[key]
                if len(value_key_values) == 1 and return_obsm_as_is:
                    return data_values
                if len(value_key_values) > 1 and return_obsm_as_is:
                    warnings.warn(
                        "Multiple value_keys are specified. If you want to return an array only 1 should be specified",
                        UserWarning,
                        stacklevel=2,
                    )
                for i in range(data_values.shape[1]):
                    data[key + f"_{i}"] = data_values[:, i]
            df = pd.DataFrame(data)
        df.index = obs[instance_key]
        return df

    raise ValueError(f"Unknown origin {origin}")<|MERGE_RESOLUTION|>--- conflicted
+++ resolved
@@ -12,16 +12,10 @@
 import numpy as np
 import pandas as pd
 from anndata import AnnData
-<<<<<<< HEAD
 from dask.dataframe import DataFrame as DaskDataFrame
-from multiscale_spatial_image import MultiscaleSpatialImage
-from spatial_image import SpatialImage
-=======
-from dask.dataframe.core import DataFrame as DaskDataFrame
 from datatree import DataTree
 from geopandas import GeoDataFrame
 from xarray import DataArray
->>>>>>> 3def368b
 
 from spatialdata._core.spatialdata import SpatialData
 from spatialdata._types import ArrayLike
