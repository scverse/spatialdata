--- conflicted
+++ resolved
@@ -8,12 +8,7 @@
 from warnings import warn
 
 from anndata import AnnData
-<<<<<<< HEAD
 from dask.dataframe import DataFrame as DaskDataFrame
-from datatree import DataTree
-=======
-from dask.dataframe.core import DataFrame as DaskDataFrame
->>>>>>> 3def368b
 from geopandas import GeoDataFrame
 
 from spatialdata._types import Raster_T
