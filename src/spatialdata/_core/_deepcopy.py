--- conflicted
+++ resolved
@@ -6,12 +6,8 @@
 from anndata import AnnData
 from dask.array.core import Array as DaskArray
 from dask.array.core import from_array
-<<<<<<< HEAD
 from dask.dataframe import DataFrame as DaskDataFrame
-=======
-from dask.dataframe.core import DataFrame as DaskDataFrame
 from datatree import DataTree
->>>>>>> 3def368b
 from geopandas import GeoDataFrame
 from xarray import DataArray
 
