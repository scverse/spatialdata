--- conflicted
+++ resolved
@@ -27,11 +27,9 @@
     polygon_query
     get_values
     get_extent
-<<<<<<< HEAD
-=======
+    get_centroids
     join_sdata_spatialelement_table
     match_element_to_table
->>>>>>> 5248d3e9
     get_centroids
     match_table_to_element
     concatenate
