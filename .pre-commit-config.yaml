fail_fast: false
default_language_version:
    python: python3
default_stages:
    - commit
    - push
minimum_pre_commit_version: 2.16.0
ci:
    skip: []
repos:
    - repo: https://github.com/psf/black
<<<<<<< HEAD
      rev: 23.12.0
=======
      rev: 23.12.1
>>>>>>> 8dd6b569
      hooks:
          - id: black
    - repo: https://github.com/pre-commit/mirrors-prettier
      rev: v4.0.0-alpha.8
      hooks:
          - id: prettier
    - repo: https://github.com/asottile/blacken-docs
      rev: 1.16.0
      hooks:
          - id: blacken-docs
    - repo: https://github.com/pre-commit/mirrors-mypy
      rev: v1.8.0
      hooks:
          - id: mypy
            additional_dependencies: [numpy, types-requests]
            exclude: tests/|docs/
    - repo: https://github.com/astral-sh/ruff-pre-commit
<<<<<<< HEAD
      rev: v0.1.8
=======
      rev: v0.1.9
>>>>>>> 8dd6b569
      hooks:
          - id: ruff
            args: [--fix, --exit-non-zero-on-fix]<|MERGE_RESOLUTION|>--- conflicted
+++ resolved
@@ -9,11 +9,7 @@
     skip: []
 repos:
     - repo: https://github.com/psf/black
-<<<<<<< HEAD
-      rev: 23.12.0
-=======
       rev: 23.12.1
->>>>>>> 8dd6b569
       hooks:
           - id: black
     - repo: https://github.com/pre-commit/mirrors-prettier
@@ -31,11 +27,7 @@
             additional_dependencies: [numpy, types-requests]
             exclude: tests/|docs/
     - repo: https://github.com/astral-sh/ruff-pre-commit
-<<<<<<< HEAD
-      rev: v0.1.8
-=======
       rev: v0.1.9
->>>>>>> 8dd6b569
       hooks:
           - id: ruff
             args: [--fix, --exit-non-zero-on-fix]